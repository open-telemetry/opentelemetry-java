--- conflicted
+++ resolved
@@ -48,27 +48,20 @@
       carrierMap.put(entry.getKey(), entry.getValue());
     }
 
-<<<<<<< HEAD
     Context context =
         propagators()
             .getHttpTextFormat()
             .extract(Context.current(), carrierMap, TextMapGetter.INSTANCE);
 
+    io.opentelemetry.trace.SpanContext spanContext = TracingContextUtils.getSpanContext(context);
+    if (!spanContext.isValid()) {
+      return null;
+    }
+
     return new SpanContextShim(
         telemetryInfo,
-        io.opentelemetry.trace.propagation.TracingContextUtils.getSpanContext(context),
         io.opentelemetry.correlationcontext.propagation.CorrelationsContextUtils
             .getCorrelationContext(context));
-=======
-    io.opentelemetry.trace.SpanContext context =
-        tracer().getHttpTextFormat().extract(carrierMap, TextMapGetter.INSTANCE);
-    io.opentelemetry.correlationcontext.CorrelationContext distContext =
-        contextManager().getHttpTextFormat().extract(carrierMap, TextMapGetter.INSTANCE);
-    if (!context.isValid()) {
-      return null;
-    }
-    return new SpanContextShim(telemetryInfo, context, distContext);
->>>>>>> 4c7072a1
   }
 
   static final class TextMapSetter implements HttpTextFormat.Setter<TextMapInject> {
