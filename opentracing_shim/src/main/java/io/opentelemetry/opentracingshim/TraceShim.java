/*
 * Copyright 2019, OpenTelemetry Authors
 *
 * Licensed under the Apache License, Version 2.0 (the "License");
 * you may not use this file except in compliance with the License.
 * You may obtain a copy of the License at
 *
 *     http://www.apache.org/licenses/LICENSE-2.0
 *
 * Unless required by applicable law or agreed to in writing, software
 * distributed under the License is distributed on an "AS IS" BASIS,
 * WITHOUT WARRANTIES OR CONDITIONS OF ANY KIND, either express or implied.
 * See the License for the specific language governing permissions and
 * limitations under the License.
 */

package io.opentelemetry.opentracingshim;

import io.opentelemetry.OpenTelemetry;
import io.opentelemetry.correlationcontext.CorrelationContextManager;
import io.opentelemetry.internal.Utils;
import io.opentelemetry.trace.Tracer;
import io.opentelemetry.trace.TracerRegistry;

public final class TraceShim {
  private TraceShim() {}

  /**
   * Creates a {@code io.opentracing.Tracer} shim out of {@code OpenTelemetry.getTracer()} and
   * {@code OpenTelemetry.getCorrelationContextManager()}.
   *
   * @return a {@code io.opentracing.Tracer}.
   * @since 0.1.0
   */
  public static io.opentracing.Tracer createTracerShim() {
    return new TracerShim(
        new TelemetryInfo(
<<<<<<< HEAD
            getTracer(OpenTelemetry.getTracerFactory()),
            OpenTelemetry.getCorrelationContextManager(),
            OpenTelemetry.getPropagators()));
=======
            getTracer(OpenTelemetry.getTracerRegistry()),
            OpenTelemetry.getDistributedContextManager()));
>>>>>>> cd40a371
  }

  /**
   * Creates a {@code io.opentracing.Tracer} shim out the specified {@code Tracer} and {@code
   * CorrelationContextManager}.
   *
<<<<<<< HEAD
   * @param tracerFactory the {@code TracerFactory} used by this shim.
   * @param contextManager the {@code CorrelationContextManager} used by this shim.
=======
   * @param tracerRegistry the {@code TracerRegistry} used by this shim.
   * @param contextManager the {@code DistributedContextManager} used by this shim.
>>>>>>> cd40a371
   * @return a {@code io.opentracing.Tracer}.
   * @since 0.1.0
   */
  public static io.opentracing.Tracer createTracerShim(
<<<<<<< HEAD
      TracerFactory tracerFactory, CorrelationContextManager contextManager) {
    Utils.checkNotNull(tracerFactory, "tracer");
    Utils.checkNotNull(contextManager, "contextManager");
    return new TracerShim(
        new TelemetryInfo(
            getTracer(tracerFactory), contextManager, OpenTelemetry.getPropagators()));
=======
      TracerRegistry tracerRegistry, DistributedContextManager contextManager) {
    Utils.checkNotNull(tracerRegistry, "tracer");
    Utils.checkNotNull(contextManager, "contextManager");
    return new TracerShim(new TelemetryInfo(getTracer(tracerRegistry), contextManager));
>>>>>>> cd40a371
  }

  private static Tracer getTracer(TracerRegistry tracerRegistry) {
    return tracerRegistry.get("opentracingshim");
  }
}<|MERGE_RESOLUTION|>--- conflicted
+++ resolved
@@ -35,44 +35,27 @@
   public static io.opentracing.Tracer createTracerShim() {
     return new TracerShim(
         new TelemetryInfo(
-<<<<<<< HEAD
-            getTracer(OpenTelemetry.getTracerFactory()),
+            getTracer(OpenTelemetry.getTracerRegistry()),
             OpenTelemetry.getCorrelationContextManager(),
             OpenTelemetry.getPropagators()));
-=======
-            getTracer(OpenTelemetry.getTracerRegistry()),
-            OpenTelemetry.getDistributedContextManager()));
->>>>>>> cd40a371
   }
 
   /**
    * Creates a {@code io.opentracing.Tracer} shim out the specified {@code Tracer} and {@code
    * CorrelationContextManager}.
    *
-<<<<<<< HEAD
-   * @param tracerFactory the {@code TracerFactory} used by this shim.
+   * @param tracerRegistry the {@code TracerRegistry} used by this shim.
    * @param contextManager the {@code CorrelationContextManager} used by this shim.
-=======
-   * @param tracerRegistry the {@code TracerRegistry} used by this shim.
-   * @param contextManager the {@code DistributedContextManager} used by this shim.
->>>>>>> cd40a371
    * @return a {@code io.opentracing.Tracer}.
    * @since 0.1.0
    */
   public static io.opentracing.Tracer createTracerShim(
-<<<<<<< HEAD
-      TracerFactory tracerFactory, CorrelationContextManager contextManager) {
-    Utils.checkNotNull(tracerFactory, "tracer");
+      TracerRegistry tracerRegistry, CorrelationContextManager contextManager) {
+    Utils.checkNotNull(tracerRegistry, "tracerRegistry");
     Utils.checkNotNull(contextManager, "contextManager");
     return new TracerShim(
         new TelemetryInfo(
-            getTracer(tracerFactory), contextManager, OpenTelemetry.getPropagators()));
-=======
-      TracerRegistry tracerRegistry, DistributedContextManager contextManager) {
-    Utils.checkNotNull(tracerRegistry, "tracer");
-    Utils.checkNotNull(contextManager, "contextManager");
-    return new TracerShim(new TelemetryInfo(getTracer(tracerRegistry), contextManager));
->>>>>>> cd40a371
+            getTracer(tracerRegistry), contextManager, OpenTelemetry.getPropagators()));
   }
 
   private static Tracer getTracer(TracerRegistry tracerRegistry) {
