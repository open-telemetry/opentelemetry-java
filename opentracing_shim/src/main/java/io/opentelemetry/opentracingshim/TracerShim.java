/*
 * Copyright 2019, OpenTelemetry Authors
 *
 * Licensed under the Apache License, Version 2.0 (the "License");
 * you may not use this file except in compliance with the License.
 * You may obtain a copy of the License at
 *
 *     http://www.apache.org/licenses/LICENSE-2.0
 *
 * Unless required by applicable law or agreed to in writing, software
 * distributed under the License is distributed on an "AS IS" BASIS,
 * WITHOUT WARRANTIES OR CONDITIONS OF ANY KIND, either express or implied.
 * See the License for the specific language governing permissions and
 * limitations under the License.
 */

package io.opentelemetry.opentracingshim;

import io.opentracing.Scope;
import io.opentracing.ScopeManager;
import io.opentracing.Span;
import io.opentracing.SpanContext;
import io.opentracing.Tracer;
import io.opentracing.propagation.Format;
import io.opentracing.propagation.TextMapExtract;
import io.opentracing.propagation.TextMapInject;
import java.util.logging.Level;
import java.util.logging.Logger;

final class TracerShim extends BaseShimObject implements Tracer {
  private static final Logger logger = Logger.getLogger(TracerShim.class.getName());

  private final ScopeManager scopeManagerShim;
  private final Propagation propagation;

  TracerShim(TelemetryInfo telemetryInfo) {
    super(telemetryInfo);
    this.scopeManagerShim = new ScopeManagerShim(telemetryInfo);
    this.propagation = new Propagation(telemetryInfo);
  }

  @Override
  public ScopeManager scopeManager() {
    return scopeManagerShim;
  }

  @Override
  public Span activeSpan() {
    return scopeManagerShim.activeSpan();
  }

  @Override
  public Scope activateSpan(Span span) {
    return scopeManagerShim.activate(span);
  }

  @Override
  public SpanBuilder buildSpan(String operationName) {
    return new SpanBuilderShim(telemetryInfo, operationName);
  }

  @Override
  public <C> void inject(SpanContext context, Format<C> format, C carrier) {
    if (context == null) {
      logger.log(Level.INFO, "Cannot inject a null span context.");
      return;
    }

    SpanContextShim contextShim = getContextShim(context);

    if (format == Format.Builtin.TEXT_MAP
        || format == Format.Builtin.TEXT_MAP_INJECT
        || format == Format.Builtin.HTTP_HEADERS) {
      propagation.injectTextFormat(contextShim, (TextMapInject) carrier);
<<<<<<< HEAD
    } else {
      logger.log(Level.WARNING, "Binary format is not implemented.");
=======
>>>>>>> 4c7072a1
    }
  }

  @SuppressWarnings("ReturnMissingNullable")
  @Override
  public <C> SpanContext extract(Format<C> format, C carrier) {
    try {
      if (format == Format.Builtin.TEXT_MAP
          || format == Format.Builtin.TEXT_MAP_EXTRACT
          || format == Format.Builtin.HTTP_HEADERS) {
        return propagation.extractTextFormat((TextMapExtract) carrier);
<<<<<<< HEAD
      } else {
        logger.log(Level.WARNING, "Binary format is not implemented.");
=======
>>>>>>> 4c7072a1
      }
    } catch (Exception e) {
      logger.log(
          Level.INFO,
          "Exception caught while extracting span context; returning null. "
              + "Exception: [{0}] Message: [{1}]",
          new String[] {e.getClass().getName(), e.getMessage()});
    }

    return null;
  }

  @Override
  public void close() {
    // TODO
  }

  static SpanContextShim getContextShim(SpanContext context) {
    if (!(context instanceof SpanContextShim)) {
      throw new IllegalArgumentException("context is not a valid SpanContextShim object");
    }

    return (SpanContextShim) context;
  }
}<|MERGE_RESOLUTION|>--- conflicted
+++ resolved
@@ -72,11 +72,6 @@
         || format == Format.Builtin.TEXT_MAP_INJECT
         || format == Format.Builtin.HTTP_HEADERS) {
       propagation.injectTextFormat(contextShim, (TextMapInject) carrier);
-<<<<<<< HEAD
-    } else {
-      logger.log(Level.WARNING, "Binary format is not implemented.");
-=======
->>>>>>> 4c7072a1
     }
   }
 
@@ -88,11 +83,6 @@
           || format == Format.Builtin.TEXT_MAP_EXTRACT
           || format == Format.Builtin.HTTP_HEADERS) {
         return propagation.extractTextFormat((TextMapExtract) carrier);
-<<<<<<< HEAD
-      } else {
-        logger.log(Level.WARNING, "Binary format is not implemented.");
-=======
->>>>>>> 4c7072a1
       }
     } catch (Exception e) {
       logger.log(
