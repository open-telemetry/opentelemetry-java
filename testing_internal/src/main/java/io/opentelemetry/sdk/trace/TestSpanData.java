/*
 * Copyright 2020, OpenTelemetry Authors
 *
 * Licensed under the Apache License, Version 2.0 (the "License");
 * you may not use this file except in compliance with the License.
 * You may obtain a copy of the License at
 *
 *     http://www.apache.org/licenses/LICENSE-2.0
 *
 * Unless required by applicable law or agreed to in writing, software
 * distributed under the License is distributed on an "AS IS" BASIS,
 * WITHOUT WARRANTIES OR CONDITIONS OF ANY KIND, either express or implied.
 * See the License for the specific language governing permissions and
 * limitations under the License.
 */

package io.opentelemetry.sdk.trace;

import com.google.auto.value.AutoValue;
import io.grpc.Context;
import io.opentelemetry.common.AttributeValue;
import io.opentelemetry.common.Attributes;
import io.opentelemetry.common.ReadableAttributes;
import io.opentelemetry.sdk.common.InstrumentationLibraryInfo;
import io.opentelemetry.sdk.resources.Resource;
import io.opentelemetry.sdk.trace.data.SpanData;
import io.opentelemetry.trace.DefaultSpan;
import io.opentelemetry.trace.Span.Kind;
import io.opentelemetry.trace.SpanContext;
import io.opentelemetry.trace.Status;
import io.opentelemetry.trace.TraceState;
import io.opentelemetry.trace.TracingContextUtils;
import java.util.ArrayList;
import java.util.Collections;
import java.util.List;
import javax.annotation.concurrent.Immutable;

/**
 * Immutable representation of all data collected by the {@link io.opentelemetry.trace.Span} class.
 *
 * @since 0.1.0
 */
@Immutable
@AutoValue
public abstract class TestSpanData implements SpanData {

  /**
   * Creates a new Builder for creating an SpanData instance.
   *
   * @return a new Builder.
   * @since 0.1.0
   */
  public static Builder newBuilder() {
    return new AutoValue_TestSpanData.Builder()
        .setParent(Context.ROOT)
        .setInstrumentationLibraryInfo(InstrumentationLibraryInfo.getEmpty())
        .setLinks(Collections.<Link>emptyList())
        .setTotalRecordedLinks(0)
        .setAttributes(Attributes.empty())
        .setEvents(Collections.<Event>emptyList())
        .setTotalRecordedEvents(0)
        .setResource(Resource.getEmpty())
        .setTraceState(TraceState.getDefault())
<<<<<<< HEAD
        .setTraceFlags(TraceFlags.getDefault())
=======
        .setSampled(false)
        .setHasRemoteParent(false)
>>>>>>> a4cd21ff
        .setTotalAttributeCount(0);
  }

  @Override
  public boolean getHasRemoteParent() {
    return TracingContextUtils.getSpan(getParent()).getContext().isRemote();
  }

  @Override
  public String getParentSpanId() {
    return TracingContextUtils.getSpan(getParent()).getContext().getSpanIdAsHexString();
  }

  /**
   * A {@code Builder} class for {@link TestSpanData}.
   *
   * @since 0.1.0
   */
  @AutoValue.Builder
  public abstract static class Builder {

    abstract TestSpanData autoBuild();

    abstract List<Event> getEvents();

    abstract List<Link> getLinks();

    abstract String getTraceId();

    /**
     * Create a new SpanData instance from the data in this.
     *
     * @return a new SpanData instance
     * @since 0.1.0
     */
    public TestSpanData build() {
      // make unmodifiable copies of any collections
      setEvents(Collections.unmodifiableList(new ArrayList<>(getEvents())));
      setLinks(Collections.unmodifiableList(new ArrayList<>(getLinks())));
      return autoBuild();
    }

    /**
     * Set the trace id on this builder.
     *
     * @param traceId the trace id.
     * @return this builder (for chaining).
     */
    public abstract Builder setTraceId(String traceId);

    /**
     * Set the span id on this builder.
     *
     * @param spanId the span id.
     * @return this builder (for chaining).
     */
    public abstract Builder setSpanId(String spanId);

    public abstract Builder setSampled(boolean isSampled);

    /**
     * Set the {@link TraceState} on this builder.
     *
     * @param traceState the {@code TraceState}.
     * @return this.
     */
    public abstract Builder setTraceState(TraceState traceState);

    /**
     * The parent Context associated for this span, which may be empty.
     *
     * @param parent the parent Context of the parent
     * @return this.
     * @since 0.1.0
     */
    public abstract Builder setParent(Context parent);

    /**
     * Utility function to set a parent context based on the current one.
     *
     * @see #setParent(Context)
     */
    public Builder setParent(String parentSpanId, boolean hasRemoteParent) {
      return setParent(
          TracingContextUtils.withSpan(
              DefaultSpan.create(
                  hasRemoteParent
                      ? SpanContext.createFromRemoteParent(
                          getTraceId(),
                          parentSpanId,
                          TraceFlags.getDefault(),
                          TraceState.getDefault())
                      : SpanContext.create(
                          getTraceId(),
                          parentSpanId,
                          TraceFlags.getDefault(),
                          TraceState.getDefault())),
              Context.current()));
    }

    /**
     * Set the {@link Resource} associated with this span. Must not be null.
     *
     * @param resource the Resource that generated this span.
     * @return this
     * @since 0.1.0
     */
    public abstract Builder setResource(Resource resource);

    /**
     * Sets the instrumentation library of the tracer which created this span. Must not be null.
     *
     * @param instrumentationLibraryInfo the instrumentation library of the tracer which created
     *     this span.
     * @return this
     * @since 0.2.0
     */
    public abstract Builder setInstrumentationLibraryInfo(
        InstrumentationLibraryInfo instrumentationLibraryInfo);

    /**
     * Set the name of the span. Must not be null.
     *
     * @param name the name.
     * @return this
     * @since 0.1.0
     */
    public abstract Builder setName(String name);

    /**
     * Set the start timestamp of the span.
     *
     * @param epochNanos the start epoch timestamp in nanos.
     * @return this
     * @since 0.1.0
     */
    public abstract Builder setStartEpochNanos(long epochNanos);

    /**
     * Set the end timestamp of the span.
     *
     * @param epochNanos the end epoch timestamp in nanos.
     * @return this
     * @since 0.1.0
     */
    public abstract Builder setEndEpochNanos(long epochNanos);

    /**
     * Set the attributes that are associated with this span, as a Map of String keys to
     * AttributeValue instances. Must not be null, may be empty.
     *
     * @param attributes a Map&lt;String, AttributeValue&gt; of attributes.
     * @return this
     * @see AttributeValue
     * @since 0.1.0
     */
    public abstract Builder setAttributes(ReadableAttributes attributes);

    /**
     * Set timed events that are associated with this span. Must not be null, may be empty.
     *
     * @param events A List&lt;Event&gt; of events associated with this span.
     * @return this
     * @see Event
     * @since 0.1.0
     */
    public abstract Builder setEvents(List<Event> events);

    /**
     * Set the status for this span. Must not be null.
     *
     * @param status The Status of this span.
     * @return this
     * @since 0.1.0
     */
    public abstract Builder setStatus(Status status);

    /**
     * Set the kind of span. Must not be null.
     *
     * @param kind The Kind of span.
     * @return this
     * @since 0.1.0
     */
    public abstract Builder setKind(Kind kind);

    /**
     * Set the links associated with this span. Must not be null, may be empty.
     *
     * @param links A List&lt;Link&gt;
     * @return this
     * @see io.opentelemetry.trace.Link
     * @since 0.1.0
     */
    public abstract Builder setLinks(List<Link> links);

    /**
     * Sets to true if the span has been ended.
     *
     * @param hasEnded A boolean indicating if the span has been ended.
     * @return this
     * @since 0.4.0
     */
    public abstract Builder setHasEnded(boolean hasEnded);

    /**
     * Set the total number of events recorded on this span.
     *
     * @param totalRecordedEvents The total number of events recorded.
     * @return this
     * @since 0.4.0
     */
    public abstract Builder setTotalRecordedEvents(int totalRecordedEvents);

    /**
     * Set the total number of links recorded on this span.
     *
     * @param totalRecordedLinks The total number of links recorded.
     * @return this
     * @since 0.4.0
     */
    public abstract Builder setTotalRecordedLinks(int totalRecordedLinks);

    /**
     * Set the total number of attributes recorded on this span.
     *
     * @param totalAttributeCount The total number of attributes recorded.
     * @return this
     */
    public abstract Builder setTotalAttributeCount(int totalAttributeCount);
  }
}<|MERGE_RESOLUTION|>--- conflicted
+++ resolved
@@ -61,12 +61,7 @@
         .setTotalRecordedEvents(0)
         .setResource(Resource.getEmpty())
         .setTraceState(TraceState.getDefault())
-<<<<<<< HEAD
-        .setTraceFlags(TraceFlags.getDefault())
-=======
         .setSampled(false)
-        .setHasRemoteParent(false)
->>>>>>> a4cd21ff
         .setTotalAttributeCount(0);
   }
 
