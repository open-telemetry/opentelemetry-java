/*
 * Copyright The OpenTelemetry Authors
 * SPDX-License-Identifier: Apache-2.0
 */

package io.opentelemetry.sdk.extension.incubator.fileconfig;

import static io.opentelemetry.sdk.testing.assertj.OpenTelemetryAssertions.assertThat;
import static java.util.Collections.singletonList;
import static org.assertj.core.api.Assertions.assertThatThrownBy;
import static org.mockito.ArgumentMatchers.any;
import static org.mockito.ArgumentMatchers.eq;
import static org.mockito.Mockito.spy;
import static org.mockito.Mockito.verify;

import io.github.netmikey.logunit.api.LogCapturer;
import io.opentelemetry.api.incubator.config.DeclarativeConfigException;
import io.opentelemetry.exporter.otlp.http.metrics.OtlpHttpMetricExporter;
import io.opentelemetry.exporter.prometheus.PrometheusHttpServer;
import io.opentelemetry.internal.testing.CleanupExtension;
import io.opentelemetry.sdk.autoconfigure.internal.SpiHelper;
<<<<<<< HEAD
import io.opentelemetry.sdk.autoconfigure.spi.ConfigurationException;
import io.opentelemetry.sdk.autoconfigure.spi.internal.ComponentProvider;
import io.opentelemetry.sdk.extension.incubator.fileconfig.internal.model.IncludeExcludeModel;
=======
import io.opentelemetry.sdk.extension.incubator.fileconfig.internal.model.CardinalityLimitsModel;
import io.opentelemetry.sdk.extension.incubator.fileconfig.internal.model.ExperimentalPrometheusMetricExporterModel;
>>>>>>> d9c95834
import io.opentelemetry.sdk.extension.incubator.fileconfig.internal.model.MetricReaderModel;
import io.opentelemetry.sdk.extension.incubator.fileconfig.internal.model.OtlpHttpMetricExporterModel;
import io.opentelemetry.sdk.extension.incubator.fileconfig.internal.model.PeriodicMetricReaderModel;
import io.opentelemetry.sdk.extension.incubator.fileconfig.internal.model.PullMetricExporterModel;
import io.opentelemetry.sdk.extension.incubator.fileconfig.internal.model.PullMetricReaderModel;
import io.opentelemetry.sdk.extension.incubator.fileconfig.internal.model.PushMetricExporterModel;
<<<<<<< HEAD
import io.opentelemetry.sdk.internal.IncludeExcludePredicate;
=======
import io.opentelemetry.sdk.metrics.InstrumentType;
import io.opentelemetry.sdk.metrics.export.MetricReader;
>>>>>>> d9c95834
import java.io.Closeable;
import java.io.IOException;
import java.net.ServerSocket;
import java.time.Duration;
import java.util.ArrayList;
import java.util.List;
import org.junit.jupiter.api.Test;
import org.junit.jupiter.api.extension.RegisterExtension;

class MetricReaderFactoryTest {

  @RegisterExtension CleanupExtension cleanup = new CleanupExtension();

  @RegisterExtension
  LogCapturer logCapturer =
      LogCapturer.create().captureForLogger(DeclarativeConfiguration.class.getName());

  private final DeclarativeConfigContext context =
      spy(
          new DeclarativeConfigContext(
              SpiHelper.create(MetricReaderFactoryTest.class.getClassLoader())));

  @Test
  void create_PeriodicNullExporter() {
    assertThatThrownBy(
            () ->
                MetricReaderFactory.getInstance()
                    .create(
                        new MetricReaderModel().withPeriodic(new PeriodicMetricReaderModel()),
                        context))
        .isInstanceOf(DeclarativeConfigException.class)
        .hasMessage("periodic metric reader exporter is required but is null");
  }

  @Test
  void create_PeriodicDefaults() {
    List<Closeable> closeables = new ArrayList<>();
    io.opentelemetry.sdk.metrics.export.PeriodicMetricReader expectedReader =
        io.opentelemetry.sdk.metrics.export.PeriodicMetricReader.builder(
                OtlpHttpMetricExporter.getDefault())
            .build();
    cleanup.addCloseable(expectedReader);

    MetricReaderAndCardinalityLimits readerAndCardinalityLimits =
        MetricReaderFactory.getInstance()
            .create(
                new MetricReaderModel()
                    .withPeriodic(
                        new PeriodicMetricReaderModel()
                            .withExporter(
                                new PushMetricExporterModel()
                                    .withOtlpHttp(new OtlpHttpMetricExporterModel()))),
                context);
    MetricReader reader = readerAndCardinalityLimits.getMetricReader();
    cleanup.addCloseable(reader);
    cleanup.addCloseables(closeables);

    assertThat(reader.toString()).isEqualTo(expectedReader.toString());
    assertThat(readerAndCardinalityLimits.getCardinalityLimitsSelector()).isNull();
  }

  @Test
  void create_PeriodicConfigured() {
    List<Closeable> closeables = new ArrayList<>();
    io.opentelemetry.sdk.metrics.export.MetricReader expectedReader =
        io.opentelemetry.sdk.metrics.export.PeriodicMetricReader.builder(
                OtlpHttpMetricExporter.getDefault())
            .setInterval(Duration.ofMillis(1))
            .build();
    cleanup.addCloseable(expectedReader);

    MetricReaderAndCardinalityLimits readerAndCardinalityLimits =
        MetricReaderFactory.getInstance()
            .create(
                new MetricReaderModel()
                    .withPeriodic(
                        new PeriodicMetricReaderModel()
                            .withExporter(
                                new PushMetricExporterModel()
                                    .withOtlpHttp(new OtlpHttpMetricExporterModel()))
                            .withInterval(1)
                            .withCardinalityLimits(new CardinalityLimitsModel().withDefault(100))),
                context);
    MetricReader reader = readerAndCardinalityLimits.getMetricReader();
    cleanup.addCloseable(reader);
    cleanup.addCloseables(closeables);

    assertThat(reader.toString()).isEqualTo(expectedReader.toString());
    assertThat(
            readerAndCardinalityLimits
                .getCardinalityLimitsSelector()
                .getCardinalityLimit(InstrumentType.COUNTER))
        .isEqualTo(100);
  }

  @Test
  void create_PullPrometheusDefault() throws IOException {
    int port = randomAvailablePort();
    List<Closeable> closeables = new ArrayList<>();
    PrometheusHttpServer expectedReader = PrometheusHttpServer.builder().setPort(port).build();
    // Close the reader to avoid port conflict with the new instance created by MetricReaderFactory
    expectedReader.close();

    MetricReaderAndCardinalityLimits readerAndCardinalityLimits =
        MetricReaderFactory.getInstance()
            .create(
                new MetricReaderModel()
                    .withPull(
                        new PullMetricReaderModel()
                            .withExporter(
                                new PullMetricExporterModel()
                                    .withPrometheusDevelopment(
                                        new ExperimentalPrometheusMetricExporterModel()
                                            .withPort(port)))),
                context);
    io.opentelemetry.sdk.metrics.export.MetricReader reader =
        readerAndCardinalityLimits.getMetricReader();
    cleanup.addCloseable(reader);
    cleanup.addCloseables(closeables);

    assertThat(reader.toString()).isEqualTo(expectedReader.toString());
    assertThat(readerAndCardinalityLimits.getCardinalityLimitsSelector()).isNull();
    // TODO(jack-berg): validate prometheus component provider was invoked with correct arguments
    verify(context).loadComponent(eq(MetricReader.class), eq("prometheus"), any());
  }

  @Test
  void create_PullPrometheusConfigured() throws IOException {
    int port = randomAvailablePort();

    List<Closeable> closeables = new ArrayList<>();
    PrometheusHttpServer expectedReader =
        PrometheusHttpServer.builder()
            .setHost("localhost")
            .setPort(port)
            .setOtelScopeEnabled(false)
            .setAllowedResourceAttributesFilter(
                IncludeExcludePredicate.createPatternMatching(
                    singletonList("foo"), singletonList("bar")))
            .build();
    // Close the reader to avoid port conflict with the new instance created by MetricReaderFactory
    expectedReader.close();

    MetricReaderAndCardinalityLimits readerAndCardinalityLimits =
        MetricReaderFactory.getInstance()
            .create(
                new MetricReaderModel()
                    .withPull(
                        new PullMetricReaderModel()
                            .withExporter(
                                new PullMetricExporterModel()
                                    .withPrometheusDevelopment(
                                        new ExperimentalPrometheusMetricExporterModel()
                                            .withHost("localhost")
<<<<<<< HEAD
                                            .withPort(port)
                                            .withWithResourceConstantLabels(
                                                new IncludeExcludeModel()
                                                    .withIncluded(singletonList("foo"))
                                                    .withExcluded(singletonList("bar")))
                                            .withWithoutScopeInfo(true)
                                            .withWithoutTypeSuffix(true)
                                            .withWithoutUnits(true)))),
                spiHelper,
                closeables);
=======
                                            .withPort(port)))
                            .withCardinalityLimits(new CardinalityLimitsModel().withDefault(100))),
                context);
    io.opentelemetry.sdk.metrics.export.MetricReader reader =
        readerAndCardinalityLimits.getMetricReader();
>>>>>>> d9c95834
    cleanup.addCloseable(reader);
    cleanup.addCloseables(closeables);

    assertThat(reader.toString()).isEqualTo(expectedReader.toString());
    assertThat(
            readerAndCardinalityLimits
                .getCardinalityLimitsSelector()
                .getCardinalityLimit(InstrumentType.COUNTER))
        .isEqualTo(100);
    // TODO(jack-berg): validate prometheus component provider was invoked with correct arguments
    verify(context).loadComponent(eq(MetricReader.class), eq("prometheus"), any());
  }

  @Test
  void create_InvalidPullReader() {
    assertThatThrownBy(
            () ->
                MetricReaderFactory.getInstance()
                    .create(new MetricReaderModel().withPull(new PullMetricReaderModel()), context))
        .isInstanceOf(DeclarativeConfigException.class)
        .hasMessage("pull metric reader exporter is required but is null");

    assertThatThrownBy(
            () ->
                MetricReaderFactory.getInstance()
                    .create(
                        new MetricReaderModel()
                            .withPull(
                                new PullMetricReaderModel()
                                    .withExporter(new PullMetricExporterModel())),
                        context))
        .isInstanceOf(DeclarativeConfigException.class)
        .hasMessage("prometheus is the only currently supported pull reader");
  }

  /**
   * Find a random unused port. There's a small race if another process takes it before we
   * initialize. Consider adding retries to this test if it flakes, presumably it never will on CI
   * since there's no prometheus there blocking the well-known port.
   */
  private static int randomAvailablePort() throws IOException {
    try (ServerSocket socket2 = new ServerSocket(0)) {
      return socket2.getLocalPort();
    }
  }
}<|MERGE_RESOLUTION|>--- conflicted
+++ resolved
@@ -19,26 +19,18 @@
 import io.opentelemetry.exporter.prometheus.PrometheusHttpServer;
 import io.opentelemetry.internal.testing.CleanupExtension;
 import io.opentelemetry.sdk.autoconfigure.internal.SpiHelper;
-<<<<<<< HEAD
-import io.opentelemetry.sdk.autoconfigure.spi.ConfigurationException;
-import io.opentelemetry.sdk.autoconfigure.spi.internal.ComponentProvider;
-import io.opentelemetry.sdk.extension.incubator.fileconfig.internal.model.IncludeExcludeModel;
-=======
 import io.opentelemetry.sdk.extension.incubator.fileconfig.internal.model.CardinalityLimitsModel;
 import io.opentelemetry.sdk.extension.incubator.fileconfig.internal.model.ExperimentalPrometheusMetricExporterModel;
->>>>>>> d9c95834
+import io.opentelemetry.sdk.extension.incubator.fileconfig.internal.model.IncludeExcludeModel;
 import io.opentelemetry.sdk.extension.incubator.fileconfig.internal.model.MetricReaderModel;
 import io.opentelemetry.sdk.extension.incubator.fileconfig.internal.model.OtlpHttpMetricExporterModel;
 import io.opentelemetry.sdk.extension.incubator.fileconfig.internal.model.PeriodicMetricReaderModel;
 import io.opentelemetry.sdk.extension.incubator.fileconfig.internal.model.PullMetricExporterModel;
 import io.opentelemetry.sdk.extension.incubator.fileconfig.internal.model.PullMetricReaderModel;
 import io.opentelemetry.sdk.extension.incubator.fileconfig.internal.model.PushMetricExporterModel;
-<<<<<<< HEAD
 import io.opentelemetry.sdk.internal.IncludeExcludePredicate;
-=======
 import io.opentelemetry.sdk.metrics.InstrumentType;
 import io.opentelemetry.sdk.metrics.export.MetricReader;
->>>>>>> d9c95834
 import java.io.Closeable;
 import java.io.IOException;
 import java.net.ServerSocket;
@@ -103,7 +95,7 @@
   @Test
   void create_PeriodicConfigured() {
     List<Closeable> closeables = new ArrayList<>();
-    io.opentelemetry.sdk.metrics.export.MetricReader expectedReader =
+    MetricReader expectedReader =
         io.opentelemetry.sdk.metrics.export.PeriodicMetricReader.builder(
                 OtlpHttpMetricExporter.getDefault())
             .setInterval(Duration.ofMillis(1))
@@ -154,8 +146,7 @@
                                         new ExperimentalPrometheusMetricExporterModel()
                                             .withPort(port)))),
                 context);
-    io.opentelemetry.sdk.metrics.export.MetricReader reader =
-        readerAndCardinalityLimits.getMetricReader();
+    MetricReader reader = readerAndCardinalityLimits.getMetricReader();
     cleanup.addCloseable(reader);
     cleanup.addCloseables(closeables);
 
@@ -188,12 +179,12 @@
                 new MetricReaderModel()
                     .withPull(
                         new PullMetricReaderModel()
+                            .withCardinalityLimits(new CardinalityLimitsModel().withDefault(100))
                             .withExporter(
                                 new PullMetricExporterModel()
                                     .withPrometheusDevelopment(
                                         new ExperimentalPrometheusMetricExporterModel()
                                             .withHost("localhost")
-<<<<<<< HEAD
                                             .withPort(port)
                                             .withWithResourceConstantLabels(
                                                 new IncludeExcludeModel()
@@ -202,15 +193,8 @@
                                             .withWithoutScopeInfo(true)
                                             .withWithoutTypeSuffix(true)
                                             .withWithoutUnits(true)))),
-                spiHelper,
-                closeables);
-=======
-                                            .withPort(port)))
-                            .withCardinalityLimits(new CardinalityLimitsModel().withDefault(100))),
-                context);
-    io.opentelemetry.sdk.metrics.export.MetricReader reader =
-        readerAndCardinalityLimits.getMetricReader();
->>>>>>> d9c95834
+                context);
+    MetricReader reader = readerAndCardinalityLimits.getMetricReader();
     cleanup.addCloseable(reader);
     cleanup.addCloseables(closeables);
 
