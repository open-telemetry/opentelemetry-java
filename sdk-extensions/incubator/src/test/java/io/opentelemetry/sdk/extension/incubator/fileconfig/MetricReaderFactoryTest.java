/*
 * Copyright The OpenTelemetry Authors
 * SPDX-License-Identifier: Apache-2.0
 */

package io.opentelemetry.sdk.extension.incubator.fileconfig;

import static io.opentelemetry.sdk.testing.assertj.OpenTelemetryAssertions.assertThat;
import static org.assertj.core.api.Assertions.assertThatThrownBy;
import static org.mockito.Mockito.spy;
import static org.mockito.Mockito.verify;

import io.github.netmikey.logunit.api.LogCapturer;
import io.opentelemetry.api.incubator.config.DeclarativeConfigException;
import io.opentelemetry.exporter.otlp.metrics.OtlpGrpcMetricExporter;
import io.opentelemetry.exporter.prometheus.PrometheusHttpServer;
import io.opentelemetry.internal.testing.CleanupExtension;
import io.opentelemetry.sdk.autoconfigure.internal.SpiHelper;
import io.opentelemetry.sdk.autoconfigure.spi.internal.ComponentProvider;
import io.opentelemetry.sdk.extension.incubator.fileconfig.internal.model.MetricReaderModel;
import io.opentelemetry.sdk.extension.incubator.fileconfig.internal.model.OtlpMetricModel;
import io.opentelemetry.sdk.extension.incubator.fileconfig.internal.model.PeriodicMetricReaderModel;
import io.opentelemetry.sdk.extension.incubator.fileconfig.internal.model.PrometheusModel;
import io.opentelemetry.sdk.extension.incubator.fileconfig.internal.model.PullMetricExporterModel;
import io.opentelemetry.sdk.extension.incubator.fileconfig.internal.model.PullMetricReaderModel;
import io.opentelemetry.sdk.extension.incubator.fileconfig.internal.model.PushMetricExporterModel;
import java.io.Closeable;
import java.io.IOException;
import java.net.ServerSocket;
import java.time.Duration;
import java.util.ArrayList;
import java.util.Collections;
import java.util.List;
import org.junit.jupiter.api.Test;
import org.junit.jupiter.api.extension.RegisterExtension;

class MetricReaderFactoryTest {

  @RegisterExtension CleanupExtension cleanup = new CleanupExtension();

  @RegisterExtension
  LogCapturer logCapturer =
      LogCapturer.create().captureForLogger(DeclarativeConfiguration.class.getName());

  private SpiHelper spiHelper = SpiHelper.create(MetricReaderFactoryTest.class.getClassLoader());

  @Test
  void create_PeriodicNullExporter() {
    assertThatThrownBy(
            () ->
                MetricReaderFactory.getInstance()
                    .create(
                        new MetricReaderModel().withPeriodic(new PeriodicMetricReaderModel()),
                        spiHelper,
                        Collections.emptyList()))
        .isInstanceOf(DeclarativeConfigException.class)
        .hasMessage("periodic metric reader exporter is required but is null");
  }

  @Test
  void create_PeriodicDefaults() {
    List<Closeable> closeables = new ArrayList<>();
    io.opentelemetry.sdk.metrics.export.PeriodicMetricReader expectedReader =
        io.opentelemetry.sdk.metrics.export.PeriodicMetricReader.builder(
                OtlpGrpcMetricExporter.getDefault())
            .build();
    cleanup.addCloseable(expectedReader);

    io.opentelemetry.sdk.metrics.export.MetricReader reader =
        MetricReaderFactory.getInstance()
            .create(
                new MetricReaderModel()
                    .withPeriodic(
                        new PeriodicMetricReaderModel()
                            .withExporter(
                                new PushMetricExporterModel().withOtlp(new OtlpMetricModel()))),
                spiHelper,
                closeables);
    cleanup.addCloseable(reader);
    cleanup.addCloseables(closeables);

    assertThat(reader.toString()).isEqualTo(expectedReader.toString());
  }

  @Test
  void create_PeriodicConfigured() {
    List<Closeable> closeables = new ArrayList<>();
    io.opentelemetry.sdk.metrics.export.MetricReader expectedReader =
        io.opentelemetry.sdk.metrics.export.PeriodicMetricReader.builder(
                OtlpGrpcMetricExporter.getDefault())
            .setInterval(Duration.ofMillis(1))
            .build();
    cleanup.addCloseable(expectedReader);

    io.opentelemetry.sdk.metrics.export.MetricReader reader =
        MetricReaderFactory.getInstance()
            .create(
                new MetricReaderModel()
                    .withPeriodic(
                        new PeriodicMetricReaderModel()
                            .withExporter(
                                new PushMetricExporterModel().withOtlp(new OtlpMetricModel()))
                            .withInterval(1)),
                spiHelper,
                closeables);
    cleanup.addCloseable(reader);
    cleanup.addCloseables(closeables);

    assertThat(reader.toString()).isEqualTo(expectedReader.toString());
  }

  @Test
  void create_PullPrometheusDefault() throws IOException {
    int port = randomAvailablePort();
    spiHelper = spy(spiHelper);
    List<Closeable> closeables = new ArrayList<>();
    PrometheusHttpServer expectedReader = PrometheusHttpServer.builder().setPort(port).build();
    // Close the reader to avoid port conflict with the new instance created by MetricReaderFactory
    expectedReader.close();

    io.opentelemetry.sdk.metrics.export.MetricReader reader =
        MetricReaderFactory.getInstance()
            .create(
                new MetricReaderModel()
                    .withPull(
                        new PullMetricReaderModel()
                            .withExporter(
                                new PullMetricExporterModel()
                                    .withPrometheus(new PrometheusModel().withPort(port)))),
                spiHelper,
                closeables);
    cleanup.addCloseable(reader);
    cleanup.addCloseables(closeables);

    assertThat(reader.toString()).isEqualTo(expectedReader.toString());
    // TODO(jack-berg): validate prometheus component provider was invoked with correct arguments
    verify(spiHelper).load(ComponentProvider.class);
  }

  @Test
  void create_PullPrometheusConfigured() throws IOException {
    int port = randomAvailablePort();

    spiHelper = spy(spiHelper);
    List<Closeable> closeables = new ArrayList<>();
    PrometheusHttpServer expectedReader =
        PrometheusHttpServer.builder().setHost("localhost").setPort(port).build();
    // Close the reader to avoid port conflict with the new instance created by MetricReaderFactory
    expectedReader.close();

    io.opentelemetry.sdk.metrics.export.MetricReader reader =
        MetricReaderFactory.getInstance()
            .create(
                new MetricReaderModel()
                    .withPull(
                        new PullMetricReaderModel()
                            .withExporter(
                                new PullMetricExporterModel()
                                    .withPrometheus(
                                        new PrometheusModel()
                                            .withHost("localhost")
                                            .withPort(port)))),
                spiHelper,
                closeables);
    cleanup.addCloseable(reader);
    cleanup.addCloseables(closeables);

    assertThat(reader.toString()).isEqualTo(expectedReader.toString());
    // TODO(jack-berg): validate prometheus component provider was invoked with correct arguments
    verify(spiHelper).load(ComponentProvider.class);
  }

  @Test
  void create_InvalidPullReader() {
    assertThatThrownBy(
            () ->
                MetricReaderFactory.getInstance()
                    .create(
                        new MetricReaderModel().withPull(new PullMetricReaderModel()),
                        spiHelper,
                        Collections.emptyList()))
        .isInstanceOf(DeclarativeConfigException.class)
        .hasMessage("pull metric reader exporter is required but is null");

    assertThatThrownBy(
            () ->
                MetricReaderFactory.getInstance()
                    .create(
<<<<<<< HEAD
                        new MetricReader()
                            .withPull(new PullMetricReader().withExporter(new MetricExporter())),
                        spiHelper,
                        Collections.emptyList()))
        .isInstanceOf(DeclarativeConfigException.class)
        .hasMessage("prometheus is the only currently supported pull reader");

    assertThatThrownBy(
            () ->
                MetricReaderFactory.getInstance()
                    .create(
                        new MetricReader()
=======
                        new MetricReaderModel()
>>>>>>> a6a9acb1
                            .withPull(
                                new PullMetricReaderModel()
                                    .withExporter(new PullMetricExporterModel())),
                        spiHelper,
                        Collections.emptyList()))
        .isInstanceOf(DeclarativeConfigException.class)
        .hasMessage("prometheus is the only currently supported pull reader");
  }

  /**
   * Find a random unused port. There's a small race if another process takes it before we
   * initialize. Consider adding retries to this test if it flakes, presumably it never will on CI
   * since there's no prometheus there blocking the well-known port.
   */
  private static int randomAvailablePort() throws IOException {
    try (ServerSocket socket2 = new ServerSocket(0)) {
      return socket2.getLocalPort();
    }
  }
}<|MERGE_RESOLUTION|>--- conflicted
+++ resolved
@@ -186,22 +186,7 @@
             () ->
                 MetricReaderFactory.getInstance()
                     .create(
-<<<<<<< HEAD
-                        new MetricReader()
-                            .withPull(new PullMetricReader().withExporter(new MetricExporter())),
-                        spiHelper,
-                        Collections.emptyList()))
-        .isInstanceOf(DeclarativeConfigException.class)
-        .hasMessage("prometheus is the only currently supported pull reader");
-
-    assertThatThrownBy(
-            () ->
-                MetricReaderFactory.getInstance()
-                    .create(
-                        new MetricReader()
-=======
                         new MetricReaderModel()
->>>>>>> a6a9acb1
                             .withPull(
                                 new PullMetricReaderModel()
                                     .withExporter(new PullMetricExporterModel())),
