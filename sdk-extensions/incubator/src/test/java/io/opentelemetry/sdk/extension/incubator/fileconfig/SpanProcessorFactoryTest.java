/*
 * Copyright The OpenTelemetry Authors
 * SPDX-License-Identifier: Apache-2.0
 */

package io.opentelemetry.sdk.extension.incubator.fileconfig;

import static io.opentelemetry.sdk.testing.assertj.OpenTelemetryAssertions.assertThat;
import static org.assertj.core.api.Assertions.assertThatThrownBy;

import com.google.common.collect.ImmutableMap;
import io.opentelemetry.api.incubator.config.DeclarativeConfigException;
import io.opentelemetry.exporter.otlp.trace.OtlpGrpcSpanExporter;
import io.opentelemetry.internal.testing.CleanupExtension;
import io.opentelemetry.sdk.autoconfigure.internal.SpiHelper;
<<<<<<< HEAD
import io.opentelemetry.sdk.extension.incubator.fileconfig.internal.model.BatchSpanProcessor;
import io.opentelemetry.sdk.extension.incubator.fileconfig.internal.model.Otlp;
import io.opentelemetry.sdk.extension.incubator.fileconfig.internal.model.SimpleSpanProcessor;
import io.opentelemetry.sdk.extension.incubator.fileconfig.internal.model.SpanExporter;
import io.opentelemetry.sdk.extension.incubator.fileconfig.internal.model.SpanProcessor;
=======
import io.opentelemetry.sdk.autoconfigure.spi.ConfigurationException;
import io.opentelemetry.sdk.extension.incubator.fileconfig.component.SpanProcessorComponentProvider;
import io.opentelemetry.sdk.extension.incubator.fileconfig.internal.model.BatchSpanProcessorModel;
import io.opentelemetry.sdk.extension.incubator.fileconfig.internal.model.OtlpModel;
import io.opentelemetry.sdk.extension.incubator.fileconfig.internal.model.SimpleSpanProcessorModel;
import io.opentelemetry.sdk.extension.incubator.fileconfig.internal.model.SpanExporterModel;
import io.opentelemetry.sdk.extension.incubator.fileconfig.internal.model.SpanProcessorModel;
>>>>>>> a6a9acb1
import java.io.Closeable;
import java.time.Duration;
import java.util.ArrayList;
import java.util.Collections;
import java.util.List;
import org.assertj.core.api.Assertions;
import org.junit.jupiter.api.Test;
import org.junit.jupiter.api.extension.RegisterExtension;

class SpanProcessorFactoryTest {

  @RegisterExtension CleanupExtension cleanup = new CleanupExtension();

  private final SpiHelper spiHelper =
      SpiHelper.create(SpanProcessorFactoryTest.class.getClassLoader());

  @Test
  void create_BatchNullExporter() {
    assertThatThrownBy(
            () ->
                SpanProcessorFactory.getInstance()
                    .create(
                        new SpanProcessorModel().withBatch(new BatchSpanProcessorModel()),
                        spiHelper,
                        Collections.emptyList()))
        .isInstanceOf(DeclarativeConfigException.class)
        .hasMessage("batch span processor exporter is required but is null");
  }

  @Test
  void create_BatchDefaults() {
    List<Closeable> closeables = new ArrayList<>();
    io.opentelemetry.sdk.trace.export.BatchSpanProcessor expectedProcessor =
        io.opentelemetry.sdk.trace.export.BatchSpanProcessor.builder(
                OtlpGrpcSpanExporter.getDefault())
            .build();
    cleanup.addCloseable(expectedProcessor);

    io.opentelemetry.sdk.trace.SpanProcessor processor =
        SpanProcessorFactory.getInstance()
            .create(
                new SpanProcessorModel()
                    .withBatch(
                        new BatchSpanProcessorModel()
                            .withExporter(new SpanExporterModel().withOtlp(new OtlpModel()))),
                spiHelper,
                closeables);
    cleanup.addCloseable(processor);
    cleanup.addCloseables(closeables);

    assertThat(processor.toString()).isEqualTo(expectedProcessor.toString());
  }

  @Test
  void create_BatchConfigured() {
    List<Closeable> closeables = new ArrayList<>();
    io.opentelemetry.sdk.trace.export.BatchSpanProcessor expectedProcessor =
        io.opentelemetry.sdk.trace.export.BatchSpanProcessor.builder(
                OtlpGrpcSpanExporter.getDefault())
            .setScheduleDelay(Duration.ofMillis(1))
            .setMaxExportBatchSize(2)
            .setExporterTimeout(Duration.ofMillis(3))
            .build();
    cleanup.addCloseable(expectedProcessor);

    io.opentelemetry.sdk.trace.SpanProcessor processor =
        SpanProcessorFactory.getInstance()
            .create(
                new SpanProcessorModel()
                    .withBatch(
                        new BatchSpanProcessorModel()
                            .withExporter(new SpanExporterModel().withOtlp(new OtlpModel()))
                            .withScheduleDelay(1)
                            .withMaxExportBatchSize(2)
                            .withExportTimeout(3)),
                spiHelper,
                closeables);
    cleanup.addCloseable(processor);
    cleanup.addCloseables(closeables);

    assertThat(processor.toString()).isEqualTo(expectedProcessor.toString());
  }

  @Test
  void create_SimpleNullExporter() {
    assertThatThrownBy(
            () ->
                SpanProcessorFactory.getInstance()
                    .create(
                        new SpanProcessorModel().withSimple(new SimpleSpanProcessorModel()),
                        spiHelper,
                        Collections.emptyList()))
        .isInstanceOf(DeclarativeConfigException.class)
        .hasMessage("simple span processor exporter is required but is null");
  }

  @Test
  void create_SimpleConfigured() {
    List<Closeable> closeables = new ArrayList<>();
    io.opentelemetry.sdk.trace.SpanProcessor expectedProcessor =
        io.opentelemetry.sdk.trace.export.SimpleSpanProcessor.create(
            OtlpGrpcSpanExporter.getDefault());
    cleanup.addCloseable(expectedProcessor);

    io.opentelemetry.sdk.trace.SpanProcessor processor =
        SpanProcessorFactory.getInstance()
            .create(
                new SpanProcessorModel()
                    .withSimple(
                        new SimpleSpanProcessorModel()
                            .withExporter(new SpanExporterModel().withOtlp(new OtlpModel()))),
                spiHelper,
                closeables);
    cleanup.addCloseable(processor);
    cleanup.addCloseables(closeables);

    assertThat(processor.toString()).isEqualTo(expectedProcessor.toString());
  }

  @Test
  void create_SpiProcessor_Unknown() {
    assertThatThrownBy(
            () ->
                SpanProcessorFactory.getInstance()
                    .create(
                        new SpanProcessorModel()
                            .withAdditionalProperty(
                                "unknown_key", ImmutableMap.of("key1", "value1")),
                        spiHelper,
<<<<<<< HEAD
                        closeables))
        .isInstanceOf(DeclarativeConfigException.class)
        .hasMessage("Unrecognized span processor(s): [test]");
    cleanup.addCloseables(closeables);
=======
                        new ArrayList<>()))
        .isInstanceOf(ConfigurationException.class)
        .hasMessage(
            "No component provider detected for io.opentelemetry.sdk.trace.SpanProcessor with name \"unknown_key\".");
  }

  @Test
  void create_SpiExporter_Valid() {
    io.opentelemetry.sdk.trace.SpanProcessor spanProcessor =
        SpanProcessorFactory.getInstance()
            .create(
                new SpanProcessorModel()
                    .withAdditionalProperty("test", ImmutableMap.of("key1", "value1")),
                spiHelper,
                new ArrayList<>());
    assertThat(spanProcessor).isInstanceOf(SpanProcessorComponentProvider.TestSpanProcessor.class);
    Assertions.assertThat(
            ((SpanProcessorComponentProvider.TestSpanProcessor) spanProcessor)
                .config.getString("key1"))
        .isEqualTo("value1");
>>>>>>> a6a9acb1
  }
}<|MERGE_RESOLUTION|>--- conflicted
+++ resolved
@@ -13,21 +13,12 @@
 import io.opentelemetry.exporter.otlp.trace.OtlpGrpcSpanExporter;
 import io.opentelemetry.internal.testing.CleanupExtension;
 import io.opentelemetry.sdk.autoconfigure.internal.SpiHelper;
-<<<<<<< HEAD
-import io.opentelemetry.sdk.extension.incubator.fileconfig.internal.model.BatchSpanProcessor;
-import io.opentelemetry.sdk.extension.incubator.fileconfig.internal.model.Otlp;
-import io.opentelemetry.sdk.extension.incubator.fileconfig.internal.model.SimpleSpanProcessor;
-import io.opentelemetry.sdk.extension.incubator.fileconfig.internal.model.SpanExporter;
-import io.opentelemetry.sdk.extension.incubator.fileconfig.internal.model.SpanProcessor;
-=======
-import io.opentelemetry.sdk.autoconfigure.spi.ConfigurationException;
 import io.opentelemetry.sdk.extension.incubator.fileconfig.component.SpanProcessorComponentProvider;
 import io.opentelemetry.sdk.extension.incubator.fileconfig.internal.model.BatchSpanProcessorModel;
 import io.opentelemetry.sdk.extension.incubator.fileconfig.internal.model.OtlpModel;
 import io.opentelemetry.sdk.extension.incubator.fileconfig.internal.model.SimpleSpanProcessorModel;
 import io.opentelemetry.sdk.extension.incubator.fileconfig.internal.model.SpanExporterModel;
 import io.opentelemetry.sdk.extension.incubator.fileconfig.internal.model.SpanProcessorModel;
->>>>>>> a6a9acb1
 import java.io.Closeable;
 import java.time.Duration;
 import java.util.ArrayList;
@@ -157,14 +148,8 @@
                             .withAdditionalProperty(
                                 "unknown_key", ImmutableMap.of("key1", "value1")),
                         spiHelper,
-<<<<<<< HEAD
-                        closeables))
+                        new ArrayList<>()))
         .isInstanceOf(DeclarativeConfigException.class)
-        .hasMessage("Unrecognized span processor(s): [test]");
-    cleanup.addCloseables(closeables);
-=======
-                        new ArrayList<>()))
-        .isInstanceOf(ConfigurationException.class)
         .hasMessage(
             "No component provider detected for io.opentelemetry.sdk.trace.SpanProcessor with name \"unknown_key\".");
   }
@@ -183,6 +168,5 @@
             ((SpanProcessorComponentProvider.TestSpanProcessor) spanProcessor)
                 .config.getString("key1"))
         .isEqualTo("value1");
->>>>>>> a6a9acb1
   }
 }