--- conflicted
+++ resolved
@@ -13,21 +13,12 @@
 import io.opentelemetry.exporter.otlp.logs.OtlpGrpcLogRecordExporter;
 import io.opentelemetry.internal.testing.CleanupExtension;
 import io.opentelemetry.sdk.autoconfigure.internal.SpiHelper;
-<<<<<<< HEAD
-import io.opentelemetry.sdk.extension.incubator.fileconfig.internal.model.BatchLogRecordProcessor;
-import io.opentelemetry.sdk.extension.incubator.fileconfig.internal.model.LogRecordExporter;
-import io.opentelemetry.sdk.extension.incubator.fileconfig.internal.model.LogRecordProcessor;
-import io.opentelemetry.sdk.extension.incubator.fileconfig.internal.model.Otlp;
-import io.opentelemetry.sdk.extension.incubator.fileconfig.internal.model.SimpleLogRecordProcessor;
-=======
-import io.opentelemetry.sdk.autoconfigure.spi.ConfigurationException;
 import io.opentelemetry.sdk.extension.incubator.fileconfig.component.LogRecordProcessorComponentProvider;
 import io.opentelemetry.sdk.extension.incubator.fileconfig.internal.model.BatchLogRecordProcessorModel;
 import io.opentelemetry.sdk.extension.incubator.fileconfig.internal.model.LogRecordExporterModel;
 import io.opentelemetry.sdk.extension.incubator.fileconfig.internal.model.LogRecordProcessorModel;
 import io.opentelemetry.sdk.extension.incubator.fileconfig.internal.model.OtlpModel;
 import io.opentelemetry.sdk.extension.incubator.fileconfig.internal.model.SimpleLogRecordProcessorModel;
->>>>>>> a6a9acb1
 import java.io.Closeable;
 import java.time.Duration;
 import java.util.ArrayList;
@@ -158,14 +149,8 @@
                             .withAdditionalProperty(
                                 "unknown_key", ImmutableMap.of("key1", "value1")),
                         spiHelper,
-<<<<<<< HEAD
-                        closeables))
+                        new ArrayList<>()))
         .isInstanceOf(DeclarativeConfigException.class)
-        .hasMessage("Unrecognized log record processor(s): [test]");
-    cleanup.addCloseables(closeables);
-=======
-                        new ArrayList<>()))
-        .isInstanceOf(ConfigurationException.class)
         .hasMessage(
             "No component provider detected for io.opentelemetry.sdk.logs.LogRecordProcessor with name \"unknown_key\".");
   }
@@ -185,6 +170,5 @@
             ((LogRecordProcessorComponentProvider.TestLogRecordProcessor) logRecordProcessor)
                 .config.getString("key1"))
         .isEqualTo("value1");
->>>>>>> a6a9acb1
   }
 }