/*
 * Copyright The OpenTelemetry Authors
 * SPDX-License-Identifier: Apache-2.0
 */

package io.opentelemetry.sdk.extension.incubator.fileconfig;

import static io.opentelemetry.sdk.extension.incubator.fileconfig.FileConfigTestUtil.createTempFileWithContent;
import static org.assertj.core.api.Assertions.assertThat;
import static org.assertj.core.api.Assertions.assertThatThrownBy;
import static org.mockito.ArgumentMatchers.eq;
import static org.mockito.Mockito.spy;
import static org.mockito.Mockito.verify;

import com.google.common.collect.ImmutableMap;
import com.google.common.collect.ImmutableSet;
import com.linecorp.armeria.testing.junit5.server.SelfSignedCertificateExtension;
import io.opentelemetry.api.incubator.config.StructuredConfigException;
import io.opentelemetry.exporter.logging.LoggingSpanExporter;
import io.opentelemetry.exporter.otlp.http.trace.OtlpHttpSpanExporter;
import io.opentelemetry.exporter.otlp.trace.OtlpGrpcSpanExporter;
import io.opentelemetry.exporter.zipkin.ZipkinSpanExporter;
import io.opentelemetry.internal.testing.CleanupExtension;
import io.opentelemetry.sdk.autoconfigure.internal.SpiHelper;
<<<<<<< HEAD
import io.opentelemetry.sdk.autoconfigure.spi.ConfigProperties;
import io.opentelemetry.sdk.autoconfigure.spi.traces.ConfigurableSpanExporterProvider;
=======
import io.opentelemetry.sdk.autoconfigure.spi.ConfigurationException;
import io.opentelemetry.sdk.autoconfigure.spi.internal.StructuredConfigProperties;
import io.opentelemetry.sdk.extension.incubator.fileconfig.component.SpanExporterComponentProvider;
>>>>>>> dc4cc270
import io.opentelemetry.sdk.extension.incubator.fileconfig.internal.model.Console;
import io.opentelemetry.sdk.extension.incubator.fileconfig.internal.model.Headers;
import io.opentelemetry.sdk.extension.incubator.fileconfig.internal.model.Otlp;
import io.opentelemetry.sdk.extension.incubator.fileconfig.internal.model.Zipkin;
import io.opentelemetry.sdk.trace.export.SpanExporter;
import java.io.Closeable;
import java.io.IOException;
import java.nio.file.Path;
import java.security.cert.CertificateEncodingException;
import java.time.Duration;
import java.util.ArrayList;
import java.util.List;
import org.junit.jupiter.api.Test;
import org.junit.jupiter.api.extension.ExtendWith;
import org.junit.jupiter.api.extension.RegisterExtension;
import org.junit.jupiter.api.io.TempDir;
import org.mockito.ArgumentCaptor;
import org.mockito.junit.jupiter.MockitoExtension;
import org.mockito.junit.jupiter.MockitoSettings;
import org.mockito.quality.Strictness;

@ExtendWith(MockitoExtension.class)
@MockitoSettings(strictness = Strictness.LENIENT)
class SpanExporterFactoryTest {

  @RegisterExtension
  static final SelfSignedCertificateExtension serverTls = new SelfSignedCertificateExtension();

  @RegisterExtension
  static final SelfSignedCertificateExtension clientTls = new SelfSignedCertificateExtension();

  @RegisterExtension CleanupExtension cleanup = new CleanupExtension();

  private SpiHelper spiHelper = SpiHelper.create(SpanExporterFactoryTest.class.getClassLoader());

  @Test
  void create_OtlpDefaults() {
    spiHelper = spy(spiHelper);
    List<Closeable> closeables = new ArrayList<>();
    OtlpGrpcSpanExporter expectedExporter = OtlpGrpcSpanExporter.getDefault();
    cleanup.addCloseable(expectedExporter);

    SpanExporter exporter =
        SpanExporterFactory.getInstance()
            .create(
                new io.opentelemetry.sdk.extension.incubator.fileconfig.internal.model
                        .SpanExporter()
                    .withOtlp(new Otlp()),
                spiHelper,
                closeables);
    cleanup.addCloseable(exporter);
    cleanup.addCloseables(closeables);

    assertThat(exporter.toString()).isEqualTo(expectedExporter.toString());

    ArgumentCaptor<StructuredConfigProperties> configCaptor =
        ArgumentCaptor.forClass(StructuredConfigProperties.class);
    verify(spiHelper).loadComponent(eq(SpanExporter.class), eq("otlp"), configCaptor.capture());
    StructuredConfigProperties configProperties = configCaptor.getValue();
    assertThat(configProperties.getString("protocol")).isNull();
    assertThat(configProperties.getString("endpoint")).isNull();
    assertThat(configProperties.getStructured("headers")).isNull();
    assertThat(configProperties.getString("compression")).isNull();
    assertThat(configProperties.getInt("timeout")).isNull();
    assertThat(configProperties.getString("certificate")).isNull();
    assertThat(configProperties.getString("client_key")).isNull();
    assertThat(configProperties.getString("client_certificate")).isNull();
  }

  @Test
  void create_OtlpConfigured(@TempDir Path tempDir)
      throws CertificateEncodingException, IOException {
    spiHelper = spy(spiHelper);
    List<Closeable> closeables = new ArrayList<>();
    OtlpHttpSpanExporter expectedExporter =
        OtlpHttpSpanExporter.builder()
            .setEndpoint("http://example:4318/v1/traces")
            .addHeader("key1", "value1")
            .addHeader("key2", "value2")
            .setTimeout(Duration.ofSeconds(15))
            .setCompression("gzip")
            .build();
    cleanup.addCloseable(expectedExporter);

    // Write certificates to temp files
    String certificatePath =
        createTempFileWithContent(
            tempDir, "certificate.cert", serverTls.certificate().getEncoded());
    String clientKeyPath =
        createTempFileWithContent(tempDir, "clientKey.key", clientTls.privateKey().getEncoded());
    String clientCertificatePath =
        createTempFileWithContent(
            tempDir, "clientCertificate.cert", clientTls.certificate().getEncoded());

    SpanExporter exporter =
        SpanExporterFactory.getInstance()
            .create(
                new io.opentelemetry.sdk.extension.incubator.fileconfig.internal.model
                        .SpanExporter()
                    .withOtlp(
                        new Otlp()
                            .withProtocol("http/protobuf")
                            .withEndpoint("http://example:4318")
                            .withHeaders(
                                new Headers()
                                    .withAdditionalProperty("key1", "value1")
                                    .withAdditionalProperty("key2", "value2"))
                            .withCompression("gzip")
                            .withTimeout(15_000)
                            .withCertificate(certificatePath)
                            .withClientKey(clientKeyPath)
                            .withClientCertificate(clientCertificatePath)),
                spiHelper,
                closeables);
    cleanup.addCloseable(exporter);
    cleanup.addCloseables(closeables);

    assertThat(exporter.toString()).isEqualTo(expectedExporter.toString());

    ArgumentCaptor<StructuredConfigProperties> configCaptor =
        ArgumentCaptor.forClass(StructuredConfigProperties.class);
    verify(spiHelper).loadComponent(eq(SpanExporter.class), eq("otlp"), configCaptor.capture());
    StructuredConfigProperties configProperties = configCaptor.getValue();
    assertThat(configProperties.getString("protocol")).isEqualTo("http/protobuf");
    assertThat(configProperties.getString("endpoint")).isEqualTo("http://example:4318");
    StructuredConfigProperties headers = configProperties.getStructured("headers");
    assertThat(headers).isNotNull();
    assertThat(headers.getPropertyKeys()).isEqualTo(ImmutableSet.of("key1", "key2"));
    assertThat(headers.getString("key1")).isEqualTo("value1");
    assertThat(headers.getString("key2")).isEqualTo("value2");
    assertThat(configProperties.getString("compression")).isEqualTo("gzip");
    assertThat(configProperties.getInt("timeout")).isEqualTo(Duration.ofSeconds(15).toMillis());
    assertThat(configProperties.getString("certificate")).isEqualTo(certificatePath);
    assertThat(configProperties.getString("client_key")).isEqualTo(clientKeyPath);
    assertThat(configProperties.getString("client_certificate")).isEqualTo(clientCertificatePath);
  }

  @Test
  void create_Console() {
    spiHelper = spy(spiHelper);
    List<Closeable> closeables = new ArrayList<>();
    LoggingSpanExporter expectedExporter = LoggingSpanExporter.create();
    cleanup.addCloseable(expectedExporter);

    SpanExporter exporter =
        SpanExporterFactory.getInstance()
            .create(
                new io.opentelemetry.sdk.extension.incubator.fileconfig.internal.model
                        .SpanExporter()
                    .withConsole(new Console()),
                spiHelper,
                closeables);
    cleanup.addCloseable(exporter);
    cleanup.addCloseables(closeables);

    assertThat(exporter.toString()).isEqualTo(expectedExporter.toString());
  }

  @Test
  void create_ZipkinDefaults() {
    spiHelper = spy(spiHelper);
    List<Closeable> closeables = new ArrayList<>();
    ZipkinSpanExporter expectedExporter = ZipkinSpanExporter.builder().build();

    cleanup.addCloseable(expectedExporter);

    SpanExporter exporter =
        SpanExporterFactory.getInstance()
            .create(
                new io.opentelemetry.sdk.extension.incubator.fileconfig.internal.model
                        .SpanExporter()
                    .withZipkin(new Zipkin()),
                spiHelper,
                closeables);
    cleanup.addCloseable(exporter);
    cleanup.addCloseables(closeables);

    assertThat(exporter.toString()).isEqualTo(expectedExporter.toString());

    ArgumentCaptor<StructuredConfigProperties> configCaptor =
        ArgumentCaptor.forClass(StructuredConfigProperties.class);
    verify(spiHelper).loadComponent(eq(SpanExporter.class), eq("zipkin"), configCaptor.capture());
    StructuredConfigProperties configProperties = configCaptor.getValue();
    assertThat(configProperties.getString("endpoint")).isNull();
    assertThat(configProperties.getLong("timeout")).isNull();
  }

  @Test
  void create_ZipkinConfigured() {
    spiHelper = spy(spiHelper);
    List<Closeable> closeables = new ArrayList<>();
    ZipkinSpanExporter expectedExporter =
        ZipkinSpanExporter.builder()
            .setEndpoint("http://zipkin:9411/v1/v2/spans")
            .setReadTimeout(Duration.ofSeconds(15))
            .build();
    cleanup.addCloseable(expectedExporter);

    SpanExporter exporter =
        SpanExporterFactory.getInstance()
            .create(
                new io.opentelemetry.sdk.extension.incubator.fileconfig.internal.model
                        .SpanExporter()
                    .withZipkin(
                        new Zipkin()
                            .withEndpoint("http://zipkin:9411/v1/v2/spans")
                            .withTimeout(15_000)),
                spiHelper,
                closeables);
    cleanup.addCloseable(exporter);
    cleanup.addCloseables(closeables);

    assertThat(exporter.toString()).isEqualTo(expectedExporter.toString());

    ArgumentCaptor<StructuredConfigProperties> configCaptor =
        ArgumentCaptor.forClass(StructuredConfigProperties.class);
    verify(spiHelper).loadComponent(eq(SpanExporter.class), eq("zipkin"), configCaptor.capture());
    StructuredConfigProperties configProperties = configCaptor.getValue();
    assertThat(configProperties.getString("endpoint")).isEqualTo("http://zipkin:9411/v1/v2/spans");
    assertThat(configProperties.getLong("timeout")).isEqualTo(15_000);
  }

  @Test
  void create_SpiExporter_Unknown() {
    List<Closeable> closeables = new ArrayList<>();

    assertThatThrownBy(
            () ->
                SpanExporterFactory.getInstance()
                    .create(
                        new io.opentelemetry.sdk.extension.incubator.fileconfig.internal.model
                                .SpanExporter()
                            .withAdditionalProperty(
                                "unknown_key", ImmutableMap.of("key1", "value1")),
                        spiHelper,
                        new ArrayList<>()))
<<<<<<< HEAD
        .isInstanceOf(StructuredConfigException.class)
        .hasMessage("Unrecognized span exporter(s): [test]");
=======
        .isInstanceOf(ConfigurationException.class)
        .hasMessage(
            "No component provider detected for io.opentelemetry.sdk.trace.export.SpanExporter with name \"unknown_key\".");
>>>>>>> dc4cc270
    cleanup.addCloseables(closeables);
  }

  @Test
  void create_SpiExporter_Valid() {
    SpanExporter spanExporter =
        SpanExporterFactory.getInstance()
            .create(
                new io.opentelemetry.sdk.extension.incubator.fileconfig.internal.model
                        .SpanExporter()
                    .withAdditionalProperty("test", ImmutableMap.of("key1", "value1")),
                spiHelper,
                new ArrayList<>());
    assertThat(spanExporter).isInstanceOf(SpanExporterComponentProvider.TestSpanExporter.class);
    assertThat(
            ((SpanExporterComponentProvider.TestSpanExporter) spanExporter)
                .config.getString("key1"))
        .isEqualTo("value1");
  }
}<|MERGE_RESOLUTION|>--- conflicted
+++ resolved
@@ -16,20 +16,14 @@
 import com.google.common.collect.ImmutableSet;
 import com.linecorp.armeria.testing.junit5.server.SelfSignedCertificateExtension;
 import io.opentelemetry.api.incubator.config.StructuredConfigException;
+import io.opentelemetry.api.incubator.config.StructuredConfigProperties;
 import io.opentelemetry.exporter.logging.LoggingSpanExporter;
 import io.opentelemetry.exporter.otlp.http.trace.OtlpHttpSpanExporter;
 import io.opentelemetry.exporter.otlp.trace.OtlpGrpcSpanExporter;
 import io.opentelemetry.exporter.zipkin.ZipkinSpanExporter;
 import io.opentelemetry.internal.testing.CleanupExtension;
 import io.opentelemetry.sdk.autoconfigure.internal.SpiHelper;
-<<<<<<< HEAD
-import io.opentelemetry.sdk.autoconfigure.spi.ConfigProperties;
-import io.opentelemetry.sdk.autoconfigure.spi.traces.ConfigurableSpanExporterProvider;
-=======
-import io.opentelemetry.sdk.autoconfigure.spi.ConfigurationException;
-import io.opentelemetry.sdk.autoconfigure.spi.internal.StructuredConfigProperties;
 import io.opentelemetry.sdk.extension.incubator.fileconfig.component.SpanExporterComponentProvider;
->>>>>>> dc4cc270
 import io.opentelemetry.sdk.extension.incubator.fileconfig.internal.model.Console;
 import io.opentelemetry.sdk.extension.incubator.fileconfig.internal.model.Headers;
 import io.opentelemetry.sdk.extension.incubator.fileconfig.internal.model.Otlp;
@@ -266,14 +260,9 @@
                                 "unknown_key", ImmutableMap.of("key1", "value1")),
                         spiHelper,
                         new ArrayList<>()))
-<<<<<<< HEAD
         .isInstanceOf(StructuredConfigException.class)
-        .hasMessage("Unrecognized span exporter(s): [test]");
-=======
-        .isInstanceOf(ConfigurationException.class)
         .hasMessage(
             "No component provider detected for io.opentelemetry.sdk.trace.export.SpanExporter with name \"unknown_key\".");
->>>>>>> dc4cc270
     cleanup.addCloseables(closeables);
   }
 
