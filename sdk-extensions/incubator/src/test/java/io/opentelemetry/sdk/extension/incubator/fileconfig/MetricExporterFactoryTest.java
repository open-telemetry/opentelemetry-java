--- conflicted
+++ resolved
@@ -110,20 +110,13 @@
 
     assertThat(exporter.toString()).isEqualTo(expectedExporter.toString());
 
-<<<<<<< HEAD
-    ArgumentCaptor<StructuredConfigProperties> configCaptor =
-        ArgumentCaptor.forClass(StructuredConfigProperties.class);
-    verify(spiHelper)
-        .loadComponent(eq(MetricExporter.class), eq("otlp_http"), configCaptor.capture());
-    StructuredConfigProperties configProperties = configCaptor.getValue();
-=======
     ArgumentCaptor<DeclarativeConfigProperties> configCaptor =
         ArgumentCaptor.forClass(DeclarativeConfigProperties.class);
-    ComponentProvider<?> componentProvider = getComponentProvider("otlp", MetricExporter.class);
+    ComponentProvider<?> componentProvider =
+        getComponentProvider("otlp_http", MetricExporter.class);
     verify(componentProvider).create(configCaptor.capture());
     DeclarativeConfigProperties configProperties = configCaptor.getValue();
     assertThat(configProperties.getString("protocol")).isNull();
->>>>>>> d511a28d
     assertThat(configProperties.getString("endpoint")).isNull();
     assertThat(configProperties.getStructured("headers")).isNull();
     assertThat(configProperties.getString("compression")).isNull();
@@ -196,20 +189,12 @@
 
     assertThat(exporter.toString()).isEqualTo(expectedExporter.toString());
 
-<<<<<<< HEAD
-    ArgumentCaptor<StructuredConfigProperties> configCaptor =
-        ArgumentCaptor.forClass(StructuredConfigProperties.class);
-    verify(spiHelper)
-        .loadComponent(eq(MetricExporter.class), eq("otlp_http"), configCaptor.capture());
-    StructuredConfigProperties configProperties = configCaptor.getValue();
-=======
     ArgumentCaptor<DeclarativeConfigProperties> configCaptor =
         ArgumentCaptor.forClass(DeclarativeConfigProperties.class);
-    ComponentProvider<?> componentProvider = getComponentProvider("otlp", MetricExporter.class);
+    ComponentProvider<?> componentProvider =
+        getComponentProvider("otlp_http", MetricExporter.class);
     verify(componentProvider).create(configCaptor.capture());
     DeclarativeConfigProperties configProperties = configCaptor.getValue();
-    assertThat(configProperties.getString("protocol")).isEqualTo("http/protobuf");
->>>>>>> d511a28d
     assertThat(configProperties.getString("endpoint")).isEqualTo("http://example:4318/v1/metrics");
     List<DeclarativeConfigProperties> headers = configProperties.getStructuredList("headers");
     assertThat(headers)
