/*
 * Copyright The OpenTelemetry Authors
 * SPDX-License-Identifier: Apache-2.0
 */

package io.opentelemetry.sdk.extension.incubator.fileconfig;

import static io.opentelemetry.sdk.extension.incubator.fileconfig.FileConfigTestUtil.createTempFileWithContent;
import static org.assertj.core.api.Assertions.assertThat;
import static org.assertj.core.api.Assertions.assertThatThrownBy;
import static org.mockito.ArgumentMatchers.eq;
import static org.mockito.Mockito.spy;
import static org.mockito.Mockito.verify;

import com.google.common.collect.ImmutableMap;
import com.linecorp.armeria.testing.junit5.server.SelfSignedCertificateExtension;
import io.opentelemetry.api.incubator.config.DeclarativeConfigException;
import io.opentelemetry.api.incubator.config.DeclarativeConfigProperties;
import io.opentelemetry.exporter.logging.LoggingMetricExporter;
import io.opentelemetry.exporter.otlp.http.metrics.OtlpHttpMetricExporter;
import io.opentelemetry.exporter.otlp.metrics.OtlpGrpcMetricExporter;
import io.opentelemetry.internal.testing.CleanupExtension;
import io.opentelemetry.sdk.autoconfigure.internal.SpiHelper;
import io.opentelemetry.sdk.extension.incubator.fileconfig.component.MetricExporterComponentProvider;
import io.opentelemetry.sdk.extension.incubator.fileconfig.internal.model.ConsoleModel;
import io.opentelemetry.sdk.extension.incubator.fileconfig.internal.model.NameStringValuePairModel;
import io.opentelemetry.sdk.extension.incubator.fileconfig.internal.model.OtlpMetricModel;
import io.opentelemetry.sdk.metrics.Aggregation;
import io.opentelemetry.sdk.metrics.InstrumentType;
import io.opentelemetry.sdk.metrics.export.AggregationTemporalitySelector;
import io.opentelemetry.sdk.metrics.export.DefaultAggregationSelector;
import io.opentelemetry.sdk.metrics.export.MetricExporter;
import java.io.Closeable;
import java.io.IOException;
import java.nio.file.Path;
import java.security.cert.CertificateEncodingException;
import java.time.Duration;
import java.util.ArrayList;
import java.util.Arrays;
import java.util.List;
import org.junit.jupiter.api.Test;
import org.junit.jupiter.api.extension.ExtendWith;
import org.junit.jupiter.api.extension.RegisterExtension;
import org.junit.jupiter.api.io.TempDir;
import org.mockito.ArgumentCaptor;
import org.mockito.junit.jupiter.MockitoExtension;
import org.mockito.junit.jupiter.MockitoSettings;
import org.mockito.quality.Strictness;

@ExtendWith(MockitoExtension.class)
@MockitoSettings(strictness = Strictness.LENIENT)
class MetricExporterFactoryTest {

  @RegisterExtension
  static final SelfSignedCertificateExtension serverTls = new SelfSignedCertificateExtension();

  @RegisterExtension
  static final SelfSignedCertificateExtension clientTls = new SelfSignedCertificateExtension();

  @RegisterExtension CleanupExtension cleanup = new CleanupExtension();

  private SpiHelper spiHelper = SpiHelper.create(MetricExporterFactoryTest.class.getClassLoader());

  @Test
  void create_OtlpDefaults() {
    spiHelper = spy(spiHelper);
    List<Closeable> closeables = new ArrayList<>();
    OtlpGrpcMetricExporter expectedExporter = OtlpGrpcMetricExporter.getDefault();
    cleanup.addCloseable(expectedExporter);

    MetricExporter exporter =
        MetricExporterFactory.getInstance()
            .create(
                new io.opentelemetry.sdk.extension.incubator.fileconfig.internal.model
                        .PushMetricExporterModel()
                    .withOtlp(new OtlpMetricModel()),
                spiHelper,
                closeables);
    cleanup.addCloseable(exporter);
    cleanup.addCloseables(closeables);

    assertThat(exporter.toString()).isEqualTo(expectedExporter.toString());

    ArgumentCaptor<DeclarativeConfigProperties> configCaptor =
        ArgumentCaptor.forClass(DeclarativeConfigProperties.class);
    verify(spiHelper).loadComponent(eq(MetricExporter.class), eq("otlp"), configCaptor.capture());
    DeclarativeConfigProperties configProperties = configCaptor.getValue();
    assertThat(configProperties.getString("protocol")).isNull();
    assertThat(configProperties.getString("endpoint")).isNull();
    assertThat(configProperties.getStructured("headers")).isNull();
    assertThat(configProperties.getString("compression")).isNull();
    assertThat(configProperties.getInt("timeout")).isNull();
    assertThat(configProperties.getString("certificate")).isNull();
    assertThat(configProperties.getString("client_key")).isNull();
    assertThat(configProperties.getString("client_certificate")).isNull();
    assertThat(configProperties.getString("temporality_preference")).isNull();
    assertThat(configProperties.getString("default_histogram_aggregation")).isNull();
  }

  @Test
  void create_OtlpConfigured(@TempDir Path tempDir)
      throws CertificateEncodingException, IOException {
    spiHelper = spy(spiHelper);
    List<Closeable> closeables = new ArrayList<>();
    OtlpHttpMetricExporter expectedExporter =
        OtlpHttpMetricExporter.builder()
            .setEndpoint("http://example:4318/v1/metrics")
            .addHeader("key1", "value1")
            .addHeader("key2", "value2")
            .setTimeout(Duration.ofSeconds(15))
            .setCompression("gzip")
            .setAggregationTemporalitySelector(AggregationTemporalitySelector.deltaPreferred())
            .setDefaultAggregationSelector(
                DefaultAggregationSelector.getDefault()
                    .with(InstrumentType.HISTOGRAM, Aggregation.base2ExponentialBucketHistogram()))
            .build();
    cleanup.addCloseable(expectedExporter);

    // Write certificates to temp files
    String certificatePath =
        createTempFileWithContent(
            tempDir, "certificate.cert", serverTls.certificate().getEncoded());
    String clientKeyPath =
        createTempFileWithContent(tempDir, "clientKey.key", clientTls.privateKey().getEncoded());
    String clientCertificatePath =
        createTempFileWithContent(
            tempDir, "clientCertificate.cert", clientTls.certificate().getEncoded());

    MetricExporter exporter =
        MetricExporterFactory.getInstance()
            .create(
                new io.opentelemetry.sdk.extension.incubator.fileconfig.internal.model
                        .PushMetricExporterModel()
                    .withOtlp(
                        new OtlpMetricModel()
                            .withProtocol("http/protobuf")
                            .withEndpoint("http://example:4318/v1/metrics")
                            .withHeaders(
                                Arrays.asList(
                                    new NameStringValuePairModel()
                                        .withName("key1")
                                        .withValue("value1"),
                                    new NameStringValuePairModel()
                                        .withName("key2")
                                        .withValue("value2")))
                            .withCompression("gzip")
                            .withTimeout(15_000)
                            .withCertificate(certificatePath)
                            .withClientKey(clientKeyPath)
                            .withClientCertificate(clientCertificatePath)
                            .withTemporalityPreference("delta")
                            .withDefaultHistogramAggregation(
                                OtlpMetricModel.DefaultHistogramAggregation
                                    .BASE_2_EXPONENTIAL_BUCKET_HISTOGRAM)),
                spiHelper,
                closeables);
    cleanup.addCloseable(exporter);
    cleanup.addCloseables(closeables);

    assertThat(exporter.toString()).isEqualTo(expectedExporter.toString());

    ArgumentCaptor<DeclarativeConfigProperties> configCaptor =
        ArgumentCaptor.forClass(DeclarativeConfigProperties.class);
    verify(spiHelper).loadComponent(eq(MetricExporter.class), eq("otlp"), configCaptor.capture());
    DeclarativeConfigProperties configProperties = configCaptor.getValue();
    assertThat(configProperties.getString("protocol")).isEqualTo("http/protobuf");
<<<<<<< HEAD
    assertThat(configProperties.getString("endpoint")).isEqualTo("http://example:4318");
    DeclarativeConfigProperties headers = configProperties.getStructured("headers");
    assertThat(headers).isNotNull();
    assertThat(headers.getPropertyKeys()).isEqualTo(ImmutableSet.of("key1", "key2"));
    assertThat(headers.getString("key1")).isEqualTo("value1");
    assertThat(headers.getString("key2")).isEqualTo("value2");
=======
    assertThat(configProperties.getString("endpoint")).isEqualTo("http://example:4318/v1/metrics");
    List<StructuredConfigProperties> headers = configProperties.getStructuredList("headers");
    assertThat(headers)
        .isNotNull()
        .satisfiesExactly(
            header -> {
              assertThat(header.getString("name")).isEqualTo("key1");
              assertThat(header.getString("value")).isEqualTo("value1");
            },
            header -> {
              assertThat(header.getString("name")).isEqualTo("key2");
              assertThat(header.getString("value")).isEqualTo("value2");
            });
>>>>>>> a6a9acb1
    assertThat(configProperties.getString("compression")).isEqualTo("gzip");
    assertThat(configProperties.getInt("timeout")).isEqualTo(Duration.ofSeconds(15).toMillis());
    assertThat(configProperties.getString("certificate")).isEqualTo(certificatePath);
    assertThat(configProperties.getString("client_key")).isEqualTo(clientKeyPath);
    assertThat(configProperties.getString("client_certificate")).isEqualTo(clientCertificatePath);
    assertThat(configProperties.getString("temporality_preference")).isEqualTo("delta");
    assertThat(configProperties.getString("default_histogram_aggregation"))
        .isEqualTo("base2_exponential_bucket_histogram");
  }

  @Test
  void create_Console() {
    spiHelper = spy(spiHelper);
    List<Closeable> closeables = new ArrayList<>();
    LoggingMetricExporter expectedExporter = LoggingMetricExporter.create();
    cleanup.addCloseable(expectedExporter);

    io.opentelemetry.sdk.metrics.export.MetricExporter exporter =
        MetricExporterFactory.getInstance()
            .create(
                new io.opentelemetry.sdk.extension.incubator.fileconfig.internal.model
                        .PushMetricExporterModel()
                    .withConsole(new ConsoleModel()),
                spiHelper,
                closeables);
    cleanup.addCloseable(exporter);
    cleanup.addCloseables(closeables);

    assertThat(exporter.toString()).isEqualTo(expectedExporter.toString());
  }

  @Test
<<<<<<< HEAD
  void create_PrometheusExporter() {
    List<Closeable> closeables = new ArrayList<>();

    assertThatThrownBy(
            () ->
                MetricExporterFactory.getInstance()
                    .create(
                        new io.opentelemetry.sdk.extension.incubator.fileconfig.internal.model
                                .MetricExporter()
                            .withPrometheus(new Prometheus()),
                        spiHelper,
                        new ArrayList<>()))
        .isInstanceOf(DeclarativeConfigException.class)
        .hasMessage("prometheus exporter not supported in this context");
    cleanup.addCloseables(closeables);
  }

  @Test
=======
>>>>>>> a6a9acb1
  void create_SpiExporter_Unknown() {
    assertThatThrownBy(
            () ->
                MetricExporterFactory.getInstance()
                    .create(
                        new io.opentelemetry.sdk.extension.incubator.fileconfig.internal.model
                                .PushMetricExporterModel()
                            .withAdditionalProperty(
                                "unknown_key", ImmutableMap.of("key1", "value1")),
                        spiHelper,
                        new ArrayList<>()))
        .isInstanceOf(DeclarativeConfigException.class)
        .hasMessage(
            "No component provider detected for io.opentelemetry.sdk.metrics.export.MetricExporter with name \"unknown_key\".");
  }

  @Test
  void create_SpiExporter_Valid() {
    MetricExporter metricExporter =
        MetricExporterFactory.getInstance()
            .create(
                new io.opentelemetry.sdk.extension.incubator.fileconfig.internal.model
                        .PushMetricExporterModel()
                    .withAdditionalProperty("test", ImmutableMap.of("key1", "value1")),
                spiHelper,
                new ArrayList<>());
    assertThat(metricExporter)
        .isInstanceOf(MetricExporterComponentProvider.TestMetricExporter.class);
    assertThat(
            ((MetricExporterComponentProvider.TestMetricExporter) metricExporter)
                .config.getString("key1"))
        .isEqualTo("value1");
  }
}<|MERGE_RESOLUTION|>--- conflicted
+++ resolved
@@ -164,16 +164,8 @@
     verify(spiHelper).loadComponent(eq(MetricExporter.class), eq("otlp"), configCaptor.capture());
     DeclarativeConfigProperties configProperties = configCaptor.getValue();
     assertThat(configProperties.getString("protocol")).isEqualTo("http/protobuf");
-<<<<<<< HEAD
-    assertThat(configProperties.getString("endpoint")).isEqualTo("http://example:4318");
-    DeclarativeConfigProperties headers = configProperties.getStructured("headers");
-    assertThat(headers).isNotNull();
-    assertThat(headers.getPropertyKeys()).isEqualTo(ImmutableSet.of("key1", "key2"));
-    assertThat(headers.getString("key1")).isEqualTo("value1");
-    assertThat(headers.getString("key2")).isEqualTo("value2");
-=======
     assertThat(configProperties.getString("endpoint")).isEqualTo("http://example:4318/v1/metrics");
-    List<StructuredConfigProperties> headers = configProperties.getStructuredList("headers");
+    List<DeclarativeConfigProperties> headers = configProperties.getStructuredList("headers");
     assertThat(headers)
         .isNotNull()
         .satisfiesExactly(
@@ -185,7 +177,6 @@
               assertThat(header.getString("name")).isEqualTo("key2");
               assertThat(header.getString("value")).isEqualTo("value2");
             });
->>>>>>> a6a9acb1
     assertThat(configProperties.getString("compression")).isEqualTo("gzip");
     assertThat(configProperties.getInt("timeout")).isEqualTo(Duration.ofSeconds(15).toMillis());
     assertThat(configProperties.getString("certificate")).isEqualTo(certificatePath);
@@ -218,27 +209,6 @@
   }
 
   @Test
-<<<<<<< HEAD
-  void create_PrometheusExporter() {
-    List<Closeable> closeables = new ArrayList<>();
-
-    assertThatThrownBy(
-            () ->
-                MetricExporterFactory.getInstance()
-                    .create(
-                        new io.opentelemetry.sdk.extension.incubator.fileconfig.internal.model
-                                .MetricExporter()
-                            .withPrometheus(new Prometheus()),
-                        spiHelper,
-                        new ArrayList<>()))
-        .isInstanceOf(DeclarativeConfigException.class)
-        .hasMessage("prometheus exporter not supported in this context");
-    cleanup.addCloseables(closeables);
-  }
-
-  @Test
-=======
->>>>>>> a6a9acb1
   void create_SpiExporter_Unknown() {
     assertThatThrownBy(
             () ->
