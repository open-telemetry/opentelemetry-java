/*
 * Copyright The OpenTelemetry Authors
 * SPDX-License-Identifier: Apache-2.0
 */

package io.opentelemetry.sdk.extension.incubator.fileconfig;

import static io.opentelemetry.sdk.testing.assertj.OpenTelemetryAssertions.assertThat;
import static io.opentelemetry.sdk.trace.samplers.Sampler.alwaysOn;

import io.opentelemetry.exporter.otlp.http.trace.OtlpHttpSpanExporter;
import io.opentelemetry.internal.testing.CleanupExtension;
import io.opentelemetry.sdk.autoconfigure.internal.SpiHelper;
import io.opentelemetry.sdk.extension.incubator.fileconfig.internal.model.AlwaysOnSamplerModel;
import io.opentelemetry.sdk.extension.incubator.fileconfig.internal.model.AttributeLimitsModel;
import io.opentelemetry.sdk.extension.incubator.fileconfig.internal.model.BatchSpanProcessorModel;
import io.opentelemetry.sdk.extension.incubator.fileconfig.internal.model.OtlpHttpExporterModel;
import io.opentelemetry.sdk.extension.incubator.fileconfig.internal.model.SamplerModel;
import io.opentelemetry.sdk.extension.incubator.fileconfig.internal.model.ScopeMatcherAndConfigModel;
import io.opentelemetry.sdk.extension.incubator.fileconfig.internal.model.SpanExporterModel;
import io.opentelemetry.sdk.extension.incubator.fileconfig.internal.model.SpanLimitsModel;
import io.opentelemetry.sdk.extension.incubator.fileconfig.internal.model.SpanProcessorModel;
import io.opentelemetry.sdk.extension.incubator.fileconfig.internal.model.TracerConfigModel;
import io.opentelemetry.sdk.extension.incubator.fileconfig.internal.model.TracerConfiguratorModel;
import io.opentelemetry.sdk.extension.incubator.fileconfig.internal.model.TracerProviderModel;
import io.opentelemetry.sdk.internal.ScopeConfigurator;
import io.opentelemetry.sdk.internal.ScopeConfiguratorBuilder;
import io.opentelemetry.sdk.trace.SdkTracerProvider;
import io.opentelemetry.sdk.trace.SdkTracerProviderBuilder;
import io.opentelemetry.sdk.trace.SpanLimits;
import io.opentelemetry.sdk.trace.internal.SdkTracerProviderUtil;
import io.opentelemetry.sdk.trace.internal.TracerConfig;
import java.io.Closeable;
import java.util.ArrayList;
import java.util.Collections;
import java.util.List;
import java.util.stream.Stream;
import org.junit.jupiter.api.extension.RegisterExtension;
import org.junit.jupiter.params.ParameterizedTest;
import org.junit.jupiter.params.provider.Arguments;
import org.junit.jupiter.params.provider.MethodSource;

class TracerProviderFactoryTest {

  @RegisterExtension CleanupExtension cleanup = new CleanupExtension();

  private final SpiHelper spiHelper =
      SpiHelper.create(TracerProviderFactoryTest.class.getClassLoader());

  @ParameterizedTest
  @MethodSource("createArguments")
  void create(TracerProviderAndAttributeLimits model, SdkTracerProvider expectedProvider) {
    List<Closeable> closeables = new ArrayList<>();
    cleanup.addCloseable(expectedProvider);

    SdkTracerProvider provider =
        TracerProviderFactory.getInstance().create(model, spiHelper, closeables).build();
    cleanup.addCloseable(provider);
    cleanup.addCloseables(closeables);

    assertThat(provider.toString()).isEqualTo(expectedProvider.toString());
  }

  private static Stream<Arguments> createArguments() {
    return Stream.of(
        Arguments.of(
            TracerProviderAndAttributeLimits.create(null, null),
            SdkTracerProvider.builder().build()),
        Arguments.of(
            TracerProviderAndAttributeLimits.create(
                new AttributeLimitsModel(), new TracerProviderModel()),
            SdkTracerProvider.builder().build()),
        Arguments.of(
            TracerProviderAndAttributeLimits.create(
                new AttributeLimitsModel(),
                new TracerProviderModel()
                    .withLimits(
                        new SpanLimitsModel()
                            .withAttributeCountLimit(1)
                            .withAttributeValueLengthLimit(2)
                            .withEventCountLimit(3)
                            .withLinkCountLimit(4)
                            .withEventAttributeCountLimit(5)
                            .withLinkAttributeCountLimit(6))
                    .withSampler(new SamplerModel().withAlwaysOn(new AlwaysOnSamplerModel()))
                    .withProcessors(
                        Collections.singletonList(
                            new SpanProcessorModel()
                                .withBatch(
                                    new BatchSpanProcessorModel()
                                        .withExporter(
<<<<<<< HEAD
                                            new SpanExporterModel()
                                                .withOtlpHttp(new OtlpHttpExporterModel())))))),
            SdkTracerProvider.builder()
=======
                                            new SpanExporterModel().withOtlp(new OtlpModel())))))
                    .withTracerConfigurator(
                        new TracerConfiguratorModel()
                            .withDefaultConfig(new TracerConfigModel().withEnabled(false))
                            .withScopeConfigs(
                                Collections.singletonList(
                                    new ScopeMatcherAndConfigModel()
                                        .withName("foo")
                                        .withConfig(new TracerConfigModel().withEnabled(true)))))),
            addTracerConfigurator(
                    SdkTracerProvider.builder(),
                    ScopeConfigurator.<TracerConfig>builder()
                        .setDefault(TracerConfig.disabled())
                        .addCondition(
                            ScopeConfiguratorBuilder.nameMatchesGlob("foo"), TracerConfig.enabled())
                        .build())
>>>>>>> d97bba33
                .setSpanLimits(
                    SpanLimits.builder()
                        .setMaxNumberOfAttributes(1)
                        .setMaxAttributeValueLength(2)
                        .setMaxNumberOfEvents(3)
                        .setMaxNumberOfLinks(4)
                        .setMaxNumberOfAttributesPerEvent(5)
                        .setMaxNumberOfAttributesPerLink(6)
                        .build())
                .setSampler(alwaysOn())
                .addSpanProcessor(
                    io.opentelemetry.sdk.trace.export.BatchSpanProcessor.builder(
                            OtlpHttpSpanExporter.getDefault())
                        .build())
                .build()));
  }

  private static SdkTracerProviderBuilder addTracerConfigurator(
      SdkTracerProviderBuilder builder, ScopeConfigurator<TracerConfig> tracerConfigurator) {
    SdkTracerProviderUtil.setTracerConfigurator(builder, tracerConfigurator);
    return builder;
  }
}<|MERGE_RESOLUTION|>--- conflicted
+++ resolved
@@ -14,14 +14,14 @@
 import io.opentelemetry.sdk.extension.incubator.fileconfig.internal.model.AlwaysOnSamplerModel;
 import io.opentelemetry.sdk.extension.incubator.fileconfig.internal.model.AttributeLimitsModel;
 import io.opentelemetry.sdk.extension.incubator.fileconfig.internal.model.BatchSpanProcessorModel;
+import io.opentelemetry.sdk.extension.incubator.fileconfig.internal.model.ExperimentalTracerConfigModel;
+import io.opentelemetry.sdk.extension.incubator.fileconfig.internal.model.ExperimentalTracerConfiguratorModel;
+import io.opentelemetry.sdk.extension.incubator.fileconfig.internal.model.ExperimentalTracerMatcherAndConfigModel;
 import io.opentelemetry.sdk.extension.incubator.fileconfig.internal.model.OtlpHttpExporterModel;
 import io.opentelemetry.sdk.extension.incubator.fileconfig.internal.model.SamplerModel;
-import io.opentelemetry.sdk.extension.incubator.fileconfig.internal.model.ScopeMatcherAndConfigModel;
 import io.opentelemetry.sdk.extension.incubator.fileconfig.internal.model.SpanExporterModel;
 import io.opentelemetry.sdk.extension.incubator.fileconfig.internal.model.SpanLimitsModel;
 import io.opentelemetry.sdk.extension.incubator.fileconfig.internal.model.SpanProcessorModel;
-import io.opentelemetry.sdk.extension.incubator.fileconfig.internal.model.TracerConfigModel;
-import io.opentelemetry.sdk.extension.incubator.fileconfig.internal.model.TracerConfiguratorModel;
 import io.opentelemetry.sdk.extension.incubator.fileconfig.internal.model.TracerProviderModel;
 import io.opentelemetry.sdk.internal.ScopeConfigurator;
 import io.opentelemetry.sdk.internal.ScopeConfiguratorBuilder;
@@ -89,20 +89,19 @@
                                 .withBatch(
                                     new BatchSpanProcessorModel()
                                         .withExporter(
-<<<<<<< HEAD
                                             new SpanExporterModel()
-                                                .withOtlpHttp(new OtlpHttpExporterModel())))))),
-            SdkTracerProvider.builder()
-=======
-                                            new SpanExporterModel().withOtlp(new OtlpModel())))))
-                    .withTracerConfigurator(
-                        new TracerConfiguratorModel()
-                            .withDefaultConfig(new TracerConfigModel().withEnabled(false))
-                            .withScopeConfigs(
+                                                .withOtlpHttp(new OtlpHttpExporterModel())))))
+                    .withTracerConfiguratorDevelopment(
+                        new ExperimentalTracerConfiguratorModel()
+                            .withDefaultConfig(
+                                new ExperimentalTracerConfigModel().withDisabled(true))
+                            .withTracers(
                                 Collections.singletonList(
-                                    new ScopeMatcherAndConfigModel()
+                                    new ExperimentalTracerMatcherAndConfigModel()
                                         .withName("foo")
-                                        .withConfig(new TracerConfigModel().withEnabled(true)))))),
+                                        .withConfig(
+                                            new ExperimentalTracerConfigModel()
+                                                .withDisabled(false)))))),
             addTracerConfigurator(
                     SdkTracerProvider.builder(),
                     ScopeConfigurator.<TracerConfig>builder()
@@ -110,7 +109,6 @@
                         .addCondition(
                             ScopeConfiguratorBuilder.nameMatchesGlob("foo"), TracerConfig.enabled())
                         .build())
->>>>>>> d97bba33
                 .setSpanLimits(
                     SpanLimits.builder()
                         .setMaxNumberOfAttributes(1)
