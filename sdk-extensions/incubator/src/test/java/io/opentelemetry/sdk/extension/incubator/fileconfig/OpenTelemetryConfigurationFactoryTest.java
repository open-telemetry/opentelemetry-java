/*
 * Copyright The OpenTelemetry Authors
 * SPDX-License-Identifier: Apache-2.0
 */

package io.opentelemetry.sdk.extension.incubator.fileconfig;

import static io.opentelemetry.sdk.testing.assertj.OpenTelemetryAssertions.assertThat;
import static io.opentelemetry.sdk.trace.samplers.Sampler.alwaysOn;
import static org.assertj.core.api.Assertions.assertThatThrownBy;

import io.opentelemetry.api.baggage.propagation.W3CBaggagePropagator;
import io.opentelemetry.api.incubator.config.DeclarativeConfigException;
import io.opentelemetry.api.trace.propagation.W3CTraceContextPropagator;
import io.opentelemetry.context.propagation.ContextPropagators;
import io.opentelemetry.context.propagation.TextMapPropagator;
import io.opentelemetry.exporter.otlp.http.logs.OtlpHttpLogRecordExporter;
import io.opentelemetry.exporter.otlp.http.metrics.OtlpHttpMetricExporter;
import io.opentelemetry.exporter.otlp.http.trace.OtlpHttpSpanExporter;
import io.opentelemetry.extension.trace.propagation.B3Propagator;
import io.opentelemetry.extension.trace.propagation.JaegerPropagator;
import io.opentelemetry.extension.trace.propagation.OtTracePropagator;
import io.opentelemetry.internal.testing.CleanupExtension;
import io.opentelemetry.sdk.OpenTelemetrySdk;
import io.opentelemetry.sdk.autoconfigure.internal.SpiHelper;
import io.opentelemetry.sdk.extension.incubator.fileconfig.internal.model.AlwaysOnModel;
import io.opentelemetry.sdk.extension.incubator.fileconfig.internal.model.AttributeNameValueModel;
import io.opentelemetry.sdk.extension.incubator.fileconfig.internal.model.BatchLogRecordProcessorModel;
import io.opentelemetry.sdk.extension.incubator.fileconfig.internal.model.BatchSpanProcessorModel;
import io.opentelemetry.sdk.extension.incubator.fileconfig.internal.model.LogRecordExporterModel;
import io.opentelemetry.sdk.extension.incubator.fileconfig.internal.model.LogRecordLimitsModel;
import io.opentelemetry.sdk.extension.incubator.fileconfig.internal.model.LogRecordProcessorModel;
import io.opentelemetry.sdk.extension.incubator.fileconfig.internal.model.LoggerProviderModel;
import io.opentelemetry.sdk.extension.incubator.fileconfig.internal.model.MeterProviderModel;
import io.opentelemetry.sdk.extension.incubator.fileconfig.internal.model.MetricReaderModel;
import io.opentelemetry.sdk.extension.incubator.fileconfig.internal.model.OpenTelemetryConfigurationModel;
import io.opentelemetry.sdk.extension.incubator.fileconfig.internal.model.OtlpMetricModel;
import io.opentelemetry.sdk.extension.incubator.fileconfig.internal.model.OtlpModel;
import io.opentelemetry.sdk.extension.incubator.fileconfig.internal.model.PeriodicMetricReaderModel;
import io.opentelemetry.sdk.extension.incubator.fileconfig.internal.model.PropagatorModel;
import io.opentelemetry.sdk.extension.incubator.fileconfig.internal.model.PushMetricExporterModel;
import io.opentelemetry.sdk.extension.incubator.fileconfig.internal.model.ResourceModel;
import io.opentelemetry.sdk.extension.incubator.fileconfig.internal.model.SamplerModel;
import io.opentelemetry.sdk.extension.incubator.fileconfig.internal.model.SelectorModel;
import io.opentelemetry.sdk.extension.incubator.fileconfig.internal.model.SimpleLogRecordProcessorModel;
import io.opentelemetry.sdk.extension.incubator.fileconfig.internal.model.SpanExporterModel;
import io.opentelemetry.sdk.extension.incubator.fileconfig.internal.model.SpanProcessorModel;
import io.opentelemetry.sdk.extension.incubator.fileconfig.internal.model.StreamModel;
import io.opentelemetry.sdk.extension.incubator.fileconfig.internal.model.TracerProviderModel;
import io.opentelemetry.sdk.logs.LogLimits;
import io.opentelemetry.sdk.logs.SdkLoggerProvider;
import io.opentelemetry.sdk.metrics.InstrumentSelector;
import io.opentelemetry.sdk.metrics.SdkMeterProvider;
import io.opentelemetry.sdk.metrics.View;
import io.opentelemetry.sdk.trace.SdkTracerProvider;
import io.opentelemetry.sdk.trace.SpanLimits;
import java.io.Closeable;
import java.util.ArrayList;
import java.util.Arrays;
import java.util.Collections;
import java.util.List;
import org.junit.jupiter.api.Test;
import org.junit.jupiter.api.extension.RegisterExtension;

class OpenTelemetryConfigurationFactoryTest {

  @RegisterExtension CleanupExtension cleanup = new CleanupExtension();

  private final SpiHelper spiHelper =
      SpiHelper.create(OpenTelemetryConfigurationFactoryTest.class.getClassLoader());

  @Test
  void create_InvalidFileFormat() {
    List<OpenTelemetryConfigurationModel> testCases =
        Arrays.asList(
            new OpenTelemetryConfigurationModel(),
            new OpenTelemetryConfigurationModel().withFileFormat("1"));

    List<Closeable> closeables = new ArrayList<>();
    for (OpenTelemetryConfigurationModel testCase : testCases) {
      assertThatThrownBy(
              () ->
                  OpenTelemetryConfigurationFactory.getInstance()
                      .create(testCase, spiHelper, closeables))
<<<<<<< HEAD
          .isInstanceOf(DeclarativeConfigException.class)
          .hasMessage("Unsupported file format. Supported formats include: 0.1");
=======
          .isInstanceOf(ConfigurationException.class)
          .hasMessage("Unsupported file format. Supported formats include: 0.3");
>>>>>>> 2de5a2c4
      cleanup.addCloseables(closeables);
    }
  }

  @Test
  void create_Defaults() {
    List<Closeable> closeables = new ArrayList<>();
    OpenTelemetrySdk expectedSdk = OpenTelemetrySdk.builder().build();
    cleanup.addCloseable(expectedSdk);

    OpenTelemetrySdk sdk =
        OpenTelemetryConfigurationFactory.getInstance()
            .create(
                new OpenTelemetryConfigurationModel().withFileFormat("0.3"), spiHelper, closeables);
    cleanup.addCloseable(sdk);
    cleanup.addCloseables(closeables);

    assertThat(sdk.toString()).isEqualTo(expectedSdk.toString());
  }

  @Test
  void create_Disabled() {
    List<Closeable> closeables = new ArrayList<>();
    OpenTelemetrySdk expectedSdk = OpenTelemetrySdk.builder().build();
    cleanup.addCloseable(expectedSdk);

    OpenTelemetrySdk sdk =
        OpenTelemetryConfigurationFactory.getInstance()
            .create(
                new OpenTelemetryConfigurationModel()
                    .withFileFormat("0.3")
                    .withDisabled(true)
                    // Logger provider configuration should be ignored since SDK is disabled
                    .withLoggerProvider(
                        new LoggerProviderModel()
                            .withProcessors(
                                Collections.singletonList(
                                    new LogRecordProcessorModel()
                                        .withSimple(
                                            new SimpleLogRecordProcessorModel()
                                                .withExporter(
                                                    new LogRecordExporterModel()
                                                        .withOtlp(new OtlpModel())))))),
                spiHelper,
                closeables);
    cleanup.addCloseable(sdk);
    cleanup.addCloseables(closeables);

    assertThat(sdk.toString()).isEqualTo(expectedSdk.toString());
  }

  @Test
  void create_Configured() {
    List<Closeable> closeables = new ArrayList<>();
    io.opentelemetry.sdk.resources.Resource expectedResource =
        io.opentelemetry.sdk.resources.Resource.getDefault().toBuilder()
            .put("service.name", "my-service")
            .put("key", "val")
            // resource attributes from resource ComponentProviders
            .put("color", "red")
            .put("shape", "square")
            .put("order", "second")
            .build();
    OpenTelemetrySdk expectedSdk =
        OpenTelemetrySdk.builder()
            .setPropagators(
                ContextPropagators.create(
                    TextMapPropagator.composite(
                        W3CTraceContextPropagator.getInstance(),
                        W3CBaggagePropagator.getInstance(),
                        OtTracePropagator.getInstance(),
                        B3Propagator.injectingMultiHeaders(),
                        B3Propagator.injectingSingleHeader(),
                        JaegerPropagator.getInstance())))
            .setLoggerProvider(
                SdkLoggerProvider.builder()
                    .setResource(expectedResource)
                    .setLogLimits(
                        () ->
                            LogLimits.builder()
                                .setMaxAttributeValueLength(1)
                                .setMaxNumberOfAttributes(2)
                                .build())
                    .addLogRecordProcessor(
                        io.opentelemetry.sdk.logs.export.BatchLogRecordProcessor.builder(
                                OtlpHttpLogRecordExporter.getDefault())
                            .build())
                    .build())
            .setTracerProvider(
                SdkTracerProvider.builder()
                    .setResource(expectedResource)
                    .setSpanLimits(
                        SpanLimits.builder()
                            .setMaxNumberOfAttributes(1)
                            .setMaxAttributeValueLength(2)
                            .setMaxNumberOfEvents(3)
                            .setMaxNumberOfLinks(4)
                            .setMaxNumberOfAttributesPerEvent(5)
                            .setMaxNumberOfAttributesPerLink(6)
                            .build())
                    .setSampler(alwaysOn())
                    .addSpanProcessor(
                        io.opentelemetry.sdk.trace.export.BatchSpanProcessor.builder(
                                OtlpHttpSpanExporter.getDefault())
                            .build())
                    .build())
            .setMeterProvider(
                SdkMeterProvider.builder()
                    .setResource(expectedResource)
                    .registerMetricReader(
                        io.opentelemetry.sdk.metrics.export.PeriodicMetricReader.builder(
                                OtlpHttpMetricExporter.getDefault())
                            .build())
                    .registerView(
                        InstrumentSelector.builder().setName("instrument-name").build(),
                        View.builder().setName("stream-name").build())
                    .build())
            .build();
    cleanup.addCloseable(expectedSdk);

    OpenTelemetrySdk sdk =
        OpenTelemetryConfigurationFactory.getInstance()
            .create(
                new OpenTelemetryConfigurationModel()
                    .withFileFormat("0.3")
                    .withPropagator(
                        new PropagatorModel()
                            .withComposite(
                                Arrays.asList(
                                    "tracecontext",
                                    "baggage",
                                    "ottrace",
                                    "b3multi",
                                    "b3",
                                    "jaeger")))
                    .withResource(
                        new ResourceModel()
                            .withAttributes(
                                Arrays.asList(
                                    new AttributeNameValueModel()
                                        .withName("service.name")
                                        .withValue("my-service"),
                                    new AttributeNameValueModel()
                                        .withName("key")
                                        .withValue("val"))))
                    .withLoggerProvider(
                        new LoggerProviderModel()
                            .withLimits(
                                new LogRecordLimitsModel()
                                    .withAttributeValueLengthLimit(1)
                                    .withAttributeCountLimit(2))
                            .withProcessors(
                                Collections.singletonList(
                                    new LogRecordProcessorModel()
                                        .withBatch(
                                            new BatchLogRecordProcessorModel()
                                                .withExporter(
                                                    new LogRecordExporterModel()
                                                        .withOtlp(new OtlpModel()))))))
                    .withTracerProvider(
                        new TracerProviderModel()
                            .withLimits(
                                new io.opentelemetry.sdk.extension.incubator.fileconfig.internal
                                        .model.SpanLimitsModel()
                                    .withAttributeCountLimit(1)
                                    .withAttributeValueLengthLimit(2)
                                    .withEventCountLimit(3)
                                    .withLinkCountLimit(4)
                                    .withEventAttributeCountLimit(5)
                                    .withLinkAttributeCountLimit(6))
                            .withSampler(new SamplerModel().withAlwaysOn(new AlwaysOnModel()))
                            .withProcessors(
                                Collections.singletonList(
                                    new SpanProcessorModel()
                                        .withBatch(
                                            new BatchSpanProcessorModel()
                                                .withExporter(
                                                    new SpanExporterModel()
                                                        .withOtlp(new OtlpModel()))))))
                    .withMeterProvider(
                        new MeterProviderModel()
                            .withReaders(
                                Collections.singletonList(
                                    new MetricReaderModel()
                                        .withPeriodic(
                                            new PeriodicMetricReaderModel()
                                                .withExporter(
                                                    new PushMetricExporterModel()
                                                        .withOtlp(new OtlpMetricModel())))))
                            .withViews(
                                Collections.singletonList(
                                    new io.opentelemetry.sdk.extension.incubator.fileconfig.internal
                                            .model.ViewModel()
                                        .withSelector(
                                            new SelectorModel()
                                                .withInstrumentName("instrument-name"))
                                        .withStream(
                                            new StreamModel()
                                                .withName("stream-name")
                                                .withAttributeKeys(null))))),
                spiHelper,
                closeables);
    cleanup.addCloseable(sdk);
    cleanup.addCloseables(closeables);

    assertThat(sdk.toString()).isEqualTo(expectedSdk.toString());
  }
}<|MERGE_RESOLUTION|>--- conflicted
+++ resolved
@@ -82,13 +82,8 @@
               () ->
                   OpenTelemetryConfigurationFactory.getInstance()
                       .create(testCase, spiHelper, closeables))
-<<<<<<< HEAD
           .isInstanceOf(DeclarativeConfigException.class)
-          .hasMessage("Unsupported file format. Supported formats include: 0.1");
-=======
-          .isInstanceOf(ConfigurationException.class)
           .hasMessage("Unsupported file format. Supported formats include: 0.3");
->>>>>>> 2de5a2c4
       cleanup.addCloseables(closeables);
     }
   }
