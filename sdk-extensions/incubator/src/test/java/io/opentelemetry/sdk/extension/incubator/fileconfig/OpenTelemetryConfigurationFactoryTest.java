--- conflicted
+++ resolved
@@ -13,14 +13,11 @@
 import io.opentelemetry.context.propagation.ContextPropagators;
 import io.opentelemetry.context.propagation.TextMapPropagator;
 import io.opentelemetry.exporter.otlp.logs.OtlpGrpcLogRecordExporter;
-<<<<<<< HEAD
 import io.opentelemetry.exporter.otlp.metrics.OtlpGrpcMetricExporter;
-=======
 import io.opentelemetry.exporter.otlp.trace.OtlpGrpcSpanExporter;
 import io.opentelemetry.extension.trace.propagation.B3Propagator;
 import io.opentelemetry.extension.trace.propagation.JaegerPropagator;
 import io.opentelemetry.extension.trace.propagation.OtTracePropagator;
->>>>>>> e0a0b776
 import io.opentelemetry.internal.testing.CleanupExtension;
 import io.opentelemetry.sdk.OpenTelemetrySdk;
 import io.opentelemetry.sdk.autoconfigure.internal.SpiHelper;
@@ -37,27 +34,22 @@
 import io.opentelemetry.sdk.extension.incubator.fileconfig.internal.model.MetricReader;
 import io.opentelemetry.sdk.extension.incubator.fileconfig.internal.model.OpenTelemetryConfiguration;
 import io.opentelemetry.sdk.extension.incubator.fileconfig.internal.model.Otlp;
-<<<<<<< HEAD
 import io.opentelemetry.sdk.extension.incubator.fileconfig.internal.model.OtlpMetric;
 import io.opentelemetry.sdk.extension.incubator.fileconfig.internal.model.PeriodicMetricReader;
+import io.opentelemetry.sdk.extension.incubator.fileconfig.internal.model.Resource;
 import io.opentelemetry.sdk.extension.incubator.fileconfig.internal.model.Selector;
+import io.opentelemetry.sdk.extension.incubator.fileconfig.internal.model.SpanExporter;
+import io.opentelemetry.sdk.extension.incubator.fileconfig.internal.model.SpanProcessor;
 import io.opentelemetry.sdk.extension.incubator.fileconfig.internal.model.Stream;
+import io.opentelemetry.sdk.extension.incubator.fileconfig.internal.model.TracerProvider;
 import io.opentelemetry.sdk.logs.LogLimits;
 import io.opentelemetry.sdk.logs.SdkLoggerProvider;
 import io.opentelemetry.sdk.metrics.InstrumentSelector;
 import io.opentelemetry.sdk.metrics.SdkMeterProvider;
 import io.opentelemetry.sdk.metrics.View;
-=======
-import io.opentelemetry.sdk.extension.incubator.fileconfig.internal.model.Resource;
-import io.opentelemetry.sdk.extension.incubator.fileconfig.internal.model.SpanExporter;
-import io.opentelemetry.sdk.extension.incubator.fileconfig.internal.model.SpanProcessor;
-import io.opentelemetry.sdk.extension.incubator.fileconfig.internal.model.TracerProvider;
-import io.opentelemetry.sdk.logs.LogLimits;
-import io.opentelemetry.sdk.logs.SdkLoggerProvider;
 import io.opentelemetry.sdk.trace.SdkTracerProvider;
 import io.opentelemetry.sdk.trace.SpanLimits;
 import io.opentelemetry.semconv.resource.attributes.ResourceAttributes;
->>>>>>> e0a0b776
 import java.io.Closeable;
 import java.util.ArrayList;
 import java.util.Arrays;
@@ -161,17 +153,6 @@
                                 OtlpGrpcLogRecordExporter.getDefault())
                             .build())
                     .build())
-<<<<<<< HEAD
-            .setMeterProvider(
-                SdkMeterProvider.builder()
-                    .registerMetricReader(
-                        io.opentelemetry.sdk.metrics.export.PeriodicMetricReader.builder(
-                                OtlpGrpcMetricExporter.getDefault())
-                            .build())
-                    .registerView(
-                        InstrumentSelector.builder().setName("instrument-name").build(),
-                        View.builder().setName("stream-name").build())
-=======
             .setTracerProvider(
                 SdkTracerProvider.builder()
                     .setResource(expectedResource)
@@ -188,7 +169,16 @@
                         io.opentelemetry.sdk.trace.export.BatchSpanProcessor.builder(
                                 OtlpGrpcSpanExporter.getDefault())
                             .build())
->>>>>>> e0a0b776
+                    .build())
+            .setMeterProvider(
+                SdkMeterProvider.builder()
+                    .registerMetricReader(
+                        io.opentelemetry.sdk.metrics.export.PeriodicMetricReader.builder(
+                                OtlpGrpcMetricExporter.getDefault())
+                            .build())
+                    .registerView(
+                        InstrumentSelector.builder().setName("instrument-name").build(),
+                        View.builder().setName("stream-name").build())
                     .build())
             .build();
     cleanup.addCloseable(expectedSdk);
@@ -221,25 +211,6 @@
                                                 .withExporter(
                                                     new LogRecordExporter()
                                                         .withOtlp(new Otlp()))))))
-<<<<<<< HEAD
-                    .withMeterProvider(
-                        new MeterProvider()
-                            .withReaders(
-                                Collections.singletonList(
-                                    new MetricReader()
-                                        .withPeriodic(
-                                            new PeriodicMetricReader()
-                                                .withExporter(
-                                                    new MetricExporter()
-                                                        .withOtlp(new OtlpMetric())))))
-                            .withViews(
-                                Collections.singletonList(
-                                    new io.opentelemetry.sdk.extension.incubator.fileconfig.internal
-                                            .model.View()
-                                        .withSelector(
-                                            new Selector().withInstrumentName("instrument-name"))
-                                        .withStream(new Stream().withName("stream-name"))))),
-=======
                     .withTracerProvider(
                         new TracerProvider()
                             .withLimits(
@@ -257,8 +228,24 @@
                                         .withBatch(
                                             new BatchSpanProcessor()
                                                 .withExporter(
-                                                    new SpanExporter().withOtlp(new Otlp())))))),
->>>>>>> e0a0b776
+                                                    new SpanExporter().withOtlp(new Otlp()))))))
+                    .withMeterProvider(
+                        new MeterProvider()
+                            .withReaders(
+                                Collections.singletonList(
+                                    new MetricReader()
+                                        .withPeriodic(
+                                            new PeriodicMetricReader()
+                                                .withExporter(
+                                                    new MetricExporter()
+                                                        .withOtlp(new OtlpMetric())))))
+                            .withViews(
+                                Collections.singletonList(
+                                    new io.opentelemetry.sdk.extension.incubator.fileconfig.internal
+                                            .model.View()
+                                        .withSelector(
+                                            new Selector().withInstrumentName("instrument-name"))
+                                        .withStream(new Stream().withName("stream-name"))))),
                 spiHelper,
                 closeables);
     cleanup.addCloseable(sdk);
