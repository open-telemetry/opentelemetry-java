--- conflicted
+++ resolved
@@ -166,18 +166,15 @@
             .create(
                 new OpenTelemetryConfiguration()
                     .withFileFormat("0.1")
-<<<<<<< HEAD
+                    .withPropagators(
+                        Arrays.asList(
+                            "tracecontext", "baggage", "ottrace", "b3multi", "b3", "jaeger"))
                     .withResource(
                         new Resource()
                             .withAttributes(
                                 new Attributes()
                                     .withServiceName("my-service")
                                     .withAdditionalProperty("key", "val")))
-=======
-                    .withPropagators(
-                        Arrays.asList(
-                            "tracecontext", "baggage", "ottrace", "b3multi", "b3", "jaeger"))
->>>>>>> d64793ab
                     .withLoggerProvider(
                         new LoggerProvider()
                             .withLimits(
