--- conflicted
+++ resolved
@@ -117,14 +117,9 @@
             () ->
                 FileConfiguration.parseAndCreate(
                     new ByteArrayInputStream(yaml.getBytes(StandardCharsets.UTF_8))))
-<<<<<<< HEAD
         .isInstanceOf(StructuredConfigException.class)
-        .hasMessage("Unrecognized log record exporter(s): [foo]");
-=======
-        .isInstanceOf(ConfigurationException.class)
         .hasMessage(
             "No component provider detected for io.opentelemetry.sdk.logs.export.LogRecordExporter with name \"foo\".");
->>>>>>> dc4cc270
     logCapturer.assertContains(
         "Error encountered interpreting configuration model. Closing partially configured components.");
     logCapturer.assertContains(
