--- conflicted
+++ resolved
@@ -107,20 +107,13 @@
 
     assertThat(exporter.toString()).isEqualTo(expectedExporter.toString());
 
-<<<<<<< HEAD
-    ArgumentCaptor<StructuredConfigProperties> configCaptor =
-        ArgumentCaptor.forClass(StructuredConfigProperties.class);
-    verify(spiHelper)
-        .loadComponent(eq(LogRecordExporter.class), eq("otlp_http"), configCaptor.capture());
-    StructuredConfigProperties configProperties = configCaptor.getValue();
-=======
     ArgumentCaptor<DeclarativeConfigProperties> configCaptor =
         ArgumentCaptor.forClass(DeclarativeConfigProperties.class);
-    ComponentProvider<?> componentProvider = getComponentProvider("otlp", LogRecordExporter.class);
+    ComponentProvider<?> componentProvider =
+        getComponentProvider("otlp_http", LogRecordExporter.class);
     verify(componentProvider).create(configCaptor.capture());
     DeclarativeConfigProperties configProperties = configCaptor.getValue();
     assertThat(configProperties.getString("protocol")).isNull();
->>>>>>> d511a28d
     assertThat(configProperties.getString("endpoint")).isNull();
     assertThat(configProperties.getStructured("headers")).isNull();
     assertThat(configProperties.getString("compression")).isNull();
@@ -182,20 +175,12 @@
 
     assertThat(exporter.toString()).isEqualTo(expectedExporter.toString());
 
-<<<<<<< HEAD
-    ArgumentCaptor<StructuredConfigProperties> configCaptor =
-        ArgumentCaptor.forClass(StructuredConfigProperties.class);
-    verify(spiHelper)
-        .loadComponent(eq(LogRecordExporter.class), eq("otlp_http"), configCaptor.capture());
-    StructuredConfigProperties configProperties = configCaptor.getValue();
-=======
     ArgumentCaptor<DeclarativeConfigProperties> configCaptor =
         ArgumentCaptor.forClass(DeclarativeConfigProperties.class);
-    ComponentProvider<?> componentProvider = getComponentProvider("otlp", LogRecordExporter.class);
+    ComponentProvider<?> componentProvider =
+        getComponentProvider("otlp_http", LogRecordExporter.class);
     verify(componentProvider).create(configCaptor.capture());
     DeclarativeConfigProperties configProperties = configCaptor.getValue();
-    assertThat(configProperties.getString("protocol")).isEqualTo("http/protobuf");
->>>>>>> d511a28d
     assertThat(configProperties.getString("endpoint")).isEqualTo("http://example:4318/v1/logs");
     List<DeclarativeConfigProperties> headers = configProperties.getStructuredList("headers");
     assertThat(headers)
