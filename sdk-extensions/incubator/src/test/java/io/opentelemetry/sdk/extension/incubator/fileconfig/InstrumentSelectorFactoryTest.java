--- conflicted
+++ resolved
@@ -20,19 +20,6 @@
 class InstrumentSelectorFactoryTest {
 
   @Test
-<<<<<<< HEAD
-  void create_Null() {
-    assertThatThrownBy(
-            () ->
-                InstrumentSelectorFactory.getInstance()
-                    .create(null, mock(SpiHelper.class), Collections.emptyList()))
-        .isInstanceOf(StructuredConfigException.class)
-        .hasMessage("selector must not be null");
-  }
-
-  @Test
-=======
->>>>>>> dc4cc270
   void create_Defaults() {
     assertThatThrownBy(
             () ->
