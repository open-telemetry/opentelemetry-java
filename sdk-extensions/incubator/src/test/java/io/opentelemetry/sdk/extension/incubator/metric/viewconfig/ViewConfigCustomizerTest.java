/*
 * Copyright The OpenTelemetry Authors
 * SPDX-License-Identifier: Apache-2.0
 */

package io.opentelemetry.sdk.extension.incubator.metric.viewconfig;

import static io.opentelemetry.sdk.testing.assertj.OpenTelemetryAssertions.assertThat;
import static io.opentelemetry.sdk.testing.assertj.OpenTelemetryAssertions.attributeEntry;
import static org.assertj.core.api.Assertions.assertThatCode;
import static org.assertj.core.api.Assertions.assertThatThrownBy;
import static org.mockito.Mockito.mock;
import static org.mockito.Mockito.when;

import com.google.common.collect.ImmutableMap;
import io.opentelemetry.api.common.Attributes;
import io.opentelemetry.sdk.autoconfigure.AutoConfiguredOpenTelemetrySdk;
import io.opentelemetry.sdk.autoconfigure.spi.ConfigProperties;
import io.opentelemetry.sdk.metrics.SdkMeterProvider;
import io.opentelemetry.sdk.testing.exporter.InMemoryMetricReader;
import java.util.Arrays;
import java.util.UUID;
import org.junit.jupiter.api.Test;

class ViewConfigCustomizerTest {

  @Test
  void customizeMeterProvider_Spi() {
    InMemoryMetricReader reader = InMemoryMetricReader.create();
    AutoConfiguredOpenTelemetrySdk.builder()
        .setResultAsGlobal(false)
        .addPropertiesSupplier(
            () ->
                ImmutableMap.of(
                    "otel.traces.exporter",
                    "none",
                    "otel.metrics.exporter",
                    "none",
                    "otel.experimental.metrics.view.config",
                    "classpath:/view-config-customizer-views.yaml"))
        .addMeterProviderCustomizer(
            (meterProviderBuilder, configProperties) ->
                meterProviderBuilder.registerMetricReader(reader))
        .build()
        .getOpenTelemetrySdk()
        .getSdkMeterProvider()
        .get("test-meter")
        .counterBuilder("counter")
        .buildWithCallback(
            callback -> {
              // Attributes with keys baz and qux should be filtered out
              callback.record(
                  1,
                  Attributes.builder()
                      .put("foo", "val")
                      .put("bar", "val")
                      .put("baz", "val")
                      .put("qux", "val")
                      .build());
            });

    assertThat(reader.collectAllMetrics())
        .satisfiesExactly(
            metricData ->
                assertThat(metricData)
                    .hasLongSumSatisfying(
                        sum ->
                            sum.hasPointsSatisfying(
                                point ->
                                    point
                                        .hasValue(1)
                                        .hasAttributes(
                                            attributeEntry("foo", "val"),
                                            attributeEntry("bar", "val")))));
  }

  @Test
  void customizeMeterProvider_MultipleFiles() {
    ConfigProperties properties =
        withConfigFileLocations(
            "classpath:/view-config-customizer-views.yaml", "classpath:/full-config.yaml");

    assertThatCode(
            () ->
                ViewConfigCustomizer.customizeMeterProvider(SdkMeterProvider.builder(), properties))
        .doesNotThrowAnyException();
  }

  @Test
  void customizeMeterProvider_AbsolutePath() {
    ConfigProperties properties =
        withConfigFileLocations(
            ViewConfigTest.class.getResource("/view-config-customizer-test.yaml").getFile());

    assertThatCode(
            () ->
                ViewConfigCustomizer.customizeMeterProvider(SdkMeterProvider.builder(), properties))
        .doesNotThrowAnyException();
  }

  @Test
  void customizeMeterProvider_Directory() {
<<<<<<< HEAD
    ConfigProperties properties =
        withConfigFileLocations(
            ViewConfigTest.class.getResource("/views/view-config-customizer-views.yaml").getPath().replace("/view-config-customizer-views.yaml",""));
=======
    // before do this test, you should remove other views file
    ConfigProperties properties =
        withConfigFileLocations(
            ViewConfigTest.class.getResource("/view-config-customizer-test.yaml").getPath().replace("/view-config-customizer-test.yaml",""));
>>>>>>> f554df38

    assertThatCode(
        () ->
            ViewConfigCustomizer.customizeMeterProvider(SdkMeterProvider.builder(), properties))
        .doesNotThrowAnyException();
  }

  @Test
  void customizeMeterProvider_Invalid() {
    assertThatThrownBy(
            () ->
                ViewConfigCustomizer.customizeMeterProvider(
                    SdkMeterProvider.builder(),
                    withConfigFileLocations("classpath:" + UUID.randomUUID())))
        .hasMessageMatching("Resource .* not found on classpath of classloader .*");
    assertThatThrownBy(
            () ->
                ViewConfigCustomizer.customizeMeterProvider(
                    SdkMeterProvider.builder(), withConfigFileLocations("/" + UUID.randomUUID())))
        .hasMessageContaining("View config file not found:");
    assertThatThrownBy(
            () ->
                ViewConfigCustomizer.customizeMeterProvider(
                    SdkMeterProvider.builder(),
                    withConfigFileLocations("classpath:/empty-selector-config.yaml")))
        .hasMessageContaining("Failed to parse view config")
        .hasRootCauseMessage("selector is required");
  }

  private static ConfigProperties withConfigFileLocations(String... fileLocations) {
    ConfigProperties properties = mock(ConfigProperties.class);
    when(properties.getList("otel.experimental.metrics.view.config"))
        .thenReturn(Arrays.asList(fileLocations));
    return properties;
  }
}<|MERGE_RESOLUTION|>--- conflicted
+++ resolved
@@ -37,7 +37,7 @@
                     "otel.metrics.exporter",
                     "none",
                     "otel.experimental.metrics.view.config",
-                    "classpath:/view-config-customizer-views.yaml"))
+                    "classpath:/view-config-customizer-test.yaml"))
         .addMeterProviderCustomizer(
             (meterProviderBuilder, configProperties) ->
                 meterProviderBuilder.registerMetricReader(reader))
@@ -78,7 +78,7 @@
   void customizeMeterProvider_MultipleFiles() {
     ConfigProperties properties =
         withConfigFileLocations(
-            "classpath:/view-config-customizer-views.yaml", "classpath:/full-config.yaml");
+            "classpath:/view-config-customizer-test.yaml", "classpath:/full-config.yaml");
 
     assertThatCode(
             () ->
@@ -100,16 +100,9 @@
 
   @Test
   void customizeMeterProvider_Directory() {
-<<<<<<< HEAD
     ConfigProperties properties =
         withConfigFileLocations(
             ViewConfigTest.class.getResource("/views/view-config-customizer-views.yaml").getPath().replace("/view-config-customizer-views.yaml",""));
-=======
-    // before do this test, you should remove other views file
-    ConfigProperties properties =
-        withConfigFileLocations(
-            ViewConfigTest.class.getResource("/view-config-customizer-test.yaml").getPath().replace("/view-config-customizer-test.yaml",""));
->>>>>>> f554df38
 
     assertThatCode(
         () ->
