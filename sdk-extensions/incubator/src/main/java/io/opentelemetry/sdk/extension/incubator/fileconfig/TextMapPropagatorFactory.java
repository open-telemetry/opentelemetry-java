--- conflicted
+++ resolved
@@ -10,12 +10,6 @@
 import io.opentelemetry.api.trace.propagation.W3CTraceContextPropagator;
 import io.opentelemetry.context.propagation.TextMapPropagator;
 import io.opentelemetry.sdk.autoconfigure.internal.SpiHelper;
-<<<<<<< HEAD
-import io.opentelemetry.sdk.autoconfigure.spi.ConfigurablePropagatorProvider;
-import io.opentelemetry.sdk.autoconfigure.spi.internal.DefaultConfigProperties;
-=======
-import io.opentelemetry.sdk.autoconfigure.spi.ConfigurationException;
->>>>>>> a6a9acb1
 import java.io.Closeable;
 import java.util.ArrayList;
 import java.util.Arrays;
@@ -63,15 +57,7 @@
       return W3CBaggagePropagator.getInstance();
     }
 
-<<<<<<< HEAD
-    TextMapPropagator spiPropagator = spiPropagatorsManager.getByName(name);
-    if (spiPropagator != null) {
-      return spiPropagator;
-    }
-    throw new DeclarativeConfigException("Unrecognized propagator: " + name);
-=======
     return FileConfigUtil.loadComponent(
         spiHelper, TextMapPropagator.class, name, Collections.emptyMap());
->>>>>>> a6a9acb1
   }
 }