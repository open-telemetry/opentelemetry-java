/*
 * Copyright The OpenTelemetry Authors
 * SPDX-License-Identifier: Apache-2.0
 */

package io.opentelemetry.sdk.extension.incubator.fileconfig;

import io.opentelemetry.api.incubator.config.StructuredConfigException;
import io.opentelemetry.api.incubator.config.StructuredConfigProperties;
import io.opentelemetry.sdk.autoconfigure.internal.SpiHelper;
import io.opentelemetry.sdk.autoconfigure.spi.internal.ComponentProvider;
import java.io.Closeable;
import java.util.List;
import javax.annotation.Nullable;

final class FileConfigUtil {

  private FileConfigUtil() {}

  /** Add the {@code closeable} to the {@code closeables} and return it. */
  static <T> T addAndReturn(List<Closeable> closeables, T closeable) {
    if (closeable instanceof Closeable) {
      closeables.add((Closeable) closeable);
    }
    return closeable;
  }

  static <T> T assertNotNull(@Nullable T object, String description) {
    if (object == null) {
      throw new NullPointerException(description + " is null");
    }
    return object;
  }

  static <T> T requireNonNull(@Nullable T object, String description) {
    if (object == null) {
      throw new ConfigurationException(description + " is required but is null");
    }
    return object;
  }

  /**
   * Find a registered {@link ComponentProvider} which {@link ComponentProvider#getType()} matching
   * {@code type}, {@link ComponentProvider#getName()} matching {@code name}, and call {@link
   * ComponentProvider#create(StructuredConfigProperties)} with the given {@code model}.
   *
   * @throws StructuredConfigException if no matching providers are found, or if multiple are found
   *     (i.e. conflict), or if {@link ComponentProvider#create(StructuredConfigProperties)} throws
   */
  static <T> T loadComponent(SpiHelper spiHelper, Class<T> type, String name, Object model) {
<<<<<<< HEAD
    // TODO(jack-berg): cache loaded component providers
    List<ComponentProvider> componentProviders = spiHelper.load(ComponentProvider.class);
    List<ComponentProvider<?>> matchedProviders =
        componentProviders.stream()
            .map(
                (Function<ComponentProvider, ComponentProvider<?>>)
                    componentProvider -> componentProvider)
            .filter(
                componentProvider ->
                    componentProvider.getType() == type && name.equals(componentProvider.getName()))
            .collect(Collectors.toList());
    if (matchedProviders.isEmpty()) {
      throw new StructuredConfigException(
          "No component provider detected for " + type.getName() + " with name \"" + name + "\".");
    }
    if (matchedProviders.size() > 1) {
      throw new StructuredConfigException(
          "Component provider conflict. Multiple providers detected for "
              + type.getName()
              + " with name \""
              + name
              + "\": "
              + componentProviders.stream()
                  .map(provider -> provider.getClass().getName())
                  .collect(Collectors.joining(",", "[", "]")));
    }
    // Exactly one matching component provider
    ComponentProvider<T> provider = (ComponentProvider<T>) matchedProviders.get(0);

    // Map model to generic structured config properties
    StructuredConfigProperties config = FileConfiguration.toConfigProperties(model);

    try {
      return provider.create(config);
    } catch (Throwable throwable) {
      throw new StructuredConfigException(
          "Error configuring " + type.getName() + " with name \"" + name + "\"", throwable);
    }
=======
    // Map model to generic structured config properties
    StructuredConfigProperties config = FileConfiguration.toConfigProperties(model);
    return spiHelper.loadComponent(type, name, config);
>>>>>>> dc4cc270
  }
}<|MERGE_RESOLUTION|>--- conflicted
+++ resolved
@@ -34,7 +34,7 @@
 
   static <T> T requireNonNull(@Nullable T object, String description) {
     if (object == null) {
-      throw new ConfigurationException(description + " is required but is null");
+      throw new StructuredConfigException(description + " is required but is null");
     }
     return object;
   }
@@ -48,49 +48,8 @@
    *     (i.e. conflict), or if {@link ComponentProvider#create(StructuredConfigProperties)} throws
    */
   static <T> T loadComponent(SpiHelper spiHelper, Class<T> type, String name, Object model) {
-<<<<<<< HEAD
-    // TODO(jack-berg): cache loaded component providers
-    List<ComponentProvider> componentProviders = spiHelper.load(ComponentProvider.class);
-    List<ComponentProvider<?>> matchedProviders =
-        componentProviders.stream()
-            .map(
-                (Function<ComponentProvider, ComponentProvider<?>>)
-                    componentProvider -> componentProvider)
-            .filter(
-                componentProvider ->
-                    componentProvider.getType() == type && name.equals(componentProvider.getName()))
-            .collect(Collectors.toList());
-    if (matchedProviders.isEmpty()) {
-      throw new StructuredConfigException(
-          "No component provider detected for " + type.getName() + " with name \"" + name + "\".");
-    }
-    if (matchedProviders.size() > 1) {
-      throw new StructuredConfigException(
-          "Component provider conflict. Multiple providers detected for "
-              + type.getName()
-              + " with name \""
-              + name
-              + "\": "
-              + componentProviders.stream()
-                  .map(provider -> provider.getClass().getName())
-                  .collect(Collectors.joining(",", "[", "]")));
-    }
-    // Exactly one matching component provider
-    ComponentProvider<T> provider = (ComponentProvider<T>) matchedProviders.get(0);
-
-    // Map model to generic structured config properties
-    StructuredConfigProperties config = FileConfiguration.toConfigProperties(model);
-
-    try {
-      return provider.create(config);
-    } catch (Throwable throwable) {
-      throw new StructuredConfigException(
-          "Error configuring " + type.getName() + " with name \"" + name + "\"", throwable);
-    }
-=======
     // Map model to generic structured config properties
     StructuredConfigProperties config = FileConfiguration.toConfigProperties(model);
     return spiHelper.loadComponent(type, name, config);
->>>>>>> dc4cc270
   }
 }