/*
 * Copyright The OpenTelemetry Authors
 * SPDX-License-Identifier: Apache-2.0
 */

package io.opentelemetry.sdk.extension.incubator.fileconfig;

import io.opentelemetry.api.incubator.config.DeclarativeConfigException;
import io.opentelemetry.api.incubator.config.DeclarativeConfigProperties;
import io.opentelemetry.sdk.autoconfigure.internal.SpiHelper;
import io.opentelemetry.sdk.autoconfigure.spi.internal.ComponentProvider;
import java.io.Closeable;
import java.util.List;
import javax.annotation.Nullable;

final class FileConfigUtil {

  private FileConfigUtil() {}

  /** Add the {@code closeable} to the {@code closeables} and return it. */
  static <T> T addAndReturn(List<Closeable> closeables, T closeable) {
    if (closeable instanceof Closeable) {
      closeables.add((Closeable) closeable);
    }
    return closeable;
  }

  static <T> T assertNotNull(@Nullable T object, String description) {
    if (object == null) {
      throw new NullPointerException(description + " is null");
    }
    return object;
  }

  static <T> T requireNonNull(@Nullable T object, String description) {
    if (object == null) {
      throw new DeclarativeConfigException(description + " is required but is null");
    }
    return object;
  }

  /**
   * Find a registered {@link ComponentProvider} which {@link ComponentProvider#getType()} matching
   * {@code type}, {@link ComponentProvider#getName()} matching {@code name}, and call {@link
   * ComponentProvider#create(DeclarativeConfigProperties)} with the given {@code model}.
   *
   * @throws DeclarativeConfigException if no matching providers are found, or if multiple are found
   *     (i.e. conflict), or if {@link ComponentProvider#create(DeclarativeConfigProperties)} throws
   */
  static <T> T loadComponent(SpiHelper spiHelper, Class<T> type, String name, Object model) {
    // Map model to generic structured config properties
<<<<<<< HEAD
    DeclarativeConfigProperties config = DeclarativeConfiguration.toConfigProperties(model);
=======
    StructuredConfigProperties config =
        FileConfiguration.toConfigProperties(model, spiHelper.getComponentLoader());
>>>>>>> a6a9acb1
    return spiHelper.loadComponent(type, name, config);
  }
}<|MERGE_RESOLUTION|>--- conflicted
+++ resolved
@@ -49,12 +49,8 @@
    */
   static <T> T loadComponent(SpiHelper spiHelper, Class<T> type, String name, Object model) {
     // Map model to generic structured config properties
-<<<<<<< HEAD
-    DeclarativeConfigProperties config = DeclarativeConfiguration.toConfigProperties(model);
-=======
-    StructuredConfigProperties config =
-        FileConfiguration.toConfigProperties(model, spiHelper.getComponentLoader());
->>>>>>> a6a9acb1
+    DeclarativeConfigProperties config =
+        DeclarativeConfiguration.toConfigProperties(model, spiHelper.getComponentLoader());
     return spiHelper.loadComponent(type, name, config);
   }
 }