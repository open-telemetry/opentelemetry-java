--- conflicted
+++ resolved
@@ -21,8 +21,14 @@
 import java.util.List;
 import java.util.Map;
 import java.util.logging.Logger;
+import java.util.regex.MatchResult;
+import java.util.regex.Matcher;
+import java.util.regex.Pattern;
 import org.snakeyaml.engine.v2.api.Load;
 import org.snakeyaml.engine.v2.api.LoadSettings;
+import org.snakeyaml.engine.v2.constructor.StandardConstructor;
+import org.snakeyaml.engine.v2.nodes.MappingNode;
+import org.yaml.snakeyaml.Yaml;
 
 /**
  * Parses YAML configuration files conforming to the schema in <a
@@ -34,51 +40,73 @@
  */
 public final class ConfigurationFactory {
 
-  static final ObjectMapper MAPPER =
-      new ObjectMapper()
-          // Create empty object instances for keys which are present but have null values
-          .setDefaultSetterInfo(JsonSetter.Value.forValueNulls(Nulls.AS_EMPTY));
+  private static final Pattern ENV_VARIABLE_REFERENCE =
+      Pattern.compile("\\$\\{env:([a-zA-Z_]+[a-zA-Z0-9_]*)}");
+
+  private static final ObjectMapper MAPPER;
+
+  static {
+    MAPPER =
+        new ObjectMapper()
+            // Create empty object instances for keys which are present but have null values
+            .setDefaultSetterInfo(JsonSetter.Value.forValueNulls(Nulls.AS_EMPTY));
+    // Boxed primitives which are present but have null values should be set to null, rather than
+    // empty instances
+    MAPPER.configOverride(String.class).setSetterInfo(JsonSetter.Value.forValueNulls(Nulls.SET));
+    MAPPER.configOverride(Integer.class).setSetterInfo(JsonSetter.Value.forValueNulls(Nulls.SET));
+    MAPPER.configOverride(Double.class).setSetterInfo(JsonSetter.Value.forValueNulls(Nulls.SET));
+    MAPPER.configOverride(Boolean.class).setSetterInfo(JsonSetter.Value.forValueNulls(Nulls.SET));
+  }
 
   private static final Logger logger = Logger.getLogger(ConfigurationFactory.class.getName());
 
   private ConfigurationFactory() {}
 
   /**
-<<<<<<< HEAD
    * Combines {@link #parse(InputStream)} and {@link #interpret(OpenTelemetryConfiguration)}
    * operations.
-=======
+   */
+  public static OpenTelemetrySdk parseAndInterpret(InputStream configuration) {
+    OpenTelemetryConfiguration model;
+    try {
+      model = parse(configuration);
+    } catch (RuntimeException e) {
+      throw new ConfigurationException("Unable to parse configuration", e);
+    }
+
+    return interpret(model);
+  }
+
+  /**
    * Parse the {@code inputStream} YAML to {@link OpenTelemetryConfiguration} and interpret the
    * model to create {@link OpenTelemetrySdk} instance corresponding to the configuration.
    *
    * <p>Before parsing, environment variable substitution is performed as described in {@link
-   * ConfigurationReader.EnvSubstitutionConstructor}.
-   *
-   * @param inputStream the configuration YAML
+   * EnvSubstitutionConstructor}.
+   *
+   * @param configuration the configuration YAML input stream
    * @return the {@link OpenTelemetrySdk}
->>>>>>> e06d35ad
-   */
-  public static OpenTelemetrySdk parseAndInterpret(InputStream inputStream) {
-    OpenTelemetryConfiguration model;
-    try {
-      model = parse(inputStream);
-    } catch (RuntimeException e) {
-      throw new ConfigurationException("Unable to parse inputStream", e);
-    }
-
-    return interpret(model);
-  }
-
-  /** Parse the {@code configuration} YAML and return the {@link OpenTelemetryConfiguration}. */
+   */
   public static OpenTelemetryConfiguration parse(InputStream configuration) {
+    return parse(configuration, System.getenv());
+  }
+
+  // Visible for testing
+  static OpenTelemetryConfiguration parse(
+      InputStream configuration, Map<String, String> environmentVariables) {
+    Object yamlObj = loadYaml(configuration, environmentVariables);
+    return MAPPER.convertValue(yamlObj, OpenTelemetryConfiguration.class);
+  }
+
+  // Visible for testing
+  static Object loadYaml(InputStream inputStream, Map<String, String> environmentVariables) {
     LoadSettings settings = LoadSettings.builder().build();
-    Load yaml = new Load(settings);
-    Object yamlObj = yaml.loadFromInputStream(configuration);
-    return MAPPER.convertValue(yamlObj, OpenTelemetryConfiguration.class);
-  }
-
-  /**
-   * Interpret the {@code model} to create {@link OpenTelemetrySdk} instance corresonding to
+    Load yaml = new Load(settings, new EnvSubstitutionConstructor(settings, environmentVariables));
+    return yaml.loadFromInputStream(inputStream);
+  }
+
+  /**
+   * Interpret the {@code model} to create {@link OpenTelemetrySdk} instance corresponding to
    * configuration.
    *
    * @param model the configuration model
@@ -121,4 +149,66 @@
             model, new TypeReference<Map<String, Object>>() {});
     return new FileConfigProperties(configurationMap);
   }
+
+  /**
+   * {@link StandardConstructor} which substitutes environment variables.
+   *
+   * <p>Environment variables follow the syntax {@code ${env:VARIABLE}}, where {@code VARIABLE} is
+   * an environment variable matching the regular expression {@code [a-zA-Z_]+[a-zA-Z0-9_]*}.
+   *
+   * <p>Environment variable substitution only takes place on scalar values of maps. References to
+   * environment variables in keys or sets are ignored.
+   *
+   * <p>If a referenced environment variable is not defined, it is replaced with {@code ""}.
+   */
+  static final class EnvSubstitutionConstructor extends StandardConstructor {
+
+    // Yaml is not thread safe but this instance is always used on the same thread
+    private final Yaml yaml = new Yaml();
+    private final Map<String, String> environmentVariables;
+
+    private EnvSubstitutionConstructor(
+        LoadSettings loadSettings, Map<String, String> environmentVariables) {
+      super(loadSettings);
+      this.environmentVariables = environmentVariables;
+    }
+
+    @Override
+    protected Map<Object, Object> constructMapping(MappingNode node) {
+      // First call the super to construct mapping from MappingNode as usual
+      Map<Object, Object> result = super.constructMapping(node);
+
+      // Iterate through the map entries, and:
+      // 1. Identify entries which are scalar strings eligible for environment variable substitution
+      // 2. Apply environment variable substitution
+      // 3. Re-parse substituted value so it has correct type (i.e. yaml.load(newVal))
+      for (Map.Entry<Object, Object> entry : result.entrySet()) {
+        Object value = entry.getValue();
+        if (!(value instanceof String)) {
+          continue;
+        }
+
+        String val = (String) value;
+        Matcher matcher = ENV_VARIABLE_REFERENCE.matcher(val);
+        if (!matcher.find()) {
+          continue;
+        }
+
+        int offset = 0;
+        StringBuilder newVal = new StringBuilder();
+        do {
+          MatchResult matchResult = matcher.toMatchResult();
+          String replacement = environmentVariables.getOrDefault(matcher.group(1), "");
+          newVal.append(val, offset, matchResult.start()).append(replacement);
+          offset = matchResult.end();
+        } while (matcher.find());
+        if (offset != val.length()) {
+          newVal.append(val, offset, val.length());
+        }
+        entry.setValue(yaml.load(newVal.toString()));
+      }
+
+      return result;
+    }
+  }
 }