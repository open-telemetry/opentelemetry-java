/*
 * Copyright The OpenTelemetry Authors
 * SPDX-License-Identifier: Apache-2.0
 */

package io.opentelemetry.sdk.extension.incubator.fileconfig;

import io.opentelemetry.api.incubator.config.StructuredConfigException;
import io.opentelemetry.sdk.autoconfigure.internal.SpiHelper;
import io.opentelemetry.sdk.extension.incubator.fileconfig.internal.model.Selector;
import io.opentelemetry.sdk.metrics.InstrumentSelector;
import io.opentelemetry.sdk.metrics.InstrumentSelectorBuilder;
import io.opentelemetry.sdk.metrics.InstrumentType;
import java.io.Closeable;
import java.util.List;

final class InstrumentSelectorFactory implements Factory<Selector, InstrumentSelector> {

  private static final InstrumentSelectorFactory INSTANCE = new InstrumentSelectorFactory();

  private InstrumentSelectorFactory() {}

  static InstrumentSelectorFactory getInstance() {
    return INSTANCE;
  }

  @Override
  public InstrumentSelector create(
<<<<<<< HEAD
      @Nullable Selector model, SpiHelper spiHelper, List<Closeable> closeables) {
    if (model == null) {
      throw new StructuredConfigException("selector must not be null");
    }

=======
      Selector model, SpiHelper spiHelper, List<Closeable> closeables) {
>>>>>>> dc4cc270
    InstrumentSelectorBuilder builder = InstrumentSelector.builder();
    if (model.getInstrumentName() != null) {
      builder.setName(model.getInstrumentName());
    }
    if (model.getInstrumentType() != null) {
      InstrumentType instrumentType;
      try {
        instrumentType = InstrumentType.valueOf(model.getInstrumentType().name());
      } catch (IllegalArgumentException e) {
        throw new StructuredConfigException(
            "Unrecognized instrument type: " + model.getInstrumentType(), e);
      }
      builder.setType(instrumentType);
    }
    if (model.getMeterName() != null) {
      builder.setMeterName(model.getMeterName());
    }
    if (model.getMeterSchemaUrl() != null) {
      builder.setMeterSchemaUrl(model.getMeterSchemaUrl());
    }
    if (model.getMeterVersion() != null) {
      builder.setMeterVersion(model.getMeterVersion());
    }

    try {
      return builder.build();
    } catch (IllegalArgumentException e) {
      throw new StructuredConfigException("Invalid selector", e);
    }
  }
}<|MERGE_RESOLUTION|>--- conflicted
+++ resolved
@@ -26,15 +26,7 @@
 
   @Override
   public InstrumentSelector create(
-<<<<<<< HEAD
-      @Nullable Selector model, SpiHelper spiHelper, List<Closeable> closeables) {
-    if (model == null) {
-      throw new StructuredConfigException("selector must not be null");
-    }
-
-=======
       Selector model, SpiHelper spiHelper, List<Closeable> closeables) {
->>>>>>> dc4cc270
     InstrumentSelectorBuilder builder = InstrumentSelector.builder();
     if (model.getInstrumentName() != null) {
       builder.setName(model.getInstrumentName());
