/*
 * Copyright The OpenTelemetry Authors
 * SPDX-License-Identifier: Apache-2.0
 */

package io.opentelemetry.sdk.extension.incubator.trace.samplers;

import io.opentelemetry.api.common.Attributes;
import io.opentelemetry.api.trace.SpanKind;
import io.opentelemetry.context.Context;
import io.opentelemetry.sdk.trace.data.LinkData;
import java.util.List;

/** A sampler that can be composed to make a final sampling decision. */
public interface ComposableSampler {
  /** Returns a {@link ComposableSampler} that does not sample any span. */
  static ComposableSampler alwaysOff() {
    return ComposableAlwaysOffSampler.INSTANCE;
  }

  /** Returns a {@link ComposableSampler} that samples all spans. */
  static ComposableSampler alwaysOn() {
    return ComposableAlwaysOnSampler.INSTANCE;
  }

  /** Returns a {@link ComposableSampler} that samples each span with a fixed ratio. */
  static ComposableSampler probability(double ratio) {
    return new ComposableProbabilitySampler(ratio);
  }

  /**
   * Returns a {@link ComposableSampler} that respects the sampling decision of the parent span or
   * falls back to the given sampler if it is a root span.
   */
  static ComposableSampler parentThreshold(ComposableSampler rootSampler) {
    return new ComposableParentThresholdSampler(rootSampler);
  }

  /**
<<<<<<< HEAD
   * Returns a {@link ComposableSampler} that adds the given {@link Attributes} to all sampled
   * spans.
   */
  static ComposableSampler annotating(ComposableSampler sampler, Attributes attributes) {
    return new ComposableAnnotatingSampler(sampler, attributes);
=======
   * Returns a {@link ComposableRuleBasedSamplerBuilder} to create a composable rule-based sampler.
   * Rules will be tested in order, and the first to match will have its {@link ComposableSampler}
   * used for a sampling decision. If no rule matches, the span will be dropped.
   */
  static ComposableRuleBasedSamplerBuilder ruleBasedBuilder() {
    return new ComposableRuleBasedSamplerBuilder();
>>>>>>> 578f82b1
  }

  /** Returns the {@link SamplingIntent} to use to make a sampling decision. */
  SamplingIntent getSamplingIntent(
      Context parentContext,
      String traceId,
      String name,
      SpanKind spanKind,
      Attributes attributes,
      List<LinkData> parentLinks);

  /** Returns a description of the sampler implementation. */
  String getDescription();
}<|MERGE_RESOLUTION|>--- conflicted
+++ resolved
@@ -37,20 +37,20 @@
   }
 
   /**
-<<<<<<< HEAD
-   * Returns a {@link ComposableSampler} that adds the given {@link Attributes} to all sampled
-   * spans.
-   */
-  static ComposableSampler annotating(ComposableSampler sampler, Attributes attributes) {
-    return new ComposableAnnotatingSampler(sampler, attributes);
-=======
    * Returns a {@link ComposableRuleBasedSamplerBuilder} to create a composable rule-based sampler.
    * Rules will be tested in order, and the first to match will have its {@link ComposableSampler}
    * used for a sampling decision. If no rule matches, the span will be dropped.
    */
   static ComposableRuleBasedSamplerBuilder ruleBasedBuilder() {
     return new ComposableRuleBasedSamplerBuilder();
->>>>>>> 578f82b1
+  }
+
+  /**
+   * Returns a {@link ComposableSampler} that adds the given {@link Attributes} to all sampled
+   * spans.
+   */
+  static ComposableSampler annotating(ComposableSampler sampler, Attributes attributes) {
+    return new ComposableAnnotatingSampler(sampler, attributes);
   }
 
   /** Returns the {@link SamplingIntent} to use to make a sampling decision. */
