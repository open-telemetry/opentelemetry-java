/*
 * Copyright The OpenTelemetry Authors
 * SPDX-License-Identifier: Apache-2.0
 */

package io.opentelemetry.sdk.extension.incubator.fileconfig;

import static java.util.stream.Collectors.joining;

import io.opentelemetry.api.incubator.config.DeclarativeConfigException;
import io.opentelemetry.sdk.autoconfigure.internal.SpiHelper;
<<<<<<< HEAD
import io.opentelemetry.sdk.extension.incubator.fileconfig.internal.model.SpanExporter;
=======
import io.opentelemetry.sdk.autoconfigure.spi.ConfigurationException;
import io.opentelemetry.sdk.extension.incubator.fileconfig.internal.model.BatchSpanProcessorModel;
import io.opentelemetry.sdk.extension.incubator.fileconfig.internal.model.SimpleSpanProcessorModel;
import io.opentelemetry.sdk.extension.incubator.fileconfig.internal.model.SpanExporterModel;
import io.opentelemetry.sdk.extension.incubator.fileconfig.internal.model.SpanProcessorModel;
>>>>>>> a6a9acb1
import io.opentelemetry.sdk.trace.SpanProcessor;
import io.opentelemetry.sdk.trace.export.BatchSpanProcessor;
import io.opentelemetry.sdk.trace.export.BatchSpanProcessorBuilder;
import io.opentelemetry.sdk.trace.export.SimpleSpanProcessor;
import java.io.Closeable;
import java.time.Duration;
import java.util.List;
import java.util.Map;

final class SpanProcessorFactory implements Factory<SpanProcessorModel, SpanProcessor> {

  private static final SpanProcessorFactory INSTANCE = new SpanProcessorFactory();

  private SpanProcessorFactory() {}

  static SpanProcessorFactory getInstance() {
    return INSTANCE;
  }

  @Override
  public SpanProcessor create(
      SpanProcessorModel model, SpiHelper spiHelper, List<Closeable> closeables) {
    BatchSpanProcessorModel batchModel = model.getBatch();
    if (batchModel != null) {
      SpanExporterModel exporterModel =
          FileConfigUtil.requireNonNull(batchModel.getExporter(), "batch span processor exporter");
      io.opentelemetry.sdk.trace.export.SpanExporter spanExporter =
          SpanExporterFactory.getInstance().create(exporterModel, spiHelper, closeables);
      BatchSpanProcessorBuilder builder = BatchSpanProcessor.builder(spanExporter);
      if (batchModel.getExportTimeout() != null) {
        builder.setExporterTimeout(Duration.ofMillis(batchModel.getExportTimeout()));
      }
      if (batchModel.getMaxExportBatchSize() != null) {
        builder.setMaxExportBatchSize(batchModel.getMaxExportBatchSize());
      }
      if (batchModel.getMaxQueueSize() != null) {
        builder.setMaxQueueSize(batchModel.getMaxQueueSize());
      }
      if (batchModel.getScheduleDelay() != null) {
        builder.setScheduleDelay(Duration.ofMillis(batchModel.getScheduleDelay()));
      }
      return FileConfigUtil.addAndReturn(closeables, builder.build());
    }

    SimpleSpanProcessorModel simpleModel = model.getSimple();
    if (simpleModel != null) {
      SpanExporterModel exporterModel =
          FileConfigUtil.requireNonNull(
              simpleModel.getExporter(), "simple span processor exporter");
      io.opentelemetry.sdk.trace.export.SpanExporter spanExporter =
          SpanExporterFactory.getInstance().create(exporterModel, spiHelper, closeables);
      return FileConfigUtil.addAndReturn(closeables, SimpleSpanProcessor.create(spanExporter));
    }

    if (!model.getAdditionalProperties().isEmpty()) {
<<<<<<< HEAD
      throw new DeclarativeConfigException(
          "Unrecognized span processor(s): "
              + model.getAdditionalProperties().keySet().stream().collect(joining(",", "[", "]")));
=======
      Map<String, Object> additionalProperties = model.getAdditionalProperties();
      if (additionalProperties.size() > 1) {
        throw new ConfigurationException(
            "Invalid configuration - multiple span processors set: "
                + additionalProperties.keySet().stream().collect(joining(",", "[", "]")));
      }
      Map.Entry<String, Object> processorKeyValue =
          additionalProperties.entrySet().stream()
              .findFirst()
              .orElseThrow(
                  () ->
                      new IllegalStateException("Missing processor. This is a programming error."));
      SpanProcessor spanProcessor =
          FileConfigUtil.loadComponent(
              spiHelper,
              SpanProcessor.class,
              processorKeyValue.getKey(),
              processorKeyValue.getValue());
      return FileConfigUtil.addAndReturn(closeables, spanProcessor);
>>>>>>> a6a9acb1
    } else {
      throw new DeclarativeConfigException("span processor must be set");
    }
  }
}<|MERGE_RESOLUTION|>--- conflicted
+++ resolved
@@ -9,15 +9,10 @@
 
 import io.opentelemetry.api.incubator.config.DeclarativeConfigException;
 import io.opentelemetry.sdk.autoconfigure.internal.SpiHelper;
-<<<<<<< HEAD
-import io.opentelemetry.sdk.extension.incubator.fileconfig.internal.model.SpanExporter;
-=======
-import io.opentelemetry.sdk.autoconfigure.spi.ConfigurationException;
 import io.opentelemetry.sdk.extension.incubator.fileconfig.internal.model.BatchSpanProcessorModel;
 import io.opentelemetry.sdk.extension.incubator.fileconfig.internal.model.SimpleSpanProcessorModel;
 import io.opentelemetry.sdk.extension.incubator.fileconfig.internal.model.SpanExporterModel;
 import io.opentelemetry.sdk.extension.incubator.fileconfig.internal.model.SpanProcessorModel;
->>>>>>> a6a9acb1
 import io.opentelemetry.sdk.trace.SpanProcessor;
 import io.opentelemetry.sdk.trace.export.BatchSpanProcessor;
 import io.opentelemetry.sdk.trace.export.BatchSpanProcessorBuilder;
@@ -73,14 +68,9 @@
     }
 
     if (!model.getAdditionalProperties().isEmpty()) {
-<<<<<<< HEAD
-      throw new DeclarativeConfigException(
-          "Unrecognized span processor(s): "
-              + model.getAdditionalProperties().keySet().stream().collect(joining(",", "[", "]")));
-=======
       Map<String, Object> additionalProperties = model.getAdditionalProperties();
       if (additionalProperties.size() > 1) {
-        throw new ConfigurationException(
+        throw new DeclarativeConfigException(
             "Invalid configuration - multiple span processors set: "
                 + additionalProperties.keySet().stream().collect(joining(",", "[", "]")));
       }
@@ -97,7 +87,6 @@
               processorKeyValue.getKey(),
               processorKeyValue.getValue());
       return FileConfigUtil.addAndReturn(closeables, spanProcessor);
->>>>>>> a6a9acb1
     } else {
       throw new DeclarativeConfigException("span processor must be set");
     }
