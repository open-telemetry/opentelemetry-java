--- conflicted
+++ resolved
@@ -17,11 +17,7 @@
 import java.io.Closeable;
 import java.time.Duration;
 import java.util.List;
-<<<<<<< HEAD
 import java.util.Map;
-import javax.annotation.Nullable;
-=======
->>>>>>> e8b50c68
 
 final class SpanProcessorFactory
     implements Factory<
@@ -76,7 +72,6 @@
     }
 
     if (!model.getAdditionalProperties().isEmpty()) {
-<<<<<<< HEAD
       Map<String, Object> additionalProperties = model.getAdditionalProperties();
       if (additionalProperties.size() > 1) {
         throw new ConfigurationException(
@@ -96,13 +91,8 @@
               processorKeyValue.getKey(),
               processorKeyValue.getValue());
       return FileConfigUtil.addAndReturn(closeables, spanProcessor);
-=======
-      throw new ConfigurationException(
-          "Unrecognized span processor(s): "
-              + model.getAdditionalProperties().keySet().stream().collect(joining(",", "[", "]")));
     } else {
       throw new ConfigurationException("span processor must be set");
->>>>>>> e8b50c68
     }
   }
 }