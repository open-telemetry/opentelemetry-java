/*
 * Copyright The OpenTelemetry Authors
 * SPDX-License-Identifier: Apache-2.0
 */

package io.opentelemetry.sdk.extension.incubator.fileconfig;

import io.opentelemetry.sdk.OpenTelemetrySdk;
import io.opentelemetry.sdk.OpenTelemetrySdkBuilder;
import io.opentelemetry.sdk.autoconfigure.internal.SpiHelper;
import io.opentelemetry.sdk.autoconfigure.spi.ConfigurationException;
import io.opentelemetry.sdk.extension.incubator.fileconfig.internal.model.OpenTelemetryConfiguration;
import io.opentelemetry.sdk.resources.Resource;
import java.io.Closeable;
import java.util.List;
import javax.annotation.Nullable;

final class OpenTelemetryConfigurationFactory
    implements Factory<OpenTelemetryConfiguration, OpenTelemetrySdk> {

  private static final OpenTelemetryConfigurationFactory INSTANCE =
      new OpenTelemetryConfigurationFactory();

  private OpenTelemetryConfigurationFactory() {}

  static OpenTelemetryConfigurationFactory getInstance() {
    return INSTANCE;
  }

  @Override
  public OpenTelemetrySdk create(
      @Nullable OpenTelemetryConfiguration model, SpiHelper spiHelper, List<Closeable> closeables) {
    if (model == null) {
      return FileConfigUtil.addAndReturn(closeables, OpenTelemetrySdk.builder().build());
    }

    if (!"0.1".equals(model.getFileFormat())) {
      throw new ConfigurationException("Unsupported file format. Supported formats include: 0.1");
    }

    OpenTelemetrySdkBuilder builder = OpenTelemetrySdk.builder();

<<<<<<< HEAD
    Resource resource = Resource.getDefault();
    if (model.getResource() != null) {
      resource = ResourceFactory.getInstance().create(model.getResource(), spiHelper, closeables);
    }
=======
    builder.setPropagators(
        PropagatorsFactory.getInstance().create(model.getPropagators(), spiHelper, closeables));
>>>>>>> d64793ab

    if (model.getLoggerProvider() != null) {
      builder.setLoggerProvider(
          FileConfigUtil.addAndReturn(
              closeables,
              LoggerProviderFactory.getInstance()
                  .create(model.getLoggerProvider(), spiHelper, closeables)
                  .setResource(resource)
                  .build()));
    }

    if (model.getTracerProvider() != null) {
      builder.setTracerProvider(
          FileConfigUtil.addAndReturn(
              closeables,
              TracerProviderFactory.getInstance()
                  .create(model.getTracerProvider(), spiHelper, closeables)
                  .setResource(resource)
                  .build()));
    }

    // TODO(jack-berg): add support for meter provider
    // TODO(jack-berg): add support for propagators
    // TODO(jack-berg): add support for resource
    // TODO(jack-berg): add support for general attribute limits

    return FileConfigUtil.addAndReturn(closeables, builder.build());
  }
}<|MERGE_RESOLUTION|>--- conflicted
+++ resolved
@@ -40,15 +40,11 @@
 
     OpenTelemetrySdkBuilder builder = OpenTelemetrySdk.builder();
 
-<<<<<<< HEAD
-    Resource resource = Resource.getDefault();
-    if (model.getResource() != null) {
-      resource = ResourceFactory.getInstance().create(model.getResource(), spiHelper, closeables);
-    }
-=======
     builder.setPropagators(
         PropagatorsFactory.getInstance().create(model.getPropagators(), spiHelper, closeables));
->>>>>>> d64793ab
+
+    Resource resource =
+        ResourceFactory.getInstance().create(model.getResource(), spiHelper, closeables);
 
     if (model.getLoggerProvider() != null) {
       builder.setLoggerProvider(
