/*
 * Copyright The OpenTelemetry Authors
 * SPDX-License-Identifier: Apache-2.0
 */

package io.opentelemetry.sdk.extension.incubator.fileconfig;

import io.opentelemetry.api.incubator.config.DeclarativeConfigException;
import io.opentelemetry.sdk.OpenTelemetrySdk;
import io.opentelemetry.sdk.OpenTelemetrySdkBuilder;
import io.opentelemetry.sdk.autoconfigure.internal.SpiHelper;
import io.opentelemetry.sdk.extension.incubator.fileconfig.internal.model.OpenTelemetryConfigurationModel;
import io.opentelemetry.sdk.resources.Resource;
import java.io.Closeable;
import java.util.List;
import java.util.Objects;

final class OpenTelemetryConfigurationFactory
    implements Factory<OpenTelemetryConfigurationModel, OpenTelemetrySdk> {

  private static final OpenTelemetryConfigurationFactory INSTANCE =
      new OpenTelemetryConfigurationFactory();

  private OpenTelemetryConfigurationFactory() {}

  static OpenTelemetryConfigurationFactory getInstance() {
    return INSTANCE;
  }

  @Override
  public OpenTelemetrySdk create(
      OpenTelemetryConfigurationModel model, SpiHelper spiHelper, List<Closeable> closeables) {
    OpenTelemetrySdkBuilder builder = OpenTelemetrySdk.builder();
<<<<<<< HEAD
    if (!"0.1".equals(model.getFileFormat())) {
      throw new DeclarativeConfigException(
          "Unsupported file format. Supported formats include: 0.1");
=======
    if (!"0.3".equals(model.getFileFormat())) {
      throw new ConfigurationException("Unsupported file format. Supported formats include: 0.3");
>>>>>>> 2de5a2c4
    }

    if (Objects.equals(Boolean.TRUE, model.getDisabled())) {
      return builder.build();
    }

    if (model.getPropagator() != null) {
      builder.setPropagators(
          PropagatorFactory.getInstance().create(model.getPropagator(), spiHelper, closeables));
    }

    Resource resource = Resource.getDefault();
    if (model.getResource() != null) {
      resource = ResourceFactory.getInstance().create(model.getResource(), spiHelper, closeables);
    }

    if (model.getLoggerProvider() != null) {
      builder.setLoggerProvider(
          FileConfigUtil.addAndReturn(
              closeables,
              LoggerProviderFactory.getInstance()
                  .create(
                      LoggerProviderAndAttributeLimits.create(
                          model.getAttributeLimits(), model.getLoggerProvider()),
                      spiHelper,
                      closeables)
                  .setResource(resource)
                  .build()));
    }

    if (model.getTracerProvider() != null) {
      builder.setTracerProvider(
          FileConfigUtil.addAndReturn(
              closeables,
              TracerProviderFactory.getInstance()
                  .create(
                      TracerProviderAndAttributeLimits.create(
                          model.getAttributeLimits(), model.getTracerProvider()),
                      spiHelper,
                      closeables)
                  .setResource(resource)
                  .build()));
    }

    if (model.getMeterProvider() != null) {
      builder.setMeterProvider(
          FileConfigUtil.addAndReturn(
              closeables,
              MeterProviderFactory.getInstance()
                  .create(model.getMeterProvider(), spiHelper, closeables)
                  .setResource(resource)
                  .build()));
    }

    return FileConfigUtil.addAndReturn(closeables, builder.build());
  }
}<|MERGE_RESOLUTION|>--- conflicted
+++ resolved
@@ -31,14 +31,9 @@
   public OpenTelemetrySdk create(
       OpenTelemetryConfigurationModel model, SpiHelper spiHelper, List<Closeable> closeables) {
     OpenTelemetrySdkBuilder builder = OpenTelemetrySdk.builder();
-<<<<<<< HEAD
-    if (!"0.1".equals(model.getFileFormat())) {
+    if (!"0.3".equals(model.getFileFormat())) {
       throw new DeclarativeConfigException(
-          "Unsupported file format. Supported formats include: 0.1");
-=======
-    if (!"0.3".equals(model.getFileFormat())) {
-      throw new ConfigurationException("Unsupported file format. Supported formats include: 0.3");
->>>>>>> 2de5a2c4
+          "Unsupported file format. Supported formats include: 0.3");
     }
 
     if (Objects.equals(Boolean.TRUE, model.getDisabled())) {
