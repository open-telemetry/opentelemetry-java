/*
 * Copyright The OpenTelemetry Authors
 * SPDX-License-Identifier: Apache-2.0
 */

package io.opentelemetry.sdk.extension.incubator.fileconfig;

import static java.util.stream.Collectors.joining;

<<<<<<< HEAD
import io.opentelemetry.api.incubator.config.StructuredConfigException;
import io.opentelemetry.sdk.autoconfigure.internal.NamedSpiManager;
import io.opentelemetry.sdk.autoconfigure.internal.SpiHelper;
import io.opentelemetry.sdk.autoconfigure.spi.ConfigProperties;
import io.opentelemetry.sdk.autoconfigure.spi.internal.DefaultConfigProperties;
import io.opentelemetry.sdk.autoconfigure.spi.traces.ConfigurableSpanExporterProvider;
=======
import io.opentelemetry.sdk.autoconfigure.internal.SpiHelper;
import io.opentelemetry.sdk.autoconfigure.spi.ConfigurationException;
>>>>>>> dc4cc270
import io.opentelemetry.sdk.extension.incubator.fileconfig.internal.model.Otlp;
import io.opentelemetry.sdk.extension.incubator.fileconfig.internal.model.Zipkin;
import io.opentelemetry.sdk.trace.export.SpanExporter;
import java.io.Closeable;
import java.util.List;
import java.util.Map;

final class SpanExporterFactory
    implements Factory<
        io.opentelemetry.sdk.extension.incubator.fileconfig.internal.model.SpanExporter,
        SpanExporter> {

  private static final SpanExporterFactory INSTANCE = new SpanExporterFactory();

  private SpanExporterFactory() {}

  static SpanExporterFactory getInstance() {
    return INSTANCE;
  }

  @Override
  public SpanExporter create(
      io.opentelemetry.sdk.extension.incubator.fileconfig.internal.model.SpanExporter model,
      SpiHelper spiHelper,
      List<Closeable> closeables) {
    Otlp otlpModel = model.getOtlp();
    if (otlpModel != null) {
      model.getAdditionalProperties().put("otlp", otlpModel);
    }

    if (model.getConsole() != null) {
      model.getAdditionalProperties().put("console", model.getConsole());
    }

    Zipkin zipkinModel = model.getZipkin();
    if (zipkinModel != null) {
      model.getAdditionalProperties().put("zipkin", model.getZipkin());
    }

    if (!model.getAdditionalProperties().isEmpty()) {
<<<<<<< HEAD
      throw new StructuredConfigException(
          "Unrecognized span exporter(s): "
              + model.getAdditionalProperties().keySet().stream().collect(joining(",", "[", "]")));
    }

    return SpanExporter.composite();
  }

  private static SpanExporter createOtlpExporter(Otlp model, SpiHelper spiHelper) {
    // Translate from file configuration scheme to environment variable scheme. This is ultimately
    // interpreted by Otlp*ExporterProviders, but we want to avoid the dependency on
    // opentelemetry-exporter-otlp
    Map<String, String> properties = new HashMap<>();
    if (model.getProtocol() != null) {
      properties.put("otel.exporter.otlp.traces.protocol", model.getProtocol());
    }
    if (model.getEndpoint() != null) {
      // NOTE: Set general otel.exporter.otlp.endpoint instead of signal specific
      // otel.exporter.otlp.traces.endpoint to allow signal path (i.e. /v1/traces) to be added if
      // not present
      properties.put("otel.exporter.otlp.endpoint", model.getEndpoint());
    }
    if (model.getHeaders() != null) {
      properties.put(
          "otel.exporter.otlp.traces.headers",
          model.getHeaders().getAdditionalProperties().entrySet().stream()
              .map(entry -> entry.getKey() + "=" + entry.getValue())
              .collect(joining(",")));
    }
    if (model.getCompression() != null) {
      properties.put("otel.exporter.otlp.traces.compression", model.getCompression());
    }
    if (model.getTimeout() != null) {
      properties.put("otel.exporter.otlp.traces.timeout", Integer.toString(model.getTimeout()));
    }
    if (model.getCertificate() != null) {
      properties.put("otel.exporter.otlp.traces.certificate", model.getCertificate());
    }
    if (model.getClientKey() != null) {
      properties.put("otel.exporter.otlp.traces.client.key", model.getClientKey());
=======
      Map<String, Object> additionalProperties = model.getAdditionalProperties();
      if (additionalProperties.size() > 1) {
        throw new ConfigurationException(
            "Invalid configuration - multiple span exporters set: "
                + additionalProperties.keySet().stream().collect(joining(",", "[", "]")));
      }
      Map.Entry<String, Object> exporterKeyValue =
          additionalProperties.entrySet().stream()
              .findFirst()
              .orElseThrow(
                  () ->
                      new IllegalStateException("Missing exporter. This is a programming error."));
      SpanExporter spanExporter =
          FileConfigUtil.loadComponent(
              spiHelper,
              SpanExporter.class,
              exporterKeyValue.getKey(),
              exporterKeyValue.getValue());
      return FileConfigUtil.addAndReturn(closeables, spanExporter);
    } else {
      throw new ConfigurationException("span exporter must be set");
>>>>>>> dc4cc270
    }
  }
}<|MERGE_RESOLUTION|>--- conflicted
+++ resolved
@@ -7,17 +7,8 @@
 
 import static java.util.stream.Collectors.joining;
 
-<<<<<<< HEAD
 import io.opentelemetry.api.incubator.config.StructuredConfigException;
-import io.opentelemetry.sdk.autoconfigure.internal.NamedSpiManager;
 import io.opentelemetry.sdk.autoconfigure.internal.SpiHelper;
-import io.opentelemetry.sdk.autoconfigure.spi.ConfigProperties;
-import io.opentelemetry.sdk.autoconfigure.spi.internal.DefaultConfigProperties;
-import io.opentelemetry.sdk.autoconfigure.spi.traces.ConfigurableSpanExporterProvider;
-=======
-import io.opentelemetry.sdk.autoconfigure.internal.SpiHelper;
-import io.opentelemetry.sdk.autoconfigure.spi.ConfigurationException;
->>>>>>> dc4cc270
 import io.opentelemetry.sdk.extension.incubator.fileconfig.internal.model.Otlp;
 import io.opentelemetry.sdk.extension.incubator.fileconfig.internal.model.Zipkin;
 import io.opentelemetry.sdk.trace.export.SpanExporter;
@@ -58,51 +49,9 @@
     }
 
     if (!model.getAdditionalProperties().isEmpty()) {
-<<<<<<< HEAD
-      throw new StructuredConfigException(
-          "Unrecognized span exporter(s): "
-              + model.getAdditionalProperties().keySet().stream().collect(joining(",", "[", "]")));
-    }
-
-    return SpanExporter.composite();
-  }
-
-  private static SpanExporter createOtlpExporter(Otlp model, SpiHelper spiHelper) {
-    // Translate from file configuration scheme to environment variable scheme. This is ultimately
-    // interpreted by Otlp*ExporterProviders, but we want to avoid the dependency on
-    // opentelemetry-exporter-otlp
-    Map<String, String> properties = new HashMap<>();
-    if (model.getProtocol() != null) {
-      properties.put("otel.exporter.otlp.traces.protocol", model.getProtocol());
-    }
-    if (model.getEndpoint() != null) {
-      // NOTE: Set general otel.exporter.otlp.endpoint instead of signal specific
-      // otel.exporter.otlp.traces.endpoint to allow signal path (i.e. /v1/traces) to be added if
-      // not present
-      properties.put("otel.exporter.otlp.endpoint", model.getEndpoint());
-    }
-    if (model.getHeaders() != null) {
-      properties.put(
-          "otel.exporter.otlp.traces.headers",
-          model.getHeaders().getAdditionalProperties().entrySet().stream()
-              .map(entry -> entry.getKey() + "=" + entry.getValue())
-              .collect(joining(",")));
-    }
-    if (model.getCompression() != null) {
-      properties.put("otel.exporter.otlp.traces.compression", model.getCompression());
-    }
-    if (model.getTimeout() != null) {
-      properties.put("otel.exporter.otlp.traces.timeout", Integer.toString(model.getTimeout()));
-    }
-    if (model.getCertificate() != null) {
-      properties.put("otel.exporter.otlp.traces.certificate", model.getCertificate());
-    }
-    if (model.getClientKey() != null) {
-      properties.put("otel.exporter.otlp.traces.client.key", model.getClientKey());
-=======
       Map<String, Object> additionalProperties = model.getAdditionalProperties();
       if (additionalProperties.size() > 1) {
-        throw new ConfigurationException(
+        throw new StructuredConfigException(
             "Invalid configuration - multiple span exporters set: "
                 + additionalProperties.keySet().stream().collect(joining(",", "[", "]")));
       }
@@ -120,8 +69,7 @@
               exporterKeyValue.getValue());
       return FileConfigUtil.addAndReturn(closeables, spanExporter);
     } else {
-      throw new ConfigurationException("span exporter must be set");
->>>>>>> dc4cc270
+      throw new StructuredConfigException("span exporter must be set");
     }
   }
 }