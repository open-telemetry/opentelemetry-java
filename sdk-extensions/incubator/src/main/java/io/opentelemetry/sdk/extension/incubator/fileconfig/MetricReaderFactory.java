/*
 * Copyright The OpenTelemetry Authors
 * SPDX-License-Identifier: Apache-2.0
 */

package io.opentelemetry.sdk.extension.incubator.fileconfig;

<<<<<<< HEAD
import io.opentelemetry.api.incubator.config.StructuredConfigException;
=======
import static io.opentelemetry.sdk.extension.incubator.fileconfig.FileConfigUtil.requireNonNull;

>>>>>>> dc4cc270
import io.opentelemetry.sdk.autoconfigure.internal.SpiHelper;
import io.opentelemetry.sdk.extension.incubator.fileconfig.internal.model.MetricExporter;
import io.opentelemetry.sdk.extension.incubator.fileconfig.internal.model.PeriodicMetricReader;
import io.opentelemetry.sdk.extension.incubator.fileconfig.internal.model.Prometheus;
import io.opentelemetry.sdk.extension.incubator.fileconfig.internal.model.PullMetricReader;
import io.opentelemetry.sdk.metrics.export.MetricReader;
import io.opentelemetry.sdk.metrics.export.PeriodicMetricReaderBuilder;
import java.io.Closeable;
import java.time.Duration;
import java.util.List;

final class MetricReaderFactory
    implements Factory<
        io.opentelemetry.sdk.extension.incubator.fileconfig.internal.model.MetricReader,
        MetricReader> {

  private static final MetricReaderFactory INSTANCE = new MetricReaderFactory();

  private MetricReaderFactory() {}

  static MetricReaderFactory getInstance() {
    return INSTANCE;
  }

  @Override
  public MetricReader create(
      io.opentelemetry.sdk.extension.incubator.fileconfig.internal.model.MetricReader model,
      SpiHelper spiHelper,
      List<Closeable> closeables) {
    PeriodicMetricReader periodicModel = model.getPeriodic();
    if (periodicModel != null) {
<<<<<<< HEAD
      MetricExporter exporterModel = periodicModel.getExporter();
      if (exporterModel == null) {
        throw new StructuredConfigException("exporter required for periodic reader");
      }
=======
      MetricExporter exporterModel =
          requireNonNull(periodicModel.getExporter(), "periodic metric reader exporter");
>>>>>>> dc4cc270
      io.opentelemetry.sdk.metrics.export.MetricExporter metricExporter =
          MetricExporterFactory.getInstance().create(exporterModel, spiHelper, closeables);
      PeriodicMetricReaderBuilder builder =
          io.opentelemetry.sdk.metrics.export.PeriodicMetricReader.builder(
              FileConfigUtil.addAndReturn(closeables, metricExporter));
      if (periodicModel.getInterval() != null) {
        builder.setInterval(Duration.ofMillis(periodicModel.getInterval()));
      }
      return FileConfigUtil.addAndReturn(closeables, builder.build());
    }

    PullMetricReader pullModel = model.getPull();
    if (pullModel != null) {
<<<<<<< HEAD
      MetricExporter exporterModel = pullModel.getExporter();
      if (exporterModel == null) {
        throw new StructuredConfigException("exporter required for pull reader");
      }
=======
      MetricExporter exporterModel =
          requireNonNull(pullModel.getExporter(), "pull metric reader exporter");
>>>>>>> dc4cc270
      Prometheus prometheusModel = exporterModel.getPrometheus();
      if (prometheusModel != null) {
        MetricReader metricReader =
            FileConfigUtil.loadComponent(
                spiHelper, MetricReader.class, "prometheus", prometheusModel);
        return FileConfigUtil.addAndReturn(closeables, metricReader);
      }

      throw new StructuredConfigException("prometheus is the only currently supported pull reader");
    }

    throw new ConfigurationException("reader must be set");
  }
}<|MERGE_RESOLUTION|>--- conflicted
+++ resolved
@@ -5,12 +5,9 @@
 
 package io.opentelemetry.sdk.extension.incubator.fileconfig;
 
-<<<<<<< HEAD
-import io.opentelemetry.api.incubator.config.StructuredConfigException;
-=======
 import static io.opentelemetry.sdk.extension.incubator.fileconfig.FileConfigUtil.requireNonNull;
 
->>>>>>> dc4cc270
+import io.opentelemetry.api.incubator.config.StructuredConfigException;
 import io.opentelemetry.sdk.autoconfigure.internal.SpiHelper;
 import io.opentelemetry.sdk.extension.incubator.fileconfig.internal.model.MetricExporter;
 import io.opentelemetry.sdk.extension.incubator.fileconfig.internal.model.PeriodicMetricReader;
@@ -42,15 +39,8 @@
       List<Closeable> closeables) {
     PeriodicMetricReader periodicModel = model.getPeriodic();
     if (periodicModel != null) {
-<<<<<<< HEAD
-      MetricExporter exporterModel = periodicModel.getExporter();
-      if (exporterModel == null) {
-        throw new StructuredConfigException("exporter required for periodic reader");
-      }
-=======
       MetricExporter exporterModel =
           requireNonNull(periodicModel.getExporter(), "periodic metric reader exporter");
->>>>>>> dc4cc270
       io.opentelemetry.sdk.metrics.export.MetricExporter metricExporter =
           MetricExporterFactory.getInstance().create(exporterModel, spiHelper, closeables);
       PeriodicMetricReaderBuilder builder =
@@ -64,15 +54,8 @@
 
     PullMetricReader pullModel = model.getPull();
     if (pullModel != null) {
-<<<<<<< HEAD
-      MetricExporter exporterModel = pullModel.getExporter();
-      if (exporterModel == null) {
-        throw new StructuredConfigException("exporter required for pull reader");
-      }
-=======
       MetricExporter exporterModel =
           requireNonNull(pullModel.getExporter(), "pull metric reader exporter");
->>>>>>> dc4cc270
       Prometheus prometheusModel = exporterModel.getPrometheus();
       if (prometheusModel != null) {
         MetricReader metricReader =
@@ -84,6 +67,6 @@
       throw new StructuredConfigException("prometheus is the only currently supported pull reader");
     }
 
-    throw new ConfigurationException("reader must be set");
+    throw new StructuredConfigException("reader must be set");
   }
 }