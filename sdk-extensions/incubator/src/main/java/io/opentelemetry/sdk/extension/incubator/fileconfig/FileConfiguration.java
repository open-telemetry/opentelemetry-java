/*
 * Copyright The OpenTelemetry Authors
 * SPDX-License-Identifier: Apache-2.0
 */

package io.opentelemetry.sdk.extension.incubator.fileconfig;

import com.fasterxml.jackson.annotation.JsonSetter;
import com.fasterxml.jackson.annotation.Nulls;
import com.fasterxml.jackson.core.type.TypeReference;
import com.fasterxml.jackson.databind.ObjectMapper;
import io.opentelemetry.sdk.OpenTelemetrySdk;
import io.opentelemetry.sdk.autoconfigure.internal.SpiHelper;
import io.opentelemetry.sdk.autoconfigure.spi.ConfigurationException;
import io.opentelemetry.sdk.autoconfigure.spi.internal.ComponentProvider;
import io.opentelemetry.sdk.autoconfigure.spi.internal.StructuredConfigProperties;
import io.opentelemetry.sdk.extension.incubator.fileconfig.internal.model.OpenTelemetryConfigurationModel;
import io.opentelemetry.sdk.extension.incubator.fileconfig.internal.model.SamplerModel;
import java.io.Closeable;
import java.io.IOException;
import java.io.InputStream;
import java.util.ArrayList;
import java.util.List;
import java.util.Map;
import java.util.logging.Logger;
import java.util.regex.MatchResult;
import java.util.regex.Matcher;
import java.util.regex.Pattern;
import org.snakeyaml.engine.v2.api.Load;
import org.snakeyaml.engine.v2.api.LoadSettings;
import org.snakeyaml.engine.v2.common.ScalarStyle;
import org.snakeyaml.engine.v2.constructor.StandardConstructor;
import org.snakeyaml.engine.v2.exceptions.ConstructorException;
import org.snakeyaml.engine.v2.exceptions.YamlEngineException;
import org.snakeyaml.engine.v2.nodes.MappingNode;
import org.snakeyaml.engine.v2.nodes.Node;
import org.snakeyaml.engine.v2.nodes.NodeTuple;
import org.snakeyaml.engine.v2.nodes.ScalarNode;
import org.snakeyaml.engine.v2.schema.CoreSchema;

/**
 * Configure {@link OpenTelemetrySdk} from YAML configuration files conforming to the schema in <a
 * href="https://github.com/open-telemetry/opentelemetry-configuration">open-telemetry/opentelemetry-configuration</a>.
 *
 * @see #parseAndCreate(InputStream)
 */
public final class FileConfiguration {

  private static final Logger logger = Logger.getLogger(FileConfiguration.class.getName());
  private static final Pattern ENV_VARIABLE_REFERENCE =
      Pattern.compile("\\$\\{([a-zA-Z_][a-zA-Z0-9_]*)}");

  private static final ObjectMapper MAPPER;

  static {
    MAPPER =
        new ObjectMapper()
            // Create empty object instances for keys which are present but have null values
            .setDefaultSetterInfo(JsonSetter.Value.forValueNulls(Nulls.AS_EMPTY));
    // Boxed primitives which are present but have null values should be set to null, rather than
    // empty instances
    MAPPER.configOverride(String.class).setSetterInfo(JsonSetter.Value.forValueNulls(Nulls.SET));
    MAPPER.configOverride(Integer.class).setSetterInfo(JsonSetter.Value.forValueNulls(Nulls.SET));
    MAPPER.configOverride(Double.class).setSetterInfo(JsonSetter.Value.forValueNulls(Nulls.SET));
    MAPPER.configOverride(Boolean.class).setSetterInfo(JsonSetter.Value.forValueNulls(Nulls.SET));
  }

  private FileConfiguration() {}

  /**
   * Combines {@link #parse(InputStream)} and {@link #create(OpenTelemetryConfigurationModel)}.
   *
   * @throws ConfigurationException if unable to parse or interpret
   */
  public static OpenTelemetrySdk parseAndCreate(InputStream inputStream) {
    OpenTelemetryConfigurationModel configurationModel = parse(inputStream);
    return create(configurationModel);
  }

  /**
   * Interpret the {@code configurationModel} to create {@link OpenTelemetrySdk} instance
   * corresponding to the configuration.
   *
   * @param configurationModel the configuration model
   * @return the {@link OpenTelemetrySdk}
   * @throws ConfigurationException if unable to interpret
   */
<<<<<<< HEAD
  public static OpenTelemetrySdk create(OpenTelemetryConfiguration configurationModel) {
    return create(configurationModel, SpiHelper.create(FileConfiguration.class.getClassLoader()));
  }

  /**
   * Interpret the {@code configurationModel} to create {@link OpenTelemetrySdk} instance
   * corresponding to the configuration.
   *
   * @param configurationModel the configuration model
   * @return the {@link OpenTelemetrySdk}
   * @throws ConfigurationException if unable to interpret
   */
  public static OpenTelemetrySdk create(
      OpenTelemetryConfiguration configurationModel, SpiHelper spiHelper) {
=======
  public static OpenTelemetrySdk create(OpenTelemetryConfigurationModel configurationModel) {
>>>>>>> 39b24118
    return createAndMaybeCleanup(
        OpenTelemetryConfigurationFactory.getInstance(), spiHelper, configurationModel);
  }

  /**
   * Parse the {@code configuration} YAML and return the {@link OpenTelemetryConfigurationModel}.
   *
   * <p>Before parsing, environment variable substitution is performed as described in {@link
   * EnvSubstitutionConstructor}.
   *
   * @throws ConfigurationException if unable to parse
   */
  public static OpenTelemetryConfigurationModel parse(InputStream configuration) {
    try {
      return parse(configuration, System.getenv());
    } catch (RuntimeException e) {
      throw new ConfigurationException("Unable to parse configuration input stream", e);
    }
  }

  // Visible for testing
  static OpenTelemetryConfigurationModel parse(
      InputStream configuration, Map<String, String> environmentVariables) {
    Object yamlObj = loadYaml(configuration, environmentVariables);
    return MAPPER.convertValue(yamlObj, OpenTelemetryConfigurationModel.class);
  }

  // Visible for testing
  static Object loadYaml(InputStream inputStream, Map<String, String> environmentVariables) {
    LoadSettings settings = LoadSettings.builder().setSchema(new CoreSchema()).build();
    Load yaml = new Load(settings, new EnvSubstitutionConstructor(settings, environmentVariables));
    return yaml.loadFromInputStream(inputStream);
  }

  /**
   * Convert the {@code model} to a generic {@link StructuredConfigProperties}.
   *
   * @param model the configuration model
   * @return a generic {@link StructuredConfigProperties} representation of the model
   */
  public static StructuredConfigProperties toConfigProperties(
      OpenTelemetryConfigurationModel model) {
    return toConfigProperties((Object) model);
  }

  /**
   * Convert the {@code configuration} YAML to a generic {@link StructuredConfigProperties}.
   *
   * @param configuration configuration YAML
   * @return a generic {@link StructuredConfigProperties} representation of the model
   */
  public static StructuredConfigProperties toConfigProperties(InputStream configuration) {
    Object yamlObj = loadYaml(configuration, System.getenv());
    return toConfigProperties(yamlObj);
  }

  static StructuredConfigProperties toConfigProperties(Object model) {
    Map<String, Object> configurationMap =
        MAPPER.convertValue(model, new TypeReference<Map<String, Object>>() {});
    return YamlStructuredConfigProperties.create(configurationMap);
  }

  /**
   * Create a {@link SamplerModel} from the {@code samplerModel} representing the sampler config.
   *
   * <p>This is used when samplers are composed, with one sampler accepting one or more additional
   * samplers as config properties. The {@link ComponentProvider} implementation can call this to
   * configure a delegate {@link SamplerModel} from the {@link StructuredConfigProperties}
   * corresponding to a particular config property.
   */
  // TODO(jack-berg): add create methods for all SDK extension components supported by
  // ComponentProvider
  public static io.opentelemetry.sdk.trace.samplers.Sampler createSampler(
      StructuredConfigProperties genericSamplerModel) {
    SamplerModel samplerModel = convertToModel(genericSamplerModel, SamplerModel.class);
    return createAndMaybeCleanup(
        SamplerFactory.getInstance(),
        SpiHelper.create(FileConfiguration.class.getClassLoader()),
        samplerModel);
  }

  static <T> T convertToModel(
      StructuredConfigProperties structuredConfigProperties, Class<T> modelType) {
    if (!(structuredConfigProperties instanceof YamlStructuredConfigProperties)) {
      throw new ConfigurationException(
          "Only YamlStructuredConfigProperties can be converted to model");
    }
    return MAPPER.convertValue(
        ((YamlStructuredConfigProperties) structuredConfigProperties).toMap(), modelType);
  }

  static <M, R> R createAndMaybeCleanup(Factory<M, R> factory, SpiHelper spiHelper, M model) {
    List<Closeable> closeables = new ArrayList<>();
    try {
      return factory.create(model, spiHelper, closeables);
    } catch (RuntimeException e) {
      logger.info("Error encountered interpreting model. Closing partially configured components.");
      for (Closeable closeable : closeables) {
        try {
          logger.fine("Closing " + closeable.getClass().getName());
          closeable.close();
        } catch (IOException ex) {
          logger.warning(
              "Error closing " + closeable.getClass().getName() + ": " + ex.getMessage());
        }
      }
      if (e instanceof ConfigurationException) {
        throw e;
      }
      throw new ConfigurationException("Unexpected configuration error", e);
    }
  }

  /**
   * {@link StandardConstructor} which substitutes environment variables.
   *
   * <p>Environment variables follow the syntax {@code ${VARIABLE}}, where {@code VARIABLE} is an
   * environment variable matching the regular expression {@code [a-zA-Z_]+[a-zA-Z0-9_]*}.
   *
   * <p>Environment variable substitution only takes place on scalar values of maps. References to
   * environment variables in keys or sets are ignored.
   *
   * <p>If a referenced environment variable is not defined, it is replaced with {@code ""}.
   */
  private static final class EnvSubstitutionConstructor extends StandardConstructor {

    // Load is not thread safe but this instance is always used on the same thread
    private final Load load;
    private final Map<String, String> environmentVariables;

    private EnvSubstitutionConstructor(
        LoadSettings loadSettings, Map<String, String> environmentVariables) {
      super(loadSettings);
      load = new Load(loadSettings);
      this.environmentVariables = environmentVariables;
    }

    /**
     * Implementation is same as {@link
     * org.snakeyaml.engine.v2.constructor.BaseConstructor#constructMapping(MappingNode)} except we
     * override the resolution of values with our custom {@link #constructValueObject(Node)}, which
     * performs environment variable substitution.
     */
    @Override
    @SuppressWarnings({"ReturnValueIgnored", "CatchingUnchecked"})
    protected Map<Object, Object> constructMapping(MappingNode node) {
      Map<Object, Object> mapping = settings.getDefaultMap().apply(node.getValue().size());
      List<NodeTuple> nodeValue = node.getValue();
      for (NodeTuple tuple : nodeValue) {
        Node keyNode = tuple.getKeyNode();
        Object key = constructObject(keyNode);
        if (key != null) {
          try {
            key.hashCode(); // check circular dependencies
          } catch (Exception e) {
            throw new ConstructorException(
                "while constructing a mapping",
                node.getStartMark(),
                "found unacceptable key " + key,
                tuple.getKeyNode().getStartMark(),
                e);
          }
        }
        Node valueNode = tuple.getValueNode();
        Object value = constructValueObject(valueNode);
        if (keyNode.isRecursive()) {
          if (settings.getAllowRecursiveKeys()) {
            postponeMapFilling(mapping, key, value);
          } else {
            throw new YamlEngineException(
                "Recursive key for mapping is detected but it is not configured to be allowed.");
          }
        } else {
          mapping.put(key, value);
        }
      }

      return mapping;
    }

    private Object constructValueObject(Node node) {
      Object value = constructObject(node);
      if (!(node instanceof ScalarNode)) {
        return value;
      }
      if (!(value instanceof String)) {
        return value;
      }

      String val = (String) value;
      Matcher matcher = ENV_VARIABLE_REFERENCE.matcher(val);
      if (!matcher.find()) {
        return value;
      }

      int offset = 0;
      StringBuilder newVal = new StringBuilder();
      ScalarStyle scalarStyle = ((ScalarNode) node).getScalarStyle();
      do {
        MatchResult matchResult = matcher.toMatchResult();
        String replacement = environmentVariables.getOrDefault(matcher.group(1), "");
        newVal.append(val, offset, matchResult.start()).append(replacement);
        offset = matchResult.end();
      } while (matcher.find());
      if (offset != val.length()) {
        newVal.append(val, offset, val.length());
      }
      // If the value was double quoted, retain the double quotes so we don't change a value
      // intended to be a string to a different type after environment variable substitution
      if (scalarStyle == ScalarStyle.DOUBLE_QUOTED) {
        newVal.insert(0, "\"");
        newVal.append("\"");
      }
      return load.loadFromString(newVal.toString());
    }
  }
}<|MERGE_RESOLUTION|>--- conflicted
+++ resolved
@@ -10,6 +10,7 @@
 import com.fasterxml.jackson.core.type.TypeReference;
 import com.fasterxml.jackson.databind.ObjectMapper;
 import io.opentelemetry.sdk.OpenTelemetrySdk;
+import io.opentelemetry.sdk.autoconfigure.internal.ComponentLoader;
 import io.opentelemetry.sdk.autoconfigure.internal.SpiHelper;
 import io.opentelemetry.sdk.autoconfigure.spi.ConfigurationException;
 import io.opentelemetry.sdk.autoconfigure.spi.internal.ComponentProvider;
@@ -49,6 +50,8 @@
   private static final Logger logger = Logger.getLogger(FileConfiguration.class.getName());
   private static final Pattern ENV_VARIABLE_REFERENCE =
       Pattern.compile("\\$\\{([a-zA-Z_][a-zA-Z0-9_]*)}");
+  private static final ComponentLoader DEFAULT_COMPONENT_LOADER =
+      SpiHelper.serviceComponentLoader(FileConfiguration.class.getClassLoader());
 
   private static final ObjectMapper MAPPER;
 
@@ -85,9 +88,8 @@
    * @return the {@link OpenTelemetrySdk}
    * @throws ConfigurationException if unable to interpret
    */
-<<<<<<< HEAD
-  public static OpenTelemetrySdk create(OpenTelemetryConfiguration configurationModel) {
-    return create(configurationModel, SpiHelper.create(FileConfiguration.class.getClassLoader()));
+  public static OpenTelemetrySdk create(OpenTelemetryConfigurationModel configurationModel) {
+    return create(configurationModel, DEFAULT_COMPONENT_LOADER);
   }
 
   /**
@@ -95,16 +97,16 @@
    * corresponding to the configuration.
    *
    * @param configurationModel the configuration model
+   * @param componentLoader the component loader used to load {@link ComponentProvider} implementations
    * @return the {@link OpenTelemetrySdk}
    * @throws ConfigurationException if unable to interpret
    */
   public static OpenTelemetrySdk create(
-      OpenTelemetryConfiguration configurationModel, SpiHelper spiHelper) {
-=======
-  public static OpenTelemetrySdk create(OpenTelemetryConfigurationModel configurationModel) {
->>>>>>> 39b24118
+      OpenTelemetryConfigurationModel configurationModel, ComponentLoader componentLoader) {
     return createAndMaybeCleanup(
-        OpenTelemetryConfigurationFactory.getInstance(), spiHelper, configurationModel);
+        OpenTelemetryConfigurationFactory.getInstance(),
+        SpiHelper.create(componentLoader),
+        configurationModel);
   }
 
   /**
@@ -145,7 +147,7 @@
    */
   public static StructuredConfigProperties toConfigProperties(
       OpenTelemetryConfigurationModel model) {
-    return toConfigProperties((Object) model);
+    return toConfigProperties(model, DEFAULT_COMPONENT_LOADER);
   }
 
   /**
@@ -156,13 +158,14 @@
    */
   public static StructuredConfigProperties toConfigProperties(InputStream configuration) {
     Object yamlObj = loadYaml(configuration, System.getenv());
-    return toConfigProperties(yamlObj);
-  }
-
-  static StructuredConfigProperties toConfigProperties(Object model) {
+    return toConfigProperties(yamlObj, DEFAULT_COMPONENT_LOADER);
+  }
+
+  static StructuredConfigProperties toConfigProperties(
+      Object model, ComponentLoader componentLoader) {
     Map<String, Object> configurationMap =
         MAPPER.convertValue(model, new TypeReference<Map<String, Object>>() {});
-    return YamlStructuredConfigProperties.create(configurationMap);
+    return YamlStructuredConfigProperties.create(configurationMap, componentLoader);
   }
 
   /**
@@ -177,21 +180,27 @@
   // ComponentProvider
   public static io.opentelemetry.sdk.trace.samplers.Sampler createSampler(
       StructuredConfigProperties genericSamplerModel) {
-    SamplerModel samplerModel = convertToModel(genericSamplerModel, SamplerModel.class);
+    YamlStructuredConfigProperties yamlStructuredConfigProperties =
+        requireYamlStructuredConfigProperties(genericSamplerModel);
+    SamplerModel samplerModel = convertToModel(yamlStructuredConfigProperties, SamplerModel.class);
     return createAndMaybeCleanup(
         SamplerFactory.getInstance(),
-        SpiHelper.create(FileConfiguration.class.getClassLoader()),
+        SpiHelper.create(yamlStructuredConfigProperties.getComponentLoader()),
         samplerModel);
   }
 
-  static <T> T convertToModel(
-      StructuredConfigProperties structuredConfigProperties, Class<T> modelType) {
+  private static YamlStructuredConfigProperties requireYamlStructuredConfigProperties(
+      StructuredConfigProperties structuredConfigProperties) {
     if (!(structuredConfigProperties instanceof YamlStructuredConfigProperties)) {
       throw new ConfigurationException(
           "Only YamlStructuredConfigProperties can be converted to model");
     }
-    return MAPPER.convertValue(
-        ((YamlStructuredConfigProperties) structuredConfigProperties).toMap(), modelType);
+    return (YamlStructuredConfigProperties) structuredConfigProperties;
+  }
+
+  static <T> T convertToModel(
+      YamlStructuredConfigProperties structuredConfigProperties, Class<T> modelType) {
+    return MAPPER.convertValue(structuredConfigProperties.toMap(), modelType);
   }
 
   static <M, R> R createAndMaybeCleanup(Factory<M, R> factory, SpiHelper spiHelper, M model) {
