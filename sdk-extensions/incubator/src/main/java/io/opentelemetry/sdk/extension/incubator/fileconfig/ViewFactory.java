/*
 * Copyright The OpenTelemetry Authors
 * SPDX-License-Identifier: Apache-2.0
 */

package io.opentelemetry.sdk.extension.incubator.fileconfig;

import io.opentelemetry.api.incubator.config.StructuredConfigException;
import io.opentelemetry.sdk.autoconfigure.internal.SpiHelper;
import io.opentelemetry.sdk.extension.incubator.fileconfig.internal.model.Stream;
import io.opentelemetry.sdk.metrics.View;
import io.opentelemetry.sdk.metrics.ViewBuilder;
import java.io.Closeable;
import java.util.HashSet;
import java.util.List;

final class ViewFactory implements Factory<Stream, View> {

  private static final ViewFactory INSTANCE = new ViewFactory();

  private ViewFactory() {}

  static ViewFactory getInstance() {
    return INSTANCE;
  }

  @Override
<<<<<<< HEAD
  public View create(@Nullable Stream model, SpiHelper spiHelper, List<Closeable> closeables) {
    if (model == null) {
      throw new StructuredConfigException("stream must not be null");
    }

=======
  public View create(Stream model, SpiHelper spiHelper, List<Closeable> closeables) {
>>>>>>> dc4cc270
    ViewBuilder builder = View.builder();
    if (model.getName() != null) {
      builder.setName(model.getName());
    }
    if (model.getDescription() != null) {
      builder.setDescription(model.getDescription());
    }
    if (model.getAttributeKeys() != null) {
      builder.setAttributeFilter(new HashSet<>(model.getAttributeKeys()));
    }
    if (model.getAggregation() != null) {
      builder.setAggregation(
          AggregationFactory.getInstance().create(model.getAggregation(), spiHelper, closeables));
    }
    return builder.build();
  }
}<|MERGE_RESOLUTION|>--- conflicted
+++ resolved
@@ -5,7 +5,6 @@
 
 package io.opentelemetry.sdk.extension.incubator.fileconfig;
 
-import io.opentelemetry.api.incubator.config.StructuredConfigException;
 import io.opentelemetry.sdk.autoconfigure.internal.SpiHelper;
 import io.opentelemetry.sdk.extension.incubator.fileconfig.internal.model.Stream;
 import io.opentelemetry.sdk.metrics.View;
@@ -25,15 +24,7 @@
   }
 
   @Override
-<<<<<<< HEAD
-  public View create(@Nullable Stream model, SpiHelper spiHelper, List<Closeable> closeables) {
-    if (model == null) {
-      throw new StructuredConfigException("stream must not be null");
-    }
-
-=======
   public View create(Stream model, SpiHelper spiHelper, List<Closeable> closeables) {
->>>>>>> dc4cc270
     ViewBuilder builder = View.builder();
     if (model.getName() != null) {
       builder.setName(model.getName());
