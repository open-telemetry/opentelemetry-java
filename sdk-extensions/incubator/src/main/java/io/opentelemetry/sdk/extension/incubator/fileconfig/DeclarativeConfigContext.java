/*
 * Copyright The OpenTelemetry Authors
 * SPDX-License-Identifier: Apache-2.0
 */

package io.opentelemetry.sdk.extension.incubator.fileconfig;

import io.opentelemetry.api.incubator.config.DeclarativeConfigException;
import io.opentelemetry.api.incubator.config.DeclarativeConfigProperties;
<<<<<<< HEAD
import io.opentelemetry.common.ComponentLoader;
=======
import io.opentelemetry.api.metrics.MeterProvider;
>>>>>>> 54e82095
import io.opentelemetry.sdk.autoconfigure.internal.SpiHelper;
import io.opentelemetry.sdk.autoconfigure.spi.internal.ComponentProvider;
import java.io.Closeable;
import java.util.ArrayList;
import java.util.Collections;
import java.util.List;
import java.util.function.Function;
import java.util.stream.Collectors;
import javax.annotation.Nullable;

/** Declarative configuration context and state carrier. */
class DeclarativeConfigContext {

  private final SpiHelper spiHelper;
  private final List<Closeable> closeables = new ArrayList<>();
  @Nullable private volatile MeterProvider meterProvider;

  DeclarativeConfigContext(SpiHelper spiHelper) {
    this.spiHelper = spiHelper;
  }

  /**
   * Add the {@code closeable} to the list of closeables to clean up if configuration fails
   * exceptionally, and return it.
   */
  <T extends Closeable> T addCloseable(T closeable) {
    closeables.add(closeable);
    return closeable;
  }

  List<Closeable> getCloseables() {
    return Collections.unmodifiableList(closeables);
  }

<<<<<<< HEAD
  ComponentLoader getComponentLoader() {
    return spiHelper.getComponentLoader();
=======
  @Nullable
  public MeterProvider getMeterProvider() {
    return meterProvider;
  }

  public void setMeterProvider(MeterProvider meterProvider) {
    this.meterProvider = meterProvider;
>>>>>>> 54e82095
  }

  /**
   * Find a registered {@link ComponentProvider} with {@link ComponentProvider#getType()} matching
   * {@code type}, {@link ComponentProvider#getName()} matching {@code name}, and call {@link
   * ComponentProvider#create(DeclarativeConfigProperties)} with the given {@code model}.
   *
   * @throws DeclarativeConfigException if no matching providers are found, or if multiple are found
   *     (i.e. conflict), or if {@link ComponentProvider#create(DeclarativeConfigProperties)} throws
   */
  @SuppressWarnings({"unchecked", "rawtypes"})
  <T> T loadComponent(Class<T> type, String name, Object model) {
    DeclarativeConfigProperties config =
        DeclarativeConfiguration.toConfigProperties(model, spiHelper.getComponentLoader());

    // TODO(jack-berg): cache loaded component providers
    List<ComponentProvider> componentProviders = spiHelper.load(ComponentProvider.class);
    List<ComponentProvider<?>> matchedProviders =
        componentProviders.stream()
            .map(
                (Function<ComponentProvider, ComponentProvider<?>>)
                    componentProvider -> componentProvider)
            .filter(
                componentProvider ->
                    componentProvider.getType() == type && name.equals(componentProvider.getName()))
            .collect(Collectors.toList());
    if (matchedProviders.isEmpty()) {
      throw new DeclarativeConfigException(
          "No component provider detected for " + type.getName() + " with name \"" + name + "\".");
    }
    if (matchedProviders.size() > 1) {
      throw new DeclarativeConfigException(
          "Component provider conflict. Multiple providers detected for "
              + type.getName()
              + " with name \""
              + name
              + "\": "
              + componentProviders.stream()
                  .map(provider -> provider.getClass().getName())
                  .collect(Collectors.joining(",", "[", "]")));
    }
    // Exactly one matching component provider
    ComponentProvider<T> provider = (ComponentProvider<T>) matchedProviders.get(0);

    try {
      return provider.create(config);
    } catch (Throwable throwable) {
      throw new DeclarativeConfigException(
          "Error configuring " + type.getName() + " with name \"" + name + "\"", throwable);
    }
  }
}<|MERGE_RESOLUTION|>--- conflicted
+++ resolved
@@ -7,11 +7,8 @@
 
 import io.opentelemetry.api.incubator.config.DeclarativeConfigException;
 import io.opentelemetry.api.incubator.config.DeclarativeConfigProperties;
-<<<<<<< HEAD
+import io.opentelemetry.api.metrics.MeterProvider;
 import io.opentelemetry.common.ComponentLoader;
-=======
-import io.opentelemetry.api.metrics.MeterProvider;
->>>>>>> 54e82095
 import io.opentelemetry.sdk.autoconfigure.internal.SpiHelper;
 import io.opentelemetry.sdk.autoconfigure.spi.internal.ComponentProvider;
 import java.io.Closeable;
@@ -46,10 +43,10 @@
     return Collections.unmodifiableList(closeables);
   }
 
-<<<<<<< HEAD
   ComponentLoader getComponentLoader() {
     return spiHelper.getComponentLoader();
-=======
+  }
+
   @Nullable
   public MeterProvider getMeterProvider() {
     return meterProvider;
@@ -57,7 +54,6 @@
 
   public void setMeterProvider(MeterProvider meterProvider) {
     this.meterProvider = meterProvider;
->>>>>>> 54e82095
   }
 
   /**
