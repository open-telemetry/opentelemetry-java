--- conflicted
+++ resolved
@@ -17,11 +17,7 @@
 import java.io.Closeable;
 import java.time.Duration;
 import java.util.List;
-<<<<<<< HEAD
 import java.util.Map;
-import javax.annotation.Nullable;
-=======
->>>>>>> e8b50c68
 
 final class LogRecordProcessorFactory
     implements Factory<
@@ -79,7 +75,6 @@
     }
 
     if (!model.getAdditionalProperties().isEmpty()) {
-<<<<<<< HEAD
       Map<String, Object> additionalProperties = model.getAdditionalProperties();
       if (additionalProperties.size() > 1) {
         throw new ConfigurationException(
@@ -99,13 +94,8 @@
               processorKeyValue.getKey(),
               processorKeyValue.getValue());
       return FileConfigUtil.addAndReturn(closeables, logRecordProcessor);
-=======
-      throw new ConfigurationException(
-          "Unrecognized log record processor(s): "
-              + model.getAdditionalProperties().keySet().stream().collect(joining(",", "[", "]")));
     } else {
       throw new ConfigurationException("log processor must be set");
->>>>>>> e8b50c68
     }
   }
 }