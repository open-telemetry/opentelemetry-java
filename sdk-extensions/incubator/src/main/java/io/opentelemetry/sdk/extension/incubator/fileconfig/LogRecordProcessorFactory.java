/*
 * Copyright The OpenTelemetry Authors
 * SPDX-License-Identifier: Apache-2.0
 */

package io.opentelemetry.sdk.extension.incubator.fileconfig;

import static java.util.stream.Collectors.joining;

import io.opentelemetry.api.incubator.config.DeclarativeConfigException;
import io.opentelemetry.sdk.autoconfigure.internal.SpiHelper;
<<<<<<< HEAD
import io.opentelemetry.sdk.extension.incubator.fileconfig.internal.model.LogRecordExporter;
=======
import io.opentelemetry.sdk.autoconfigure.spi.ConfigurationException;
import io.opentelemetry.sdk.extension.incubator.fileconfig.internal.model.BatchLogRecordProcessorModel;
import io.opentelemetry.sdk.extension.incubator.fileconfig.internal.model.LogRecordExporterModel;
import io.opentelemetry.sdk.extension.incubator.fileconfig.internal.model.LogRecordProcessorModel;
import io.opentelemetry.sdk.extension.incubator.fileconfig.internal.model.SimpleLogRecordProcessorModel;
>>>>>>> a6a9acb1
import io.opentelemetry.sdk.logs.LogRecordProcessor;
import io.opentelemetry.sdk.logs.export.BatchLogRecordProcessor;
import io.opentelemetry.sdk.logs.export.BatchLogRecordProcessorBuilder;
import io.opentelemetry.sdk.logs.export.SimpleLogRecordProcessor;
import java.io.Closeable;
import java.time.Duration;
import java.util.List;
import java.util.Map;

final class LogRecordProcessorFactory
    implements Factory<LogRecordProcessorModel, LogRecordProcessor> {

  private static final LogRecordProcessorFactory INSTANCE = new LogRecordProcessorFactory();

  private LogRecordProcessorFactory() {}

  static LogRecordProcessorFactory getInstance() {
    return INSTANCE;
  }

  @Override
  public LogRecordProcessor create(
      LogRecordProcessorModel model, SpiHelper spiHelper, List<Closeable> closeables) {
    BatchLogRecordProcessorModel batchModel = model.getBatch();
    if (batchModel != null) {
      LogRecordExporterModel exporterModel =
          FileConfigUtil.requireNonNull(
              batchModel.getExporter(), "batch log record processor exporter");

      io.opentelemetry.sdk.logs.export.LogRecordExporter logRecordExporter =
          LogRecordExporterFactory.getInstance().create(exporterModel, spiHelper, closeables);
      BatchLogRecordProcessorBuilder builder = BatchLogRecordProcessor.builder(logRecordExporter);
      if (batchModel.getExportTimeout() != null) {
        builder.setExporterTimeout(Duration.ofMillis(batchModel.getExportTimeout()));
      }
      if (batchModel.getMaxExportBatchSize() != null) {
        builder.setMaxExportBatchSize(batchModel.getMaxExportBatchSize());
      }
      if (batchModel.getMaxQueueSize() != null) {
        builder.setMaxQueueSize(batchModel.getMaxQueueSize());
      }
      if (batchModel.getScheduleDelay() != null) {
        builder.setScheduleDelay(Duration.ofMillis(batchModel.getScheduleDelay()));
      }
      return FileConfigUtil.addAndReturn(closeables, builder.build());
    }

    SimpleLogRecordProcessorModel simpleModel = model.getSimple();
    if (simpleModel != null) {
      LogRecordExporterModel exporterModel =
          FileConfigUtil.requireNonNull(
              simpleModel.getExporter(), "simple log record processor exporter");
      io.opentelemetry.sdk.logs.export.LogRecordExporter logRecordExporter =
          LogRecordExporterFactory.getInstance().create(exporterModel, spiHelper, closeables);
      return FileConfigUtil.addAndReturn(
          closeables, SimpleLogRecordProcessor.create(logRecordExporter));
    }

    if (!model.getAdditionalProperties().isEmpty()) {
<<<<<<< HEAD
      throw new DeclarativeConfigException(
          "Unrecognized log record processor(s): "
              + model.getAdditionalProperties().keySet().stream().collect(joining(",", "[", "]")));
=======
      Map<String, Object> additionalProperties = model.getAdditionalProperties();
      if (additionalProperties.size() > 1) {
        throw new ConfigurationException(
            "Invalid configuration - multiple log record processors set: "
                + additionalProperties.keySet().stream().collect(joining(",", "[", "]")));
      }
      Map.Entry<String, Object> processorKeyValue =
          additionalProperties.entrySet().stream()
              .findFirst()
              .orElseThrow(
                  () ->
                      new IllegalStateException("Missing processor. This is a programming error."));
      LogRecordProcessor logRecordProcessor =
          FileConfigUtil.loadComponent(
              spiHelper,
              LogRecordProcessor.class,
              processorKeyValue.getKey(),
              processorKeyValue.getValue());
      return FileConfigUtil.addAndReturn(closeables, logRecordProcessor);
>>>>>>> a6a9acb1
    } else {
      throw new DeclarativeConfigException("log processor must be set");
    }
  }
}<|MERGE_RESOLUTION|>--- conflicted
+++ resolved
@@ -9,15 +9,10 @@
 
 import io.opentelemetry.api.incubator.config.DeclarativeConfigException;
 import io.opentelemetry.sdk.autoconfigure.internal.SpiHelper;
-<<<<<<< HEAD
-import io.opentelemetry.sdk.extension.incubator.fileconfig.internal.model.LogRecordExporter;
-=======
-import io.opentelemetry.sdk.autoconfigure.spi.ConfigurationException;
 import io.opentelemetry.sdk.extension.incubator.fileconfig.internal.model.BatchLogRecordProcessorModel;
 import io.opentelemetry.sdk.extension.incubator.fileconfig.internal.model.LogRecordExporterModel;
 import io.opentelemetry.sdk.extension.incubator.fileconfig.internal.model.LogRecordProcessorModel;
 import io.opentelemetry.sdk.extension.incubator.fileconfig.internal.model.SimpleLogRecordProcessorModel;
->>>>>>> a6a9acb1
 import io.opentelemetry.sdk.logs.LogRecordProcessor;
 import io.opentelemetry.sdk.logs.export.BatchLogRecordProcessor;
 import io.opentelemetry.sdk.logs.export.BatchLogRecordProcessorBuilder;
@@ -77,14 +72,9 @@
     }
 
     if (!model.getAdditionalProperties().isEmpty()) {
-<<<<<<< HEAD
-      throw new DeclarativeConfigException(
-          "Unrecognized log record processor(s): "
-              + model.getAdditionalProperties().keySet().stream().collect(joining(",", "[", "]")));
-=======
       Map<String, Object> additionalProperties = model.getAdditionalProperties();
       if (additionalProperties.size() > 1) {
-        throw new ConfigurationException(
+        throw new DeclarativeConfigException(
             "Invalid configuration - multiple log record processors set: "
                 + additionalProperties.keySet().stream().collect(joining(",", "[", "]")));
       }
@@ -101,7 +91,6 @@
               processorKeyValue.getKey(),
               processorKeyValue.getValue());
       return FileConfigUtil.addAndReturn(closeables, logRecordProcessor);
->>>>>>> a6a9acb1
     } else {
       throw new DeclarativeConfigException("log processor must be set");
     }
