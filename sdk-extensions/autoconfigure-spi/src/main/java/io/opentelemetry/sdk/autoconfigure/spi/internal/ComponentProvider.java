--- conflicted
+++ resolved
@@ -17,12 +17,9 @@
 
 /**
  * Provides configured instances of SDK extension components. {@link ComponentProvider} allows SDK
-<<<<<<< HEAD
- * extension components which are not part of the core SDK to be referenced in declarative
-=======
- * extension components which are not part of the core SDK to be referenced in declarative based
->>>>>>> 2de5a2c4
- * configuration.
+ * <<<<<<< HEAD extension components which are not part of the core SDK to be referenced in
+ * declarative ======= extension components which are not part of the core SDK to be referenced in
+ * declarative based >>>>>>> 2de5a2c484868d308470ad3fea4aadf3ec59005b configuration.
  *
  * <p>NOTE: when {@link #getType()} is {@link Resource}, the {@link #getName()} is not (currently)
  * used, and {@link #create(DeclarativeConfigProperties)} is (currently) called with an empty {@link
