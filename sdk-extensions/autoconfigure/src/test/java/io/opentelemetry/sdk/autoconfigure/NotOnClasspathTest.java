--- conflicted
+++ resolved
@@ -8,7 +8,6 @@
 import static org.assertj.core.api.Assertions.assertThatCode;
 import static org.assertj.core.api.Assertions.assertThatThrownBy;
 
-import io.opentelemetry.api.metrics.MeterProvider;
 import io.opentelemetry.sdk.autoconfigure.spi.ConfigProperties;
 import io.opentelemetry.sdk.autoconfigure.spi.ConfigurationException;
 import io.opentelemetry.sdk.autoconfigure.spi.internal.DefaultConfigProperties;
@@ -35,9 +34,7 @@
   @Test
   void otlpSpans() {
     assertThatThrownBy(
-            () ->
-                SpanExporterConfiguration.configureExporter(
-                    "otlp", EMPTY, SPAN_EXPORTER_SPI_MANAGER, MeterProvider.noop()))
+            () -> SpanExporterConfiguration.configureExporter("otlp", SPAN_EXPORTER_SPI_MANAGER))
         .isInstanceOf(ConfigurationException.class)
         .hasMessageContaining(
             "otel.traces.exporter set to \"otlp\" but opentelemetry-exporter-otlp not found on classpath."
@@ -47,17 +44,7 @@
   @Test
   void jaeger() {
     assertThatThrownBy(
-            () ->
-                SpanExporterConfiguration.configureExporter(
-<<<<<<< HEAD
-                    "jaeger", EMPTY, SPAN_EXPORTER_SPI_MANAGER, MeterProvider.noop()))
-=======
-                    "jaeger",
-                    EMPTY,
-                    SpanExporterConfiguration.spanExporterSpiManager(
-                        EMPTY, NotOnClasspathTest.class.getClassLoader()),
-                    MeterProvider.noop()))
->>>>>>> 10e32fe8
+            () -> SpanExporterConfiguration.configureExporter("jaeger", SPAN_EXPORTER_SPI_MANAGER))
         .isInstanceOf(ConfigurationException.class)
         .hasMessageContaining(
             "otel.traces.exporter set to \"jaeger\" but opentelemetry-exporter-jaeger not found on classpath."
@@ -67,9 +54,7 @@
   @Test
   void zipkin() {
     assertThatThrownBy(
-            () ->
-                SpanExporterConfiguration.configureExporter(
-                    "zipkin", EMPTY, SPAN_EXPORTER_SPI_MANAGER, MeterProvider.noop()))
+            () -> SpanExporterConfiguration.configureExporter("zipkin", SPAN_EXPORTER_SPI_MANAGER))
         .isInstanceOf(ConfigurationException.class)
         .hasMessageContaining(
             "otel.traces.exporter set to \"zipkin\" but opentelemetry-exporter-zipkin not found on classpath."
@@ -79,9 +64,7 @@
   @Test
   void loggingSpans() {
     assertThatThrownBy(
-            () ->
-                SpanExporterConfiguration.configureExporter(
-                    "logging", EMPTY, SPAN_EXPORTER_SPI_MANAGER, MeterProvider.noop()))
+            () -> SpanExporterConfiguration.configureExporter("logging", SPAN_EXPORTER_SPI_MANAGER))
         .isInstanceOf(ConfigurationException.class)
         .hasMessageContaining(
             "otel.traces.exporter set to \"logging\" but opentelemetry-exporter-logging not found on classpath."
@@ -93,7 +76,7 @@
     assertThatThrownBy(
             () ->
                 SpanExporterConfiguration.configureExporter(
-                    "logging-otlp", EMPTY, SPAN_EXPORTER_SPI_MANAGER, MeterProvider.noop()))
+                    "logging-otlp", SPAN_EXPORTER_SPI_MANAGER))
         .isInstanceOf(ConfigurationException.class)
         .hasMessageContaining(
             "otel.traces.exporter set to \"logging-otlp\" but opentelemetry-exporter-logging-otlp not found on classpath."
