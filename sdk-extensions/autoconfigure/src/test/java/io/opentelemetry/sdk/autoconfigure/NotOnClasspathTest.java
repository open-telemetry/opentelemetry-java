--- conflicted
+++ resolved
@@ -18,15 +18,10 @@
       DefaultConfigProperties.createForTest(Collections.emptyMap());
 
   @Test
-<<<<<<< HEAD
-  void otlpSpans() {
+  void otlpGrpcSpans() {
     assertThatThrownBy(
             () ->
                 SpanExporterConfiguration.configureExporter("otlp", EMPTY, Collections.emptyMap()))
-=======
-  void otlpGrpcSpans() {
-    assertThatThrownBy(() -> SpanExporterConfiguration.configureExporter("otlp", EMPTY))
->>>>>>> bb46b0c0
         .isInstanceOf(ConfigurationException.class)
         .hasMessageContaining(
             "OTLP gRPC Trace Exporter enabled but opentelemetry-exporter-otlp not found on "
@@ -38,7 +33,9 @@
     ConfigProperties config =
         DefaultConfigProperties.createForTest(
             Collections.singletonMap("otel.experimental.exporter.otlp.protocol", "http/protobuf"));
-    assertThatThrownBy(() -> SpanExporterConfiguration.configureExporter("otlp", config))
+    assertThatThrownBy(
+            () ->
+                SpanExporterConfiguration.configureExporter("otlp", config, Collections.emptyMap()))
         .isInstanceOf(ConfigurationException.class)
         .hasMessageContaining(
             "OTLP HTTP Trace Exporter enabled but opentelemetry-exporter-otlp-http-trace not found on "
