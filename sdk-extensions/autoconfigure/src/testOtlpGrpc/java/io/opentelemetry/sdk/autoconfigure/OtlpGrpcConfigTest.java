--- conflicted
+++ resolved
@@ -72,31 +72,9 @@
     props.put("otel.exporter.otlp.compression", "gzip");
     props.put("otel.exporter.otlp.timeout", "15s");
     ConfigProperties properties = DefaultConfigProperties.createForTest(props);
-<<<<<<< HEAD
-    SpanExporter spanExporter =
-        SpanExporterConfiguration.configureExporter(
-            "otlp", properties, NamedSpiManager.emptyManager(), MeterProvider.noop());
-    MetricExporter metricExporter =
-        MetricExporterConfiguration.configureOtlpMetrics(properties, SdkMeterProvider.builder());
-    LogExporter logExporter =
-        LogExporterConfiguration.configureOtlpLogs(properties, MeterProvider.noop());
-
-    assertThat(spanExporter)
-        .extracting("delegate.timeoutNanos")
-        .isEqualTo(TimeUnit.SECONDS.toNanos(15));
-    assertThat(spanExporter.export(SPAN_DATA).join(15, TimeUnit.SECONDS).isSuccess()).isTrue();
-    assertThat(server.traceRequests).hasSize(1);
-    assertThat(server.requestHeaders)
-        .anyMatch(
-            headers ->
-                headers.contains(
-                        ":path", "/opentelemetry.proto.collector.trace.v1.TraceService/Export")
-                    && headers.contains("header-key", "header-value")
-                    && headers.contains("grpc-encoding", "gzip"));
-=======
     try (SpanExporter spanExporter =
             SpanExporterConfiguration.configureExporter(
-                "otlp", properties, Collections.emptyMap(), MeterProvider.noop());
+                "otlp", properties, NamedSpiManager.emptyManager(), MeterProvider.noop());
         MetricExporter metricExporter =
             MetricExporterConfiguration.configureOtlpMetrics(
                 properties, SdkMeterProvider.builder());
@@ -114,7 +92,6 @@
                           ":path", "/opentelemetry.proto.collector.trace.v1.TraceService/Export")
                       && headers.contains("header-key", "header-value")
                       && headers.contains("grpc-encoding", "gzip"));
->>>>>>> 97d2115d
 
       assertThat(metricExporter)
           .extracting("delegate.timeoutNanos")
@@ -166,23 +143,7 @@
         SpanExporterConfiguration.configureExporter(
             "otlp",
             DefaultConfigProperties.createForTest(props),
-<<<<<<< HEAD
             NamedSpiManager.emptyManager(),
-            MeterProvider.noop());
-
-    assertThat(spanExporter)
-        .extracting("delegate.timeoutNanos")
-        .isEqualTo(TimeUnit.SECONDS.toNanos(15));
-    assertThat(spanExporter.export(SPAN_DATA).join(10, TimeUnit.SECONDS).isSuccess()).isTrue();
-    assertThat(server.traceRequests).hasSize(1);
-    assertThat(server.requestHeaders)
-        .anyMatch(
-            headers ->
-                headers.contains(
-                        ":path", "/opentelemetry.proto.collector.trace.v1.TraceService/Export")
-                    && headers.contains("header-key", "header-value"));
-=======
-            Collections.emptyMap(),
             MeterProvider.noop())) {
       assertThat(spanExporter)
           .extracting("delegate.timeoutNanos")
@@ -196,7 +157,6 @@
                           ":path", "/opentelemetry.proto.collector.trace.v1.TraceService/Export")
                       && headers.contains("header-key", "header-value"));
     }
->>>>>>> 97d2115d
   }
 
   @Test
