--- conflicted
+++ resolved
@@ -93,11 +93,7 @@
   /**
    * Find a registered {@link ComponentProvider} with {@link ComponentProvider#getType()} matching
    * {@code type}, {@link ComponentProvider#getName()} matching {@code name}, and call {@link
-<<<<<<< HEAD
-   * ComponentProvider#create(DeclarativeConfigProperties)} with the given {@code model}.
-=======
-   * ComponentProvider#create(StructuredConfigProperties)} with the given {@code config}.
->>>>>>> a6a9acb1
+   * ComponentProvider#create(DeclarativeConfigProperties)} with the given {@code config}.
    *
    * @throws DeclarativeConfigException if no matching providers are found, or if multiple are found
    *     (i.e. conflict), or if {@link ComponentProvider#create(DeclarativeConfigProperties)} throws
