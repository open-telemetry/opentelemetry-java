--- conflicted
+++ resolved
@@ -75,13 +75,7 @@
   abstract ConfigProperties getConfig();
 
   /**
-<<<<<<< HEAD
-   * Returns the {@link ConfigProvider} representing the config used for auto-configuration, or
-   * {@code null} if declarative configuration was not used.
-=======
-   * Returns the {@link StructuredConfigProperties} used for auto-configuration, or {@code null} if
-   * declarative configuration was not used.
->>>>>>> 2de5a2c4
+   * Returns the {@link ConfigProvider}, or {@code null} if declarative configuration was not used.
    *
    * @see #getConfig()
    */
