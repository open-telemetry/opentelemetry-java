/*
 * Copyright The OpenTelemetry Authors
 * SPDX-License-Identifier: Apache-2.0
 */

package io.opentelemetry.sdk.autoconfigure;

import static io.opentelemetry.sdk.autoconfigure.OtlpConfigUtil.DATA_TYPE_METRICS;
import static io.opentelemetry.sdk.autoconfigure.OtlpConfigUtil.PROTOCOL_GRPC;
import static io.opentelemetry.sdk.autoconfigure.OtlpConfigUtil.PROTOCOL_HTTP_PROTOBUF;

import io.opentelemetry.exporter.internal.retry.RetryUtil;
<<<<<<< HEAD
import io.opentelemetry.exporter.logging.LoggingMetricExporter;
import io.opentelemetry.exporter.logging.otlp.OtlpJsonLoggingMetricExporter;
=======
>>>>>>> cbd629c5
import io.opentelemetry.exporter.otlp.http.metrics.OtlpHttpMetricExporter;
import io.opentelemetry.exporter.otlp.http.metrics.OtlpHttpMetricExporterBuilder;
import io.opentelemetry.exporter.otlp.metrics.OtlpGrpcMetricExporter;
import io.opentelemetry.exporter.otlp.metrics.OtlpGrpcMetricExporterBuilder;
import io.opentelemetry.exporter.prometheus.PrometheusHttpServer;
import io.opentelemetry.exporter.prometheus.PrometheusHttpServerBuilder;
import io.opentelemetry.sdk.autoconfigure.spi.ConfigProperties;
import io.opentelemetry.sdk.autoconfigure.spi.ConfigurationException;
import io.opentelemetry.sdk.autoconfigure.spi.metrics.ConfigurableMetricExporterProvider;
import io.opentelemetry.sdk.metrics.export.MetricExporter;
import io.opentelemetry.sdk.metrics.export.MetricReader;
import io.opentelemetry.sdk.metrics.export.PeriodicMetricReader;
import java.time.Duration;
import java.util.HashMap;
import java.util.Map;
import java.util.function.BiFunction;
import javax.annotation.Nullable;

final class MetricExporterConfiguration {

  private static final Duration DEFAULT_EXPORT_INTERVAL = Duration.ofMinutes(1);
  private static final Map<String, String> EXPORTER_ARTIFACT_ID_BY_NAME;

  static {
    EXPORTER_ARTIFACT_ID_BY_NAME = new HashMap<>();
    EXPORTER_ARTIFACT_ID_BY_NAME.put("logging", "opentelemetry-exporter-logging");
  }

  static MetricReader configureExporter(
      String name,
      ConfigProperties config,
      ClassLoader serviceClassLoader,
      BiFunction<? super MetricExporter, ConfigProperties, ? extends MetricExporter>
          metricExporterCustomizer) {
    if (name.equals("prometheus")) {
      return configurePrometheusMetricReader(config);
    }

    MetricExporter metricExporter;
    switch (name) {
      case "otlp":
        metricExporter = configureOtlpMetrics(config);
        break;
<<<<<<< HEAD
      case "logging":
        metricExporter = configureLoggingExporter();
        break;
      case "logging-otlp":
        metricExporter = configureLoggingOtlpExporter();
        break;
=======
>>>>>>> cbd629c5
      default:
        MetricExporter spiExporter = configureSpiExporter(name, config, serviceClassLoader);
        if (spiExporter == null) {
          String artifactId = EXPORTER_ARTIFACT_ID_BY_NAME.get(name);
          if (artifactId != null) {
            throw new ConfigurationException(
                "otel.metrics.exporter set to \""
                    + name
                    + "\" but "
                    + artifactId
                    + " not found on classpath. Make sure to add it as a dependency.");
          }
          throw new ConfigurationException("Unrecognized value for otel.metrics.exporter: " + name);
        }
        metricExporter = spiExporter;
    }

    metricExporter = metricExporterCustomizer.apply(metricExporter, config);
    return configurePeriodicMetricReader(config, metricExporter);
  }

<<<<<<< HEAD
  private static MetricExporter configureLoggingExporter() {
    ClasspathUtil.checkClassExists(
        "io.opentelemetry.exporter.logging.LoggingMetricExporter",
        "Logging Metrics Exporter",
        "opentelemetry-exporter-logging");
    return LoggingMetricExporter.create();
  }

  private static MetricExporter configureLoggingOtlpExporter() {
    ClasspathUtil.checkClassExists(
        "io.opentelemetry.exporter.logging.otlp.OtlpJsonLoggingMetricExporter",
        "OTLP JSON Logging Metrics Exporter",
        "opentelemetry-exporter-logging-otlp");
    return OtlpJsonLoggingMetricExporter.create();
  }

=======
>>>>>>> cbd629c5
  // Visible for testing.
  @Nullable
  static MetricExporter configureSpiExporter(
      String name, ConfigProperties config, ClassLoader serviceClassLoader) {
    NamedSpiManager<MetricExporter> spiExportersManager =
        SpiUtil.loadConfigurable(
            ConfigurableMetricExporterProvider.class,
            ConfigurableMetricExporterProvider::getName,
            ConfigurableMetricExporterProvider::createExporter,
            config,
            serviceClassLoader);
    return spiExportersManager.getByName(name);
  }

  // Visible for testing
  static MetricExporter configureOtlpMetrics(ConfigProperties config) {
    String protocol = OtlpConfigUtil.getOtlpProtocol(DATA_TYPE_METRICS, config);

    if (protocol.equals(PROTOCOL_HTTP_PROTOBUF)) {
      ClasspathUtil.checkClassExists(
          "io.opentelemetry.exporter.otlp.http.metrics.OtlpHttpMetricExporter",
          "OTLP HTTP Metrics Exporter",
          "opentelemetry-exporter-otlp-http-metrics");
      OtlpHttpMetricExporterBuilder builder = OtlpHttpMetricExporter.builder();

      OtlpConfigUtil.configureOtlpExporterBuilder(
          DATA_TYPE_METRICS,
          config,
          builder::setEndpoint,
          builder::addHeader,
          builder::setCompression,
          builder::setTimeout,
          builder::setTrustedCertificates,
          builder::setClientTls,
          retryPolicy -> RetryUtil.setRetryPolicyOnDelegate(builder, retryPolicy));
      OtlpConfigUtil.configureOtlpAggregationTemporality(
          config, builder::setAggregationTemporalitySelector);
      OtlpConfigUtil.configureOtlpHistogramDefaultAggregation(
          config, builder::setDefaultAggregationSelector);

      return builder.build();
    } else if (protocol.equals(PROTOCOL_GRPC)) {
      ClasspathUtil.checkClassExists(
          "io.opentelemetry.exporter.otlp.metrics.OtlpGrpcMetricExporter",
          "OTLP gRPC Metrics Exporter",
          "opentelemetry-exporter-otlp");
      OtlpGrpcMetricExporterBuilder builder = OtlpGrpcMetricExporter.builder();

      OtlpConfigUtil.configureOtlpExporterBuilder(
          DATA_TYPE_METRICS,
          config,
          builder::setEndpoint,
          builder::addHeader,
          builder::setCompression,
          builder::setTimeout,
          builder::setTrustedCertificates,
          builder::setClientTls,
          retryPolicy -> RetryUtil.setRetryPolicyOnDelegate(builder, retryPolicy));
      OtlpConfigUtil.configureOtlpAggregationTemporality(
          config, builder::setAggregationTemporalitySelector);
      OtlpConfigUtil.configureOtlpHistogramDefaultAggregation(
          config, builder::setDefaultAggregationSelector);

      return builder.build();
    } else {
      throw new ConfigurationException("Unsupported OTLP metrics protocol: " + protocol);
    }
  }

  private static PeriodicMetricReader configurePeriodicMetricReader(
      ConfigProperties config, MetricExporter exporter) {

    return PeriodicMetricReader.builder(exporter)
        .setInterval(config.getDuration("otel.metric.export.interval", DEFAULT_EXPORT_INTERVAL))
        .build();
  }

  private static PrometheusHttpServer configurePrometheusMetricReader(ConfigProperties config) {
    ClasspathUtil.checkClassExists(
        "io.opentelemetry.exporter.prometheus.PrometheusHttpServer",
        "Prometheus Metrics Server",
        "opentelemetry-exporter-prometheus");
    PrometheusHttpServerBuilder prom = PrometheusHttpServer.builder();

    Integer port = config.getInt("otel.exporter.prometheus.port");
    if (port != null) {
      prom.setPort(port);
    }
    String host = config.getString("otel.exporter.prometheus.host");
    if (host != null) {
      prom.setHost(host);
    }
    return prom.build();
  }

  private MetricExporterConfiguration() {}
}<|MERGE_RESOLUTION|>--- conflicted
+++ resolved
@@ -10,11 +10,7 @@
 import static io.opentelemetry.sdk.autoconfigure.OtlpConfigUtil.PROTOCOL_HTTP_PROTOBUF;
 
 import io.opentelemetry.exporter.internal.retry.RetryUtil;
-<<<<<<< HEAD
-import io.opentelemetry.exporter.logging.LoggingMetricExporter;
 import io.opentelemetry.exporter.logging.otlp.OtlpJsonLoggingMetricExporter;
-=======
->>>>>>> cbd629c5
 import io.opentelemetry.exporter.otlp.http.metrics.OtlpHttpMetricExporter;
 import io.opentelemetry.exporter.otlp.http.metrics.OtlpHttpMetricExporterBuilder;
 import io.opentelemetry.exporter.otlp.metrics.OtlpGrpcMetricExporter;
@@ -58,15 +54,9 @@
       case "otlp":
         metricExporter = configureOtlpMetrics(config);
         break;
-<<<<<<< HEAD
-      case "logging":
-        metricExporter = configureLoggingExporter();
-        break;
       case "logging-otlp":
         metricExporter = configureLoggingOtlpExporter();
         break;
-=======
->>>>>>> cbd629c5
       default:
         MetricExporter spiExporter = configureSpiExporter(name, config, serviceClassLoader);
         if (spiExporter == null) {
@@ -88,15 +78,6 @@
     return configurePeriodicMetricReader(config, metricExporter);
   }
 
-<<<<<<< HEAD
-  private static MetricExporter configureLoggingExporter() {
-    ClasspathUtil.checkClassExists(
-        "io.opentelemetry.exporter.logging.LoggingMetricExporter",
-        "Logging Metrics Exporter",
-        "opentelemetry-exporter-logging");
-    return LoggingMetricExporter.create();
-  }
-
   private static MetricExporter configureLoggingOtlpExporter() {
     ClasspathUtil.checkClassExists(
         "io.opentelemetry.exporter.logging.otlp.OtlpJsonLoggingMetricExporter",
@@ -105,8 +86,6 @@
     return OtlpJsonLoggingMetricExporter.create();
   }
 
-=======
->>>>>>> cbd629c5
   // Visible for testing.
   @Nullable
   static MetricExporter configureSpiExporter(
