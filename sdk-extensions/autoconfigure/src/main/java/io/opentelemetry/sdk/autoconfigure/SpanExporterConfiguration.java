/*
 * Copyright The OpenTelemetry Authors
 * SPDX-License-Identifier: Apache-2.0
 */

package io.opentelemetry.sdk.autoconfigure;

import static io.opentelemetry.sdk.autoconfigure.OtlpConfigUtil.DATA_TYPE_TRACES;
import static io.opentelemetry.sdk.autoconfigure.OtlpConfigUtil.PROTOCOL_GRPC;
import static io.opentelemetry.sdk.autoconfigure.OtlpConfigUtil.PROTOCOL_HTTP_PROTOBUF;
import static java.util.stream.Collectors.toMap;

import io.opentelemetry.api.metrics.MeterProvider;
import io.opentelemetry.exporter.internal.retry.RetryUtil;
import io.opentelemetry.exporter.jaeger.JaegerGrpcSpanExporter;
import io.opentelemetry.exporter.jaeger.JaegerGrpcSpanExporterBuilder;
import io.opentelemetry.exporter.otlp.http.trace.OtlpHttpSpanExporter;
import io.opentelemetry.exporter.otlp.http.trace.OtlpHttpSpanExporterBuilder;
import io.opentelemetry.exporter.otlp.trace.OtlpGrpcSpanExporter;
import io.opentelemetry.exporter.otlp.trace.OtlpGrpcSpanExporterBuilder;
import io.opentelemetry.sdk.autoconfigure.spi.ConfigProperties;
import io.opentelemetry.sdk.autoconfigure.spi.ConfigurationException;
import io.opentelemetry.sdk.autoconfigure.spi.traces.ConfigurableSpanExporterProvider;
import io.opentelemetry.sdk.trace.export.SpanExporter;
import java.time.Duration;
import java.util.Collections;
import java.util.HashMap;
import java.util.Map;
import java.util.Set;
import java.util.function.BiFunction;
import java.util.function.Function;

final class SpanExporterConfiguration {

  private static final String EXPORTER_NONE = "none";
  private static final Map<String, String> EXPORTER_ARTIFACT_ID_BY_NAME;

  static {
    EXPORTER_ARTIFACT_ID_BY_NAME = new HashMap<>();
    EXPORTER_ARTIFACT_ID_BY_NAME.put("logging", "opentelemetry-exporter-logging");
<<<<<<< HEAD
    EXPORTER_ARTIFACT_ID_BY_NAME.put("logging-otlp", "opentelemetry-exporter-logging-otlp");
=======
    EXPORTER_ARTIFACT_ID_BY_NAME.put("zipkin", "opentelemetry-exporter-zipkin");
>>>>>>> 0fc41d4c
  }

  // Visible for testing
  static Map<String, SpanExporter> configureSpanExporters(
      ConfigProperties config,
      ClassLoader serviceClassLoader,
      MeterProvider meterProvider,
      BiFunction<? super SpanExporter, ConfigProperties, ? extends SpanExporter>
          spanExporterCustomizer) {
    Set<String> exporterNames = DefaultConfigProperties.getSet(config, "otel.traces.exporter");
    if (exporterNames.contains(EXPORTER_NONE)) {
      if (exporterNames.size() > 1) {
        throw new ConfigurationException(
            "otel.traces.exporter contains " + EXPORTER_NONE + " along with other exporters");
      }
      SpanExporter noop = SpanExporter.composite();
      SpanExporter customized = spanExporterCustomizer.apply(noop, config);
      if (customized == noop) {
        return Collections.emptyMap();
      }
      return Collections.singletonMap(EXPORTER_NONE, customized);
    }

    if (exporterNames.isEmpty()) {
      exporterNames = Collections.singleton("otlp");
    }

    NamedSpiManager<SpanExporter> spiExportersManager =
        spanExporterSpiManager(config, serviceClassLoader);

    return exporterNames.stream()
        .collect(
            toMap(
                Function.identity(),
                exporterName ->
                    spanExporterCustomizer.apply(
                        configureExporter(exporterName, config, spiExportersManager, meterProvider),
                        config)));
  }

  // Visible for testing
  static NamedSpiManager<SpanExporter> spanExporterSpiManager(
      ConfigProperties config, ClassLoader serviceClassLoader) {
    return SpiUtil.loadConfigurable(
        ConfigurableSpanExporterProvider.class,
        ConfigurableSpanExporterProvider::getName,
        ConfigurableSpanExporterProvider::createExporter,
        config,
        serviceClassLoader);
  }

  // Visible for testing
  static SpanExporter configureExporter(
      String name,
      ConfigProperties config,
      NamedSpiManager<SpanExporter> spiExportersManager,
      MeterProvider meterProvider) {
    switch (name) {
      case "otlp":
        return configureOtlp(config, meterProvider);
      case "jaeger":
        return configureJaeger(config, meterProvider);
<<<<<<< HEAD
      case "zipkin":
        return configureZipkin(config);
=======
      case "logging-otlp":
        ClasspathUtil.checkClassExists(
            "io.opentelemetry.exporter.logging.otlp.OtlpJsonLoggingSpanExporter",
            "OTLP JSON Logging Trace Exporter",
            "opentelemetry-exporter-logging-otlp");
        return OtlpJsonLoggingSpanExporter.create();
>>>>>>> 0fc41d4c
      default:
        SpanExporter spiExporter = spiExportersManager.getByName(name);
        if (spiExporter == null) {
          String artifactId = EXPORTER_ARTIFACT_ID_BY_NAME.get(name);
          if (artifactId != null) {
            throw new ConfigurationException(
                "otel.traces.exporter set to \""
                    + name
                    + "\" but "
                    + artifactId
                    + " not found on classpath. Make sure to add it as a dependency.");
          }
          throw new ConfigurationException("Unrecognized value for otel.traces.exporter: " + name);
        }
        return spiExporter;
    }
  }

  // Visible for testing
  static SpanExporter configureOtlp(ConfigProperties config, MeterProvider meterProvider) {
    String protocol = OtlpConfigUtil.getOtlpProtocol(DATA_TYPE_TRACES, config);

    if (protocol.equals(PROTOCOL_HTTP_PROTOBUF)) {
      ClasspathUtil.checkClassExists(
          "io.opentelemetry.exporter.otlp.http.trace.OtlpHttpSpanExporter",
          "OTLP HTTP Trace Exporter",
          "opentelemetry-exporter-otlp-http-trace");
      OtlpHttpSpanExporterBuilder builder = OtlpHttpSpanExporter.builder();

      OtlpConfigUtil.configureOtlpExporterBuilder(
          DATA_TYPE_TRACES,
          config,
          builder::setEndpoint,
          builder::addHeader,
          builder::setCompression,
          builder::setTimeout,
          builder::setTrustedCertificates,
          builder::setClientTls,
          retryPolicy -> RetryUtil.setRetryPolicyOnDelegate(builder, retryPolicy));

      builder.setMeterProvider(meterProvider);

      return builder.build();
    } else if (protocol.equals(PROTOCOL_GRPC)) {
      ClasspathUtil.checkClassExists(
          "io.opentelemetry.exporter.otlp.trace.OtlpGrpcSpanExporter",
          "OTLP gRPC Trace Exporter",
          "opentelemetry-exporter-otlp");
      OtlpGrpcSpanExporterBuilder builder = OtlpGrpcSpanExporter.builder();

      OtlpConfigUtil.configureOtlpExporterBuilder(
          DATA_TYPE_TRACES,
          config,
          builder::setEndpoint,
          builder::addHeader,
          builder::setCompression,
          builder::setTimeout,
          builder::setTrustedCertificates,
          builder::setClientTls,
          retryPolicy -> RetryUtil.setRetryPolicyOnDelegate(builder, retryPolicy));
      builder.setMeterProvider(meterProvider);

      return builder.build();
    } else {
      throw new ConfigurationException("Unsupported OTLP traces protocol: " + protocol);
    }
  }

  private static SpanExporter configureJaeger(
      ConfigProperties config, MeterProvider meterProvider) {
    ClasspathUtil.checkClassExists(
        "io.opentelemetry.exporter.jaeger.JaegerGrpcSpanExporter",
        "Jaeger gRPC Exporter",
        "opentelemetry-exporter-jaeger");
    JaegerGrpcSpanExporterBuilder builder = JaegerGrpcSpanExporter.builder();

    String endpoint = config.getString("otel.exporter.jaeger.endpoint");
    if (endpoint != null) {
      builder.setEndpoint(endpoint);
    }

    Duration timeout = config.getDuration("otel.exporter.jaeger.timeout");
    if (timeout != null) {
      builder.setTimeout(timeout);
    }

    builder.setMeterProvider(meterProvider);

    return builder.build();
  }

  private SpanExporterConfiguration() {}
}<|MERGE_RESOLUTION|>--- conflicted
+++ resolved
@@ -38,11 +38,8 @@
   static {
     EXPORTER_ARTIFACT_ID_BY_NAME = new HashMap<>();
     EXPORTER_ARTIFACT_ID_BY_NAME.put("logging", "opentelemetry-exporter-logging");
-<<<<<<< HEAD
     EXPORTER_ARTIFACT_ID_BY_NAME.put("logging-otlp", "opentelemetry-exporter-logging-otlp");
-=======
     EXPORTER_ARTIFACT_ID_BY_NAME.put("zipkin", "opentelemetry-exporter-zipkin");
->>>>>>> 0fc41d4c
   }
 
   // Visible for testing
@@ -105,17 +102,6 @@
         return configureOtlp(config, meterProvider);
       case "jaeger":
         return configureJaeger(config, meterProvider);
-<<<<<<< HEAD
-      case "zipkin":
-        return configureZipkin(config);
-=======
-      case "logging-otlp":
-        ClasspathUtil.checkClassExists(
-            "io.opentelemetry.exporter.logging.otlp.OtlpJsonLoggingSpanExporter",
-            "OTLP JSON Logging Trace Exporter",
-            "opentelemetry-exporter-logging-otlp");
-        return OtlpJsonLoggingSpanExporter.create();
->>>>>>> 0fc41d4c
       default:
         SpanExporter spiExporter = spiExportersManager.getByName(name);
         if (spiExporter == null) {
