--- conflicted
+++ resolved
@@ -21,11 +21,8 @@
 import io.opentelemetry.sdk.autoconfigure.spi.ConfigurationException;
 import io.opentelemetry.sdk.autoconfigure.spi.internal.AutoConfigureListener;
 import io.opentelemetry.sdk.autoconfigure.spi.internal.DefaultConfigProperties;
-<<<<<<< HEAD
 import io.opentelemetry.sdk.autoconfigure.spi.internal.ExtendedConfigProperties;
-=======
 import io.opentelemetry.sdk.logs.LogRecordProcessor;
->>>>>>> 9543a345
 import io.opentelemetry.sdk.logs.SdkLoggerProvider;
 import io.opentelemetry.sdk.logs.SdkLoggerProviderBuilder;
 import io.opentelemetry.sdk.logs.export.LogRecordExporter;
@@ -549,24 +546,18 @@
     }
     try {
       Class<?> configurationFactory =
-<<<<<<< HEAD
-          Class.forName("io.opentelemetry.sdk.extension.incubator.fileconfig.ConfigurationFactory");
+          Class.forName("io.opentelemetry.sdk.extension.incubator.fileconfig.FileConfiguration");
       Method parse = configurationFactory.getMethod("parse", InputStream.class);
       Object model = parse.invoke(null, fis);
       Class<?> openTelemetryConfiguration =
           Class.forName(
               "io.opentelemetry.sdk.extension.incubator.fileconfig.internal.model.OpenTelemetryConfiguration");
-      Method interpret = configurationFactory.getMethod("interpret", openTelemetryConfiguration);
-      OpenTelemetrySdk sdk = (OpenTelemetrySdk) interpret.invoke(null, model);
+      Method create = configurationFactory.getMethod("create", openTelemetryConfiguration);
+      OpenTelemetrySdk sdk = (OpenTelemetrySdk) create.invoke(null, model);
       Method toConfigProperties =
           configurationFactory.getMethod("toConfigProperties", openTelemetryConfiguration);
       ExtendedConfigProperties configProperties =
           (ExtendedConfigProperties) toConfigProperties.invoke(null, model);
-=======
-          Class.forName("io.opentelemetry.sdk.extension.incubator.fileconfig.FileConfiguration");
-      Method parseAndCreate = configurationFactory.getMethod("parseAndCreate", InputStream.class);
-      OpenTelemetrySdk sdk = (OpenTelemetrySdk) parseAndCreate.invoke(null, fis);
->>>>>>> 9543a345
       // Note: can't access file configuration resource without reflection so setting a dummy
       // resource
       return AutoConfiguredOpenTelemetrySdk.create(sdk, Resource.getDefault(), configProperties);
