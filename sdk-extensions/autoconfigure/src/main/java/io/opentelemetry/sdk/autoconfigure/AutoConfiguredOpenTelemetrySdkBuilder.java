/*
 * Copyright The OpenTelemetry Authors
 * SPDX-License-Identifier: Apache-2.0
 */

package io.opentelemetry.sdk.autoconfigure;

import static java.util.Objects.requireNonNull;

import io.opentelemetry.api.GlobalOpenTelemetry;
import io.opentelemetry.api.incubator.events.GlobalEventLoggerProvider;
import io.opentelemetry.context.propagation.ContextPropagators;
import io.opentelemetry.context.propagation.TextMapPropagator;
import io.opentelemetry.sdk.OpenTelemetrySdk;
import io.opentelemetry.sdk.OpenTelemetrySdkBuilder;
import io.opentelemetry.sdk.autoconfigure.internal.ComponentLoader;
import io.opentelemetry.sdk.autoconfigure.internal.SpiHelper;
import io.opentelemetry.sdk.autoconfigure.spi.AutoConfigurationCustomizer;
import io.opentelemetry.sdk.autoconfigure.spi.AutoConfigurationCustomizerProvider;
import io.opentelemetry.sdk.autoconfigure.spi.ConfigProperties;
import io.opentelemetry.sdk.autoconfigure.spi.ConfigurationException;
import io.opentelemetry.sdk.autoconfigure.spi.internal.AutoConfigureListener;
import io.opentelemetry.sdk.autoconfigure.spi.internal.DefaultConfigProperties;
import io.opentelemetry.sdk.autoconfigure.spi.internal.StructuredConfigProperties;
import io.opentelemetry.sdk.logs.LogRecordProcessor;
import io.opentelemetry.sdk.logs.SdkLoggerProvider;
import io.opentelemetry.sdk.logs.SdkLoggerProviderBuilder;
import io.opentelemetry.sdk.logs.export.LogRecordExporter;
import io.opentelemetry.sdk.logs.internal.SdkEventLoggerProvider;
import io.opentelemetry.sdk.metrics.SdkMeterProvider;
import io.opentelemetry.sdk.metrics.SdkMeterProviderBuilder;
import io.opentelemetry.sdk.metrics.export.MetricExporter;
import io.opentelemetry.sdk.metrics.export.MetricReader;
import io.opentelemetry.sdk.resources.Resource;
import io.opentelemetry.sdk.trace.SdkTracerProvider;
import io.opentelemetry.sdk.trace.SdkTracerProviderBuilder;
import io.opentelemetry.sdk.trace.SpanProcessor;
import io.opentelemetry.sdk.trace.export.SpanExporter;
import io.opentelemetry.sdk.trace.samplers.Sampler;
import java.io.Closeable;
import java.io.FileInputStream;
import java.io.FileNotFoundException;
import java.io.IOException;
import java.io.InputStream;
import java.lang.reflect.InvocationTargetException;
import java.lang.reflect.Method;
import java.util.ArrayList;
import java.util.Collections;
import java.util.HashMap;
import java.util.List;
import java.util.Map;
import java.util.function.BiFunction;
import java.util.function.Function;
import java.util.function.Supplier;
import java.util.logging.Level;
import java.util.logging.Logger;
import javax.annotation.Nullable;

/**
 * A builder for configuring auto-configuration of the OpenTelemetry SDK. Notably, auto-configured
 * components can be customized, for example by delegating to them from a wrapper that tweaks
 * behavior such as filtering out telemetry attributes.
 *
 * @since 1.28.0
 */
public final class AutoConfiguredOpenTelemetrySdkBuilder implements AutoConfigurationCustomizer {

  private static final Logger logger =
      Logger.getLogger(AutoConfiguredOpenTelemetrySdkBuilder.class.getName());

  @Nullable private ConfigProperties config;

  private BiFunction<SdkTracerProviderBuilder, ConfigProperties, SdkTracerProviderBuilder>
      tracerProviderCustomizer = (a, unused) -> a;
  private BiFunction<? super TextMapPropagator, ConfigProperties, ? extends TextMapPropagator>
      propagatorCustomizer = (a, unused) -> a;
  private BiFunction<? super SpanExporter, ConfigProperties, ? extends SpanExporter>
      spanExporterCustomizer = (a, unused) -> a;

  private BiFunction<? super SpanProcessor, ConfigProperties, ? extends SpanProcessor>
      spanProcessorCustomizer = (a, unused) -> a;
  private BiFunction<? super Sampler, ConfigProperties, ? extends Sampler> samplerCustomizer =
      (a, unused) -> a;

  private BiFunction<SdkMeterProviderBuilder, ConfigProperties, SdkMeterProviderBuilder>
      meterProviderCustomizer = (a, unused) -> a;
  private BiFunction<? super MetricExporter, ConfigProperties, ? extends MetricExporter>
      metricExporterCustomizer = (a, unused) -> a;
  private BiFunction<? super MetricReader, ConfigProperties, ? extends MetricReader>
      metricReaderCustomizer = (a, unused) -> a;

  private BiFunction<SdkLoggerProviderBuilder, ConfigProperties, SdkLoggerProviderBuilder>
      loggerProviderCustomizer = (a, unused) -> a;
  private BiFunction<? super LogRecordExporter, ConfigProperties, ? extends LogRecordExporter>
      logRecordExporterCustomizer = (a, unused) -> a;
  private BiFunction<? super LogRecordProcessor, ConfigProperties, ? extends LogRecordProcessor>
      logRecordProcessorCustomizer = (a, unused) -> a;

  private BiFunction<? super Resource, ConfigProperties, ? extends Resource> resourceCustomizer =
      (a, unused) -> a;

  private Supplier<Map<String, String>> propertiesSupplier = Collections::emptyMap;

  private final List<Function<ConfigProperties, Map<String, String>>> propertiesCustomizers =
      new ArrayList<>();

  private Function<ConfigProperties, ConfigProperties> configPropertiesCustomizer =
      Function.identity();

  private SpiHelper spiHelper =
      SpiHelper.create(AutoConfiguredOpenTelemetrySdk.class.getClassLoader());

  private boolean registerShutdownHook = true;

  private boolean setResultAsGlobal = false;

  private boolean customized;

  AutoConfiguredOpenTelemetrySdkBuilder() {}

  /**
   * Sets the {@link ConfigProperties} to use when resolving properties for auto-configuration.
   * {@link #addPropertiesSupplier(Supplier)} and {@link #addPropertiesCustomizer(Function)} will
   * have no effect if this method is used.
   */
  AutoConfiguredOpenTelemetrySdkBuilder setConfig(ConfigProperties config) {
    requireNonNull(config, "config");
    this.config = config;
    return this;
  }

  /**
   * Adds a {@link BiFunction} to invoke the with the {@link SdkTracerProviderBuilder} to allow
   * customization. The return value of the {@link BiFunction} will replace the passed-in argument.
   *
   * <p>Multiple calls will execute the customizers in order.
   */
  @Override
  public AutoConfiguredOpenTelemetrySdkBuilder addTracerProviderCustomizer(
      BiFunction<SdkTracerProviderBuilder, ConfigProperties, SdkTracerProviderBuilder>
          tracerProviderCustomizer) {
    requireNonNull(tracerProviderCustomizer, "tracerProviderCustomizer");
    this.tracerProviderCustomizer =
        mergeCustomizer(this.tracerProviderCustomizer, tracerProviderCustomizer);
    return this;
  }

  /**
   * Adds a {@link BiFunction} to invoke with the default autoconfigured {@link TextMapPropagator}
   * to allow customization. The return value of the {@link BiFunction} will replace the passed-in
   * argument.
   *
   * <p>Multiple calls will execute the customizers in order.
   */
  @Override
  public AutoConfiguredOpenTelemetrySdkBuilder addPropagatorCustomizer(
      BiFunction<? super TextMapPropagator, ConfigProperties, ? extends TextMapPropagator>
          propagatorCustomizer) {
    requireNonNull(propagatorCustomizer, "propagatorCustomizer");
    this.propagatorCustomizer = mergeCustomizer(this.propagatorCustomizer, propagatorCustomizer);
    return this;
  }

  /**
   * Adds a {@link BiFunction} to invoke with the default autoconfigured {@link Resource} to allow
   * customization. The return value of the {@link BiFunction} will replace the passed-in argument.
   *
   * <p>Multiple calls will execute the customizers in order.
   */
  @Override
  public AutoConfiguredOpenTelemetrySdkBuilder addResourceCustomizer(
      BiFunction<? super Resource, ConfigProperties, ? extends Resource> resourceCustomizer) {
    requireNonNull(resourceCustomizer, "resourceCustomizer");
    this.resourceCustomizer = mergeCustomizer(this.resourceCustomizer, resourceCustomizer);
    return this;
  }

  /**
   * Adds a {@link BiFunction} to invoke with the default autoconfigured {@link Sampler} to allow
   * customization. The return value of the {@link BiFunction} will replace the passed-in argument.
   *
   * <p>Multiple calls will execute the customizers in order.
   */
  @Override
  public AutoConfiguredOpenTelemetrySdkBuilder addSamplerCustomizer(
      BiFunction<? super Sampler, ConfigProperties, ? extends Sampler> samplerCustomizer) {
    requireNonNull(samplerCustomizer, "samplerCustomizer");
    this.samplerCustomizer = mergeCustomizer(this.samplerCustomizer, samplerCustomizer);
    return this;
  }

  /**
   * Adds a {@link BiFunction} to invoke with the default autoconfigured {@link SpanExporter} to
   * allow customization. The return value of the {@link BiFunction} will replace the passed-in
   * argument.
   *
   * <p>Multiple calls will execute the customizers in order.
   */
  @Override
  public AutoConfiguredOpenTelemetrySdkBuilder addSpanExporterCustomizer(
      BiFunction<? super SpanExporter, ConfigProperties, ? extends SpanExporter>
          spanExporterCustomizer) {
    requireNonNull(spanExporterCustomizer, "spanExporterCustomizer");
    this.spanExporterCustomizer =
        mergeCustomizer(this.spanExporterCustomizer, spanExporterCustomizer);
    return this;
  }

  /**
   * Adds a {@link BiFunction} to invoke for all autoconfigured {@link
   * io.opentelemetry.sdk.trace.SpanProcessor}. The return value of the {@link BiFunction} will
   * replace the passed-in argument. In contrast to {@link #addSpanExporterCustomizer(BiFunction)}
   * this allows modifications to happen before batching occurs. As a result, it is possible to
   * efficiently filter spans, add artificial spans or delay spans for enhancing them with external,
   * delayed data.
   *
   * <p>Multiple calls will execute the customizers in order.
   */
  @Override
  public AutoConfiguredOpenTelemetrySdkBuilder addSpanProcessorCustomizer(
      BiFunction<? super SpanProcessor, ConfigProperties, ? extends SpanProcessor>
          spanProcessorCustomizer) {
    requireNonNull(spanProcessorCustomizer, "spanProcessorCustomizer");
    this.spanProcessorCustomizer =
        mergeCustomizer(this.spanProcessorCustomizer, spanProcessorCustomizer);
    return this;
  }

  /**
   * Adds a {@link Supplier} of a map of property names and values to use as defaults for the {@link
   * ConfigProperties} used during auto-configuration. The order of precedence of properties is
   * system properties > environment variables > the suppliers registered with this method.
   *
   * <p>Multiple calls will cause properties to be merged in order, with later ones overwriting
   * duplicate keys in earlier ones.
   */
  @Override
  public AutoConfiguredOpenTelemetrySdkBuilder addPropertiesSupplier(
      Supplier<Map<String, String>> propertiesSupplier) {
    requireNonNull(propertiesSupplier, "propertiesSupplier");
    this.propertiesSupplier = mergeProperties(this.propertiesSupplier, propertiesSupplier);
    return this;
  }

  /**
   * Adds a {@link Function} to invoke the with the {@link ConfigProperties} to allow customization.
   * The return value of the {@link Function} will be merged into the {@link ConfigProperties}
   * before it is used for auto-configuration, overwriting the properties that are already there.
   *
   * <p>Multiple calls will cause properties to be merged in order, with later ones overwriting
   * duplicate keys in earlier ones.
   */
  @Override
  public AutoConfiguredOpenTelemetrySdkBuilder addPropertiesCustomizer(
      Function<ConfigProperties, Map<String, String>> propertiesCustomizer) {
    requireNonNull(propertiesCustomizer, "propertiesCustomizer");
    this.propertiesCustomizers.add(propertiesCustomizer);
    return this;
  }

  /**
   * Adds a {@link Function} to invoke the with the {@link ConfigProperties} to allow customization.
   *
   * <p>The argument to the function is the {@link ConfigProperties}, with the {@link
   * #addPropertiesCustomizer(Function)} already applied.
   *
   * <p>The return value of the {@link Function} replace the {@link ConfigProperties} to be used.
   */
  AutoConfiguredOpenTelemetrySdkBuilder setConfigPropertiesCustomizer(
      Function<ConfigProperties, ConfigProperties> configPropertiesCustomizer) {
    requireNonNull(configPropertiesCustomizer, "configPropertiesCustomizer");
    this.configPropertiesCustomizer = configPropertiesCustomizer;
    return this;
  }

  /**
   * Adds a {@link BiFunction} to invoke the with the {@link SdkMeterProviderBuilder} to allow
   * customization. The return value of the {@link BiFunction} will replace the passed-in argument.
   *
   * <p>Multiple calls will execute the customizers in order.
   */
  @Override
  public AutoConfiguredOpenTelemetrySdkBuilder addMeterProviderCustomizer(
      BiFunction<SdkMeterProviderBuilder, ConfigProperties, SdkMeterProviderBuilder>
          meterProviderCustomizer) {
    requireNonNull(meterProviderCustomizer, "meterProviderCustomizer");
    this.meterProviderCustomizer =
        mergeCustomizer(this.meterProviderCustomizer, meterProviderCustomizer);
    return this;
  }

  /**
   * Adds a {@link BiFunction} to invoke with the default autoconfigured {@link SpanExporter} to
   * allow customization. The return value of the {@link BiFunction} will replace the passed-in
   * argument.
   *
   * <p>Multiple calls will execute the customizers in order.
   */
  @Override
  public AutoConfiguredOpenTelemetrySdkBuilder addMetricExporterCustomizer(
      BiFunction<? super MetricExporter, ConfigProperties, ? extends MetricExporter>
          metricExporterCustomizer) {
    requireNonNull(metricExporterCustomizer, "metricExporterCustomizer");
    this.metricExporterCustomizer =
        mergeCustomizer(this.metricExporterCustomizer, metricExporterCustomizer);
    return this;
  }

  /**
   * Adds a {@link BiFunction} to invoke with the autoconfigured {@link MetricReader} to allow
   * customization. The return value of the {@link BiFunction} will replace the passed-in argument.
   *
   * <p>Multiple calls will execute the customizers in order.
   */
  @Override
  public AutoConfiguredOpenTelemetrySdkBuilder addMetricReaderCustomizer(
      BiFunction<? super MetricReader, ConfigProperties, ? extends MetricReader> readerCustomizer) {
    requireNonNull(readerCustomizer, "readerCustomizer");
    this.metricReaderCustomizer = mergeCustomizer(this.metricReaderCustomizer, readerCustomizer);
    return this;
  }

  /**
   * Adds a {@link BiFunction} to invoke the with the {@link SdkLoggerProviderBuilder} to allow
   * customization. The return value of the {@link BiFunction} will replace the passed-in argument.
   *
   * <p>Multiple calls will execute the customizers in order.
   */
  @Override
  public AutoConfiguredOpenTelemetrySdkBuilder addLoggerProviderCustomizer(
      BiFunction<SdkLoggerProviderBuilder, ConfigProperties, SdkLoggerProviderBuilder>
          loggerProviderCustomizer) {
    requireNonNull(loggerProviderCustomizer, "loggerProviderCustomizer");
    this.loggerProviderCustomizer =
        mergeCustomizer(this.loggerProviderCustomizer, loggerProviderCustomizer);
    return this;
  }

  /**
   * Adds a {@link BiFunction} to invoke with the default autoconfigured {@link LogRecordExporter}
   * to allow customization. The return value of the {@link BiFunction} will replace the passed-in
   * argument.
   *
   * <p>Multiple calls will execute the customizers in order.
   */
  @Override
  public AutoConfiguredOpenTelemetrySdkBuilder addLogRecordExporterCustomizer(
      BiFunction<? super LogRecordExporter, ConfigProperties, ? extends LogRecordExporter>
          logRecordExporterCustomizer) {
    requireNonNull(logRecordExporterCustomizer, "logRecordExporterCustomizer");
    this.logRecordExporterCustomizer =
        mergeCustomizer(this.logRecordExporterCustomizer, logRecordExporterCustomizer);
    return this;
  }

  /**
   * Adds a {@link BiFunction} to invoke for all autoconfigured {@link
   * io.opentelemetry.sdk.logs.LogRecordProcessor}s. The return value of the {@link BiFunction} will
   * replace the passed-in argument. In contrast to {@link
   * #addLogRecordExporterCustomizer(BiFunction)} (BiFunction)} this allows modifications to happen
   * before batching occurs. As a result, it is possible to efficiently filter logs, add artificial
   * logs or delay logs for enhancing them with external, delayed data.
   *
   * <p>Multiple calls will execute the customizers in order.
   */
  @Override
  public AutoConfiguredOpenTelemetrySdkBuilder addLogRecordProcessorCustomizer(
      BiFunction<? super LogRecordProcessor, ConfigProperties, ? extends LogRecordProcessor>
          logRecordProcessorCustomizer) {
    requireNonNull(logRecordProcessorCustomizer, "logRecordProcessorCustomizer");
    this.logRecordProcessorCustomizer =
        mergeCustomizer(this.logRecordProcessorCustomizer, logRecordProcessorCustomizer);
    return this;
  }

  /**
   * Disable the registration of a shutdown hook to shut down the SDK when appropriate. By default,
   * the shutdown hook is registered.
   *
   * <p>Skipping the registration of the shutdown hook may cause unexpected behavior. This
   * configuration is for SDK consumers that require control over the SDK lifecycle. In this case,
   * alternatives must be provided by the SDK consumer to shut down the SDK.
   */
  public AutoConfiguredOpenTelemetrySdkBuilder disableShutdownHook() {
    this.registerShutdownHook = false;
    return this;
  }

  /**
   * Sets whether the configured {@link OpenTelemetrySdk} should be set as the application's
   * {@linkplain io.opentelemetry.api.GlobalOpenTelemetry global} instance.
   *
   * <p>By default, {@link GlobalOpenTelemetry} is not set.
   */
  public AutoConfiguredOpenTelemetrySdkBuilder setResultAsGlobal() {
    this.setResultAsGlobal = true;
    return this;
  }

  /** Sets the {@link ClassLoader} to be used to load SPI implementations. */
  public AutoConfiguredOpenTelemetrySdkBuilder setServiceClassLoader(
      ClassLoader serviceClassLoader) {
    requireNonNull(serviceClassLoader, "serviceClassLoader");
    this.spiHelper = SpiHelper.create(serviceClassLoader);
    return this;
  }

  /** Sets the {@link ComponentLoader} to be used to load SPI implementations. */
  AutoConfiguredOpenTelemetrySdkBuilder setComponentLoader(ComponentLoader componentLoader) {
    requireNonNull(componentLoader, "componentLoader");
    this.spiHelper = SpiHelper.create(componentLoader);
    return this;
  }

  /**
   * Returns a new {@link AutoConfiguredOpenTelemetrySdk} holding components auto-configured using
   * the settings of this {@link AutoConfiguredOpenTelemetrySdkBuilder}.
   */
  public AutoConfiguredOpenTelemetrySdk build() {
    if (!customized) {
      customized = true;
      mergeSdkTracerProviderConfigurer();
      for (AutoConfigurationCustomizerProvider customizer :
          spiHelper.loadOrdered(AutoConfigurationCustomizerProvider.class)) {
        customizer.customize(this);
      }
    }

    ConfigProperties config = getConfig();

    AutoConfiguredOpenTelemetrySdk fromFileConfiguration =
        maybeConfigureFromFile(config, spiHelper);
    if (fromFileConfiguration != null) {
      maybeRegisterShutdownHook(fromFileConfiguration.getOpenTelemetrySdk());
      maybeSetAsGlobal(fromFileConfiguration.getOpenTelemetrySdk());
      return fromFileConfiguration;
    }

    Resource resource =
        ResourceConfiguration.configureResource(config, spiHelper, resourceCustomizer);

    // Track any closeable resources created throughout configuration. If an exception short
    // circuits configuration, partially configured components will be closed.
    List<Closeable> closeables = new ArrayList<>();

    try {
      OpenTelemetrySdk openTelemetrySdk = OpenTelemetrySdk.builder().build();
      boolean sdkEnabled = !config.getBoolean("otel.sdk.disabled", false);

      if (sdkEnabled) {
        SdkMeterProviderBuilder meterProviderBuilder = SdkMeterProvider.builder();
        meterProviderBuilder.setResource(resource);
        MeterProviderConfiguration.configureMeterProvider(
            meterProviderBuilder,
            config,
            spiHelper,
            metricReaderCustomizer,
            metricExporterCustomizer,
            closeables);
        meterProviderBuilder = meterProviderCustomizer.apply(meterProviderBuilder, config);
        SdkMeterProvider meterProvider = meterProviderBuilder.build();
        closeables.add(meterProvider);

        SdkTracerProviderBuilder tracerProviderBuilder = SdkTracerProvider.builder();
        tracerProviderBuilder.setResource(resource);
        TracerProviderConfiguration.configureTracerProvider(
            tracerProviderBuilder,
            config,
            spiHelper,
            meterProvider,
            spanExporterCustomizer,
            spanProcessorCustomizer,
            samplerCustomizer,
            closeables);
        tracerProviderBuilder = tracerProviderCustomizer.apply(tracerProviderBuilder, config);
        SdkTracerProvider tracerProvider = tracerProviderBuilder.build();
        closeables.add(tracerProvider);

        SdkLoggerProviderBuilder loggerProviderBuilder = SdkLoggerProvider.builder();
        loggerProviderBuilder.setResource(resource);
        LoggerProviderConfiguration.configureLoggerProvider(
            loggerProviderBuilder,
            config,
            spiHelper,
            meterProvider,
            logRecordExporterCustomizer,
            logRecordProcessorCustomizer,
            closeables);
        loggerProviderBuilder = loggerProviderCustomizer.apply(loggerProviderBuilder, config);
        SdkLoggerProvider loggerProvider = loggerProviderBuilder.build();
        closeables.add(loggerProvider);

        ContextPropagators propagators =
            PropagatorConfiguration.configurePropagators(config, spiHelper, propagatorCustomizer);

        OpenTelemetrySdkBuilder sdkBuilder =
            OpenTelemetrySdk.builder()
                .setTracerProvider(tracerProvider)
                .setLoggerProvider(loggerProvider)
                .setMeterProvider(meterProvider)
                .setPropagators(propagators);

        openTelemetrySdk = sdkBuilder.build();
      }

      maybeRegisterShutdownHook(openTelemetrySdk);
      maybeSetAsGlobal(openTelemetrySdk);
      callAutoConfigureListeners(spiHelper, openTelemetrySdk);

      return AutoConfiguredOpenTelemetrySdk.create(openTelemetrySdk, resource, config, null);
    } catch (RuntimeException e) {
      logger.info(
          "Error encountered during autoconfiguration. Closing partially configured components.");
      for (Closeable closeable : closeables) {
        try {
          logger.fine("Closing " + closeable.getClass().getName());
          closeable.close();
        } catch (IOException ex) {
          logger.warning(
              "Error closing " + closeable.getClass().getName() + ": " + ex.getMessage());
        }
      }
      if (e instanceof ConfigurationException) {
        throw e;
      }
      throw new ConfigurationException("Unexpected configuration error", e);
    }
  }

  @Nullable
  private static AutoConfiguredOpenTelemetrySdk maybeConfigureFromFile(
      ConfigProperties config, SpiHelper spiHelper) {
    String otelConfigFile = config.getString("otel.config.file");
    if (otelConfigFile != null && !otelConfigFile.isEmpty()) {
      logger.warning(
          "otel.config.file was set, but has been replaced with otel.experimental.config.file");
    }
    String configurationFile = config.getString("otel.experimental.config.file");
    if (configurationFile == null || configurationFile.isEmpty()) {
      return null;
    }
    logger.fine("Autoconfiguring from configuration file: " + configurationFile);
    FileInputStream fis;
    try {
      fis = new FileInputStream(configurationFile);
    } catch (FileNotFoundException e) {
      throw new ConfigurationException("Configuration file not found", e);
    }
    try {
      Class<?> configurationFactory =
          Class.forName("io.opentelemetry.sdk.extension.incubator.fileconfig.FileConfiguration");
      Method parse = configurationFactory.getMethod("parse", InputStream.class);
      Object model = parse.invoke(null, fis);
      Class<?> openTelemetryConfiguration =
          Class.forName(
<<<<<<< HEAD
              "io.opentelemetry.sdk.extension.incubator.fileconfig.internal.model.OpenTelemetryConfiguration");
      Method create =
          configurationFactory.getMethod("create", openTelemetryConfiguration, SpiHelper.class);
      OpenTelemetrySdk sdk = (OpenTelemetrySdk) create.invoke(null, model, spiHelper);
=======
              "io.opentelemetry.sdk.extension.incubator.fileconfig.internal.model.OpenTelemetryConfigurationModel");
      Method create = configurationFactory.getMethod("create", openTelemetryConfiguration);
      OpenTelemetrySdk sdk = (OpenTelemetrySdk) create.invoke(null, model);
>>>>>>> 39b24118
      Method toConfigProperties =
          configurationFactory.getMethod("toConfigProperties", openTelemetryConfiguration);
      StructuredConfigProperties structuredConfigProperties =
          (StructuredConfigProperties) toConfigProperties.invoke(null, model);
      // Note: can't access file configuration resource without reflection so setting a dummy
      // resource
      return AutoConfiguredOpenTelemetrySdk.create(
          sdk, Resource.getDefault(), null, structuredConfigProperties);
    } catch (ClassNotFoundException | NoSuchMethodException | IllegalAccessException e) {
      throw new ConfigurationException(
          "Error configuring from file. Is opentelemetry-sdk-extension-incubator on the classpath?",
          e);
    } catch (InvocationTargetException e) {
      Throwable cause = e.getCause();
      if (cause instanceof ConfigurationException) {
        throw (ConfigurationException) cause;
      }
      throw new ConfigurationException("Unexpected error configuring from file", e);
    }
  }

  private void maybeRegisterShutdownHook(OpenTelemetrySdk openTelemetrySdk) {
    if (!registerShutdownHook) {
      return;
    }
    Runtime.getRuntime().addShutdownHook(shutdownHook(openTelemetrySdk));
  }

  private void maybeSetAsGlobal(OpenTelemetrySdk openTelemetrySdk) {
    if (!setResultAsGlobal) {
      return;
    }
    GlobalOpenTelemetry.set(openTelemetrySdk);
    GlobalEventLoggerProvider.set(
        SdkEventLoggerProvider.create(openTelemetrySdk.getSdkLoggerProvider()));
    logger.log(
        Level.FINE, "Global OpenTelemetry set to {0} by autoconfiguration", openTelemetrySdk);
  }

  // Visible for testing
  void callAutoConfigureListeners(SpiHelper spiHelper, OpenTelemetrySdk openTelemetrySdk) {
    for (AutoConfigureListener listener : spiHelper.getListeners()) {
      try {
        listener.afterAutoConfigure(openTelemetrySdk);
      } catch (Throwable throwable) {
        logger.log(
            Level.WARNING, "Error invoking listener " + listener.getClass().getName(), throwable);
      }
    }
  }

  @SuppressWarnings("deprecation") // Support deprecated SdkTracerProviderConfigurer
  private void mergeSdkTracerProviderConfigurer() {
    for (io.opentelemetry.sdk.autoconfigure.spi.traces.SdkTracerProviderConfigurer configurer :
        spiHelper.load(
            io.opentelemetry.sdk.autoconfigure.spi.traces.SdkTracerProviderConfigurer.class)) {
      addTracerProviderCustomizer(
          (builder, config) -> {
            configurer.configure(builder, config);
            return builder;
          });
    }
  }

  private ConfigProperties getConfig() {
    ConfigProperties config = this.config;
    if (config == null) {
      config = computeConfigProperties();
    }
    return config;
  }

  private ConfigProperties computeConfigProperties() {
    DefaultConfigProperties properties = DefaultConfigProperties.create(propertiesSupplier.get());
    for (Function<ConfigProperties, Map<String, String>> customizer : propertiesCustomizers) {
      Map<String, String> overrides = customizer.apply(properties);
      properties = properties.withOverrides(overrides);
    }
    return configPropertiesCustomizer.apply(properties);
  }

  // Visible for testing
  Thread shutdownHook(OpenTelemetrySdk sdk) {
    return new Thread(sdk::close);
  }

  private static <I, O1, O2> BiFunction<I, ConfigProperties, O2> mergeCustomizer(
      BiFunction<? super I, ConfigProperties, ? extends O1> first,
      BiFunction<? super O1, ConfigProperties, ? extends O2> second) {
    return (I configured, ConfigProperties config) -> {
      O1 firstResult = first.apply(configured, config);
      return second.apply(firstResult, config);
    };
  }

  private static Supplier<Map<String, String>> mergeProperties(
      Supplier<Map<String, String>> first, Supplier<Map<String, String>> second) {
    return () -> {
      Map<String, String> merged = new HashMap<>();
      merged.putAll(first.get());
      merged.putAll(second.get());
      return merged;
    };
  }
}<|MERGE_RESOLUTION|>--- conflicted
+++ resolved
@@ -107,8 +107,8 @@
   private Function<ConfigProperties, ConfigProperties> configPropertiesCustomizer =
       Function.identity();
 
-  private SpiHelper spiHelper =
-      SpiHelper.create(AutoConfiguredOpenTelemetrySdk.class.getClassLoader());
+  private ComponentLoader componentLoader =
+      SpiHelper.serviceComponentLoader(AutoConfiguredOpenTelemetrySdk.class.getClassLoader());
 
   private boolean registerShutdownHook = true;
 
@@ -401,14 +401,14 @@
   public AutoConfiguredOpenTelemetrySdkBuilder setServiceClassLoader(
       ClassLoader serviceClassLoader) {
     requireNonNull(serviceClassLoader, "serviceClassLoader");
-    this.spiHelper = SpiHelper.create(serviceClassLoader);
+    this.componentLoader = SpiHelper.serviceComponentLoader(serviceClassLoader);
     return this;
   }
 
   /** Sets the {@link ComponentLoader} to be used to load SPI implementations. */
   AutoConfiguredOpenTelemetrySdkBuilder setComponentLoader(ComponentLoader componentLoader) {
     requireNonNull(componentLoader, "componentLoader");
-    this.spiHelper = SpiHelper.create(componentLoader);
+    this.componentLoader = componentLoader;
     return this;
   }
 
@@ -417,6 +417,7 @@
    * the settings of this {@link AutoConfiguredOpenTelemetrySdkBuilder}.
    */
   public AutoConfiguredOpenTelemetrySdk build() {
+    SpiHelper spiHelper = SpiHelper.create(componentLoader);
     if (!customized) {
       customized = true;
       mergeSdkTracerProviderConfigurer();
@@ -429,7 +430,7 @@
     ConfigProperties config = getConfig();
 
     AutoConfiguredOpenTelemetrySdk fromFileConfiguration =
-        maybeConfigureFromFile(config, spiHelper);
+        maybeConfigureFromFile(config, componentLoader);
     if (fromFileConfiguration != null) {
       maybeRegisterShutdownHook(fromFileConfiguration.getOpenTelemetrySdk());
       maybeSetAsGlobal(fromFileConfiguration.getOpenTelemetrySdk());
@@ -529,7 +530,7 @@
 
   @Nullable
   private static AutoConfiguredOpenTelemetrySdk maybeConfigureFromFile(
-      ConfigProperties config, SpiHelper spiHelper) {
+      ConfigProperties config, ComponentLoader componentLoader) {
     String otelConfigFile = config.getString("otel.config.file");
     if (otelConfigFile != null && !otelConfigFile.isEmpty()) {
       logger.warning(
@@ -553,16 +554,11 @@
       Object model = parse.invoke(null, fis);
       Class<?> openTelemetryConfiguration =
           Class.forName(
-<<<<<<< HEAD
-              "io.opentelemetry.sdk.extension.incubator.fileconfig.internal.model.OpenTelemetryConfiguration");
+              "io.opentelemetry.sdk.extension.incubator.fileconfig.internal.model.OpenTelemetryConfigurationModel");
       Method create =
-          configurationFactory.getMethod("create", openTelemetryConfiguration, SpiHelper.class);
-      OpenTelemetrySdk sdk = (OpenTelemetrySdk) create.invoke(null, model, spiHelper);
-=======
-              "io.opentelemetry.sdk.extension.incubator.fileconfig.internal.model.OpenTelemetryConfigurationModel");
-      Method create = configurationFactory.getMethod("create", openTelemetryConfiguration);
-      OpenTelemetrySdk sdk = (OpenTelemetrySdk) create.invoke(null, model);
->>>>>>> 39b24118
+          configurationFactory.getMethod(
+              "create", openTelemetryConfiguration, ComponentLoader.class);
+      OpenTelemetrySdk sdk = (OpenTelemetrySdk) create.invoke(null, model, componentLoader);
       Method toConfigProperties =
           configurationFactory.getMethod("toConfigProperties", openTelemetryConfiguration);
       StructuredConfigProperties structuredConfigProperties =
@@ -617,7 +613,7 @@
   @SuppressWarnings("deprecation") // Support deprecated SdkTracerProviderConfigurer
   private void mergeSdkTracerProviderConfigurer() {
     for (io.opentelemetry.sdk.autoconfigure.spi.traces.SdkTracerProviderConfigurer configurer :
-        spiHelper.load(
+        componentLoader.load(
             io.opentelemetry.sdk.autoconfigure.spi.traces.SdkTracerProviderConfigurer.class)) {
       addTracerProviderCustomizer(
           (builder, config) -> {
