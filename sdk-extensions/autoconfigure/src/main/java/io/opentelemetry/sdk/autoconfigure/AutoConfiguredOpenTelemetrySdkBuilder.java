--- conflicted
+++ resolved
@@ -8,13 +8,9 @@
 import static java.util.Objects.requireNonNull;
 
 import io.opentelemetry.api.GlobalOpenTelemetry;
-<<<<<<< HEAD
 import io.opentelemetry.api.incubator.config.ConfigProvider;
 import io.opentelemetry.api.incubator.config.DeclarativeConfigException;
 import io.opentelemetry.api.incubator.config.GlobalConfigProvider;
-import io.opentelemetry.api.incubator.events.GlobalEventLoggerProvider;
-=======
->>>>>>> 2de5a2c4
 import io.opentelemetry.context.propagation.ContextPropagators;
 import io.opentelemetry.context.propagation.TextMapPropagator;
 import io.opentelemetry.sdk.OpenTelemetrySdk;
@@ -560,24 +556,11 @@
       return null;
     }
     logger.fine("Autoconfiguring from configuration file: " + configurationFile);
-<<<<<<< HEAD
-    FileInputStream fis;
-    try {
-      fis = new FileInputStream(configurationFile);
-    } catch (FileNotFoundException e) {
-      throw new ConfigurationException("Configuration file not found", e);
-    }
-    try {
+    try (FileInputStream fis = new FileInputStream(configurationFile)) {
       Class<?> declarativeConfiguration =
           Class.forName(
               "io.opentelemetry.sdk.extension.incubator.fileconfig.DeclarativeConfiguration");
       Method parse = declarativeConfiguration.getMethod("parse", InputStream.class);
-=======
-    try (FileInputStream fis = new FileInputStream(configurationFile)) {
-      Class<?> configurationFactory =
-          Class.forName("io.opentelemetry.sdk.extension.incubator.fileconfig.FileConfiguration");
-      Method parse = configurationFactory.getMethod("parse", InputStream.class);
->>>>>>> 2de5a2c4
       Object model = parse.invoke(null, fis);
       Class<?> openTelemetryConfiguration =
           Class.forName(
@@ -586,7 +569,6 @@
           declarativeConfiguration.getMethod(
               "create", openTelemetryConfiguration, ComponentLoader.class);
       OpenTelemetrySdk sdk = (OpenTelemetrySdk) create.invoke(null, model, componentLoader);
-<<<<<<< HEAD
       Class<?> sdkConfigProvider =
           Class.forName("io.opentelemetry.sdk.extension.incubator.fileconfig.SdkConfigProvider");
       Method createFileConfigProvider =
@@ -596,18 +578,8 @@
       // resource
       return AutoConfiguredOpenTelemetrySdk.create(
           sdk, Resource.getDefault(), null, configProvider);
-=======
-      Method toConfigProperties =
-          configurationFactory.getMethod("toConfigProperties", openTelemetryConfiguration);
-      StructuredConfigProperties structuredConfigProperties =
-          (StructuredConfigProperties) toConfigProperties.invoke(null, model);
-      // Note: can't access declarative configuration resource without reflection so setting a dummy
-      // resource
-      return AutoConfiguredOpenTelemetrySdk.create(
-          sdk, Resource.getDefault(), null, structuredConfigProperties);
     } catch (FileNotFoundException e) {
       throw new ConfigurationException("Configuration file not found", e);
->>>>>>> 2de5a2c4
     } catch (ClassNotFoundException | NoSuchMethodException | IllegalAccessException e) {
       throw new ConfigurationException(
           "Error configuring from file. Is opentelemetry-sdk-extension-incubator on the classpath?",
@@ -643,12 +615,7 @@
       return;
     }
     GlobalOpenTelemetry.set(openTelemetrySdk);
-<<<<<<< HEAD
-    GlobalEventLoggerProvider.set(
-        SdkEventLoggerProvider.create(openTelemetrySdk.getSdkLoggerProvider()));
     GlobalConfigProvider.set(configProvider);
-=======
->>>>>>> 2de5a2c4
     logger.log(
         Level.FINE, "Global OpenTelemetry set to {0} by autoconfiguration", openTelemetrySdk);
   }
