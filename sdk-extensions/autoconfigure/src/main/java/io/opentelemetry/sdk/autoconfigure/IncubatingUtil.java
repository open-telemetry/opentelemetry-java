/*
 * Copyright The OpenTelemetry Authors
 * SPDX-License-Identifier: Apache-2.0
 */

package io.opentelemetry.sdk.autoconfigure;

import io.opentelemetry.api.incubator.config.ConfigProvider;
import io.opentelemetry.api.incubator.config.DeclarativeConfigException;
import io.opentelemetry.api.incubator.config.GlobalConfigProvider;
import io.opentelemetry.common.ComponentLoader;
import io.opentelemetry.sdk.OpenTelemetrySdk;
import io.opentelemetry.sdk.autoconfigure.spi.ConfigurationException;
import io.opentelemetry.sdk.resources.Resource;
import java.io.FileInputStream;
import java.io.FileNotFoundException;
import java.io.IOException;
import java.io.InputStream;
import java.lang.reflect.InvocationTargetException;
import java.lang.reflect.Method;
import java.util.Objects;
import java.util.logging.Logger;

/**
 * Utilities for interacting with incubating components ({@code
 * io.opentelemetry:opentelemetry-api-incubator} and {@code
 * io.opentelemetry:opentelemetry-sdk-extension-incubator}), which are not guaranteed to be present
 * on the classpath. For all methods, callers MUST first separately reflectively confirm that the
 * incubator is available on the classpath.
 */
final class IncubatingUtil {

  private IncubatingUtil() {}

  static AutoConfiguredOpenTelemetrySdk configureFromFile(
      Logger logger, String configurationFile, ComponentLoader componentLoader) {
    logger.fine("Autoconfiguring from configuration file: " + configurationFile);
    try (FileInputStream fis = new FileInputStream(configurationFile)) {
      Class<?> declarativeConfiguration =
          Class.forName(
              "io.opentelemetry.sdk.extension.incubator.fileconfig.DeclarativeConfiguration");
      Method parse = declarativeConfiguration.getMethod("parse", InputStream.class);
      Object model = parse.invoke(null, fis);
      Class<?> openTelemetryConfiguration =
          Class.forName(
              "io.opentelemetry.sdk.extension.incubator.fileconfig.internal.model.OpenTelemetryConfigurationModel");
      Method create =
          declarativeConfiguration.getMethod(
              "create", openTelemetryConfiguration, ComponentLoader.class);
      OpenTelemetrySdk sdk = (OpenTelemetrySdk) create.invoke(null, model, componentLoader);

      Class<?> sdkConfigProvider =
          Class.forName("io.opentelemetry.sdk.extension.incubator.fileconfig.SdkConfigProvider");
      Method createFileConfigProvider =
<<<<<<< HEAD
          sdkConfigProvider.getMethod("create", openTelemetryConfiguration);
      ConfigProvider configProvider = (ConfigProvider) createFileConfigProvider.invoke(null, model);

      Resource configuredResource = createResourceFromModel(model, componentLoader);

      return AutoConfiguredOpenTelemetrySdk.create(sdk, configuredResource, null, configProvider);
=======
          sdkConfigProvider.getMethod("create", openTelemetryConfiguration, ComponentLoader.class);
      ConfigProvider configProvider =
          (ConfigProvider) createFileConfigProvider.invoke(null, model, componentLoader);
      // Note: can't access file configuration resource without reflection so setting a dummy
      // resource
      return AutoConfiguredOpenTelemetrySdk.create(
          sdk, Resource.getDefault(), null, configProvider);
>>>>>>> 29a7fe8f
    } catch (FileNotFoundException e) {
      throw new ConfigurationException("Configuration file not found", e);
    } catch (ClassNotFoundException | NoSuchMethodException | IllegalAccessException e) {
      throw new ConfigurationException(
          "Error configuring from file. Is opentelemetry-sdk-extension-incubator on the classpath?",
          e);
    } catch (InvocationTargetException e) {
      Throwable cause = e.getCause();
      if (cause instanceof DeclarativeConfigException) {
        throw toConfigurationException((DeclarativeConfigException) cause);
      }
      throw new ConfigurationException("Unexpected error configuring from file", e);
    } catch (IOException e) {
      // IOException (other than FileNotFoundException which is caught above) is only thrown
      // above by FileInputStream.close()
      throw new ConfigurationException("Error closing file", e);
    }
  }

  private static Resource createResourceFromModel(
      Object openTelemetryConfigurationModel, ComponentLoader componentLoader)
      throws NoSuchMethodException,
          InvocationTargetException,
          IllegalAccessException,
          ClassNotFoundException {
    Class<?> configurationModelClass =
        Class.forName(
            "io.opentelemetry.sdk.extension.incubator.fileconfig.internal.model.OpenTelemetryConfigurationModel");
    Method getResource = configurationModelClass.getMethod("getResource");
    Object resourceModel = getResource.invoke(openTelemetryConfigurationModel);

    Class<?> resourceModelClass =
        Class.forName(
            "io.opentelemetry.sdk.extension.incubator.fileconfig.internal.model.ResourceModel");
    Class<?> declarativeConfigurationClass =
        Class.forName(
            "io.opentelemetry.sdk.extension.incubator.fileconfig.DeclarativeConfiguration");
    Method createResource =
        declarativeConfigurationClass.getMethod(
            "createResource", resourceModelClass, ComponentLoader.class);

    return (Resource) createResource.invoke(null, resourceModel, componentLoader);
  }

  private static ConfigurationException toConfigurationException(
      DeclarativeConfigException exception) {
    String message = Objects.requireNonNull(exception.getMessage());
    return new ConfigurationException(message, exception);
  }

  static void setGlobalConfigProvider(Object configProvider) {
    GlobalConfigProvider.set((ConfigProvider) configProvider);
  }
}<|MERGE_RESOLUTION|>--- conflicted
+++ resolved
@@ -52,22 +52,12 @@
       Class<?> sdkConfigProvider =
           Class.forName("io.opentelemetry.sdk.extension.incubator.fileconfig.SdkConfigProvider");
       Method createFileConfigProvider =
-<<<<<<< HEAD
-          sdkConfigProvider.getMethod("create", openTelemetryConfiguration);
-      ConfigProvider configProvider = (ConfigProvider) createFileConfigProvider.invoke(null, model);
-
+          sdkConfigProvider.getMethod("create", openTelemetryConfiguration, ComponentLoader.class);
+      ConfigProvider configProvider =
+          (ConfigProvider) createFileConfigProvider.invoke(null, model, componentLoader);
       Resource configuredResource = createResourceFromModel(model, componentLoader);
 
       return AutoConfiguredOpenTelemetrySdk.create(sdk, configuredResource, null, configProvider);
-=======
-          sdkConfigProvider.getMethod("create", openTelemetryConfiguration, ComponentLoader.class);
-      ConfigProvider configProvider =
-          (ConfigProvider) createFileConfigProvider.invoke(null, model, componentLoader);
-      // Note: can't access file configuration resource without reflection so setting a dummy
-      // resource
-      return AutoConfiguredOpenTelemetrySdk.create(
-          sdk, Resource.getDefault(), null, configProvider);
->>>>>>> 29a7fe8f
     } catch (FileNotFoundException e) {
       throw new ConfigurationException("Configuration file not found", e);
     } catch (ClassNotFoundException | NoSuchMethodException | IllegalAccessException e) {
