/*
 * Copyright The OpenTelemetry Authors
 * SPDX-License-Identifier: Apache-2.0
 */

package io.opentelemetry.sdk.autoconfigure;

import static io.opentelemetry.sdk.autoconfigure.OtlpHttpServerExtension.generateFakeLog;
import static io.opentelemetry.sdk.autoconfigure.OtlpHttpServerExtension.generateFakeMetric;
import static io.opentelemetry.sdk.autoconfigure.OtlpHttpServerExtension.generateFakeSpan;
import static org.assertj.core.api.Assertions.assertThat;

import com.google.common.collect.Lists;
import com.linecorp.armeria.common.HttpResponse;
import com.linecorp.armeria.common.HttpStatus;
import io.opentelemetry.api.metrics.MeterProvider;
import io.opentelemetry.exporter.internal.grpc.OkHttpGrpcExporter;
import io.opentelemetry.exporter.internal.retry.RetryPolicy;
import io.opentelemetry.exporter.internal.retry.RetryUtil;
import io.opentelemetry.internal.testing.slf4j.SuppressLogger;
import io.opentelemetry.sdk.common.CompletableResultCode;
import io.opentelemetry.sdk.logs.data.LogData;
import io.opentelemetry.sdk.logs.export.LogExporter;
import io.opentelemetry.sdk.metrics.data.MetricData;
import io.opentelemetry.sdk.metrics.export.MetricExporter;
import io.opentelemetry.sdk.trace.data.SpanData;
import io.opentelemetry.sdk.trace.export.SpanExporter;
import java.util.Arrays;
import java.util.HashMap;
import java.util.List;
import java.util.Map;
import java.util.concurrent.TimeUnit;
import java.util.function.Function;
import java.util.function.Supplier;
import org.junit.jupiter.api.Test;
import org.junit.jupiter.api.extension.RegisterExtension;

class OtlpHttpRetryTest {

  private static final List<SpanData> SPAN_DATA = Lists.newArrayList(generateFakeSpan());
  private static final List<MetricData> METRIC_DATA = Lists.newArrayList(generateFakeMetric());
  private static final List<LogData> LOG_DATA = Lists.newArrayList(generateFakeLog());

  @RegisterExtension
  public static final OtlpHttpServerExtension server = new OtlpHttpServerExtension();

  @Test
  @SuppressLogger(OkHttpGrpcExporter.class)
  void configureSpanExporterRetryPolicy() {
    Map<String, String> props = new HashMap<>();
    props.put("otel.exporter.otlp.traces.protocol", "http/protobuf");
    props.put(
        "otel.exporter.otlp.traces.endpoint",
        "https://localhost:" + server.httpsPort() + "/v1/traces");
    props.put(
        "otel.exporter.otlp.traces.certificate",
        server.selfSignedCertificate.certificate().getPath());
    props.put("otel.experimental.exporter.otlp.retry.enabled", "true");
    try (SpanExporter spanExporter =
        SpanExporterConfiguration.configureExporter(
            "otlp",
            DefaultConfigProperties.createForTest(props),
            NamedSpiManager.createEmpty(),
            MeterProvider.noop())) {

      testRetryableStatusCodes(() -> SPAN_DATA, spanExporter::export, server.traceRequests::size);
      testDefaultRetryPolicy(() -> SPAN_DATA, spanExporter::export, server.traceRequests::size);
    }
  }

  @Test
  @SuppressLogger(OkHttpGrpcExporter.class)
  void configureMetricExporterRetryPolicy() {
    Map<String, String> props = new HashMap<>();
    props.put("otel.exporter.otlp.metrics.protocol", "http/protobuf");
    props.put(
        "otel.exporter.otlp.metrics.endpoint",
        "https://localhost:" + server.httpsPort() + "/v1/metrics");
    props.put(
        "otel.exporter.otlp.metrics.certificate",
        server.selfSignedCertificate.certificate().getPath());
    props.put("otel.experimental.exporter.otlp.retry.enabled", "true");
    try (MetricExporter metricExporter =
        MetricExporterConfiguration.configureOtlpMetrics(
<<<<<<< HEAD
            DefaultConfigProperties.createForTest(props));
=======
            DefaultConfigProperties.createForTest(props), SdkMeterProvider.builder())) {
>>>>>>> bd29e1f2

      testRetryableStatusCodes(
          () -> METRIC_DATA, metricExporter::export, server.metricRequests::size);
      testDefaultRetryPolicy(
          () -> METRIC_DATA, metricExporter::export, server.metricRequests::size);
    }
  }

  @Test
  @SuppressLogger(OkHttpGrpcExporter.class)
  void configureLogExporterRetryPolicy() {
    Map<String, String> props = new HashMap<>();
    props.put("otel.exporter.otlp.logs.protocol", "http/protobuf");
    props.put(
        "otel.exporter.otlp.logs.endpoint", "https://localhost:" + server.httpsPort() + "/v1/logs");
    props.put(
        "otel.exporter.otlp.logs.certificate",
        server.selfSignedCertificate.certificate().getPath());
    props.put("otel.experimental.exporter.otlp.retry.enabled", "true");
    try (LogExporter logExporter =
        LogExporterConfiguration.configureOtlpLogs(
            DefaultConfigProperties.createForTest(props), MeterProvider.noop())) {

      testRetryableStatusCodes(() -> LOG_DATA, logExporter::export, server.logRequests::size);
      testDefaultRetryPolicy(() -> LOG_DATA, logExporter::export, server.logRequests::size);
    }
  }

  private static <T> void testRetryableStatusCodes(
      Supplier<T> dataSupplier,
      Function<T, CompletableResultCode> exporter,
      Supplier<Integer> serverRequestCountSupplier) {

    List<Integer> statusCodes = Arrays.asList(200, 400, 401, 403, 429, 500, 501, 502, 503);

    for (Integer code : statusCodes) {
      server.reset();

      server.responses.add(HttpResponse.of(HttpStatus.valueOf(code)));
      server.responses.add(HttpResponse.of(HttpStatus.OK));

      CompletableResultCode resultCode =
          exporter.apply(dataSupplier.get()).join(10, TimeUnit.SECONDS);
      boolean retryable = code != 200 && RetryUtil.retryableHttpResponseCodes().contains(code);
      boolean expectedResult = retryable || code == 200;
      assertThat(resultCode.isSuccess())
          .as(
              "status code %s should export %s",
              code, expectedResult ? "successfully" : "unsuccessfully")
          .isEqualTo(expectedResult);
      int expectedRequests = retryable ? 2 : 1;
      assertThat(serverRequestCountSupplier.get())
          .as("status code %s should make %s requests", code, expectedRequests)
          .isEqualTo(expectedRequests);
    }
  }

  private static <T> void testDefaultRetryPolicy(
      Supplier<T> dataSupplier,
      Function<T, CompletableResultCode> exporter,
      Supplier<Integer> serverRequestCountSupplier) {
    server.reset();

    // Set the server to fail with a retryable status code for the max attempts
    int maxAttempts = RetryPolicy.getDefault().getMaxAttempts();
    int retryableCode = 503;
    for (int i = 0; i < maxAttempts; i++) {
      server.responses.add(HttpResponse.of(retryableCode));
    }

    // Result should be failure, sever should have received maxAttempts requests
    CompletableResultCode resultCode =
        exporter.apply(dataSupplier.get()).join(10, TimeUnit.SECONDS);
    assertThat(resultCode.isSuccess()).isFalse();
    assertThat(serverRequestCountSupplier.get()).isEqualTo(maxAttempts);
  }
}<|MERGE_RESOLUTION|>--- conflicted
+++ resolved
@@ -82,11 +82,7 @@
     props.put("otel.experimental.exporter.otlp.retry.enabled", "true");
     try (MetricExporter metricExporter =
         MetricExporterConfiguration.configureOtlpMetrics(
-<<<<<<< HEAD
-            DefaultConfigProperties.createForTest(props));
-=======
-            DefaultConfigProperties.createForTest(props), SdkMeterProvider.builder())) {
->>>>>>> bd29e1f2
+            DefaultConfigProperties.createForTest(props))) {
 
       testRetryableStatusCodes(
           () -> METRIC_DATA, metricExporter::export, server.metricRequests::size);
