/*
 * Copyright The OpenTelemetry Authors
 * SPDX-License-Identifier: Apache-2.0
 */

package io.opentelemetry.sdk.autoconfigure;

import static io.opentelemetry.sdk.autoconfigure.OtlpHttpServerExtension.generateFakeLog;
import static io.opentelemetry.sdk.autoconfigure.OtlpHttpServerExtension.generateFakeMetric;
import static io.opentelemetry.sdk.autoconfigure.OtlpHttpServerExtension.generateFakeSpan;
import static org.assertj.core.api.Assertions.as;
import static org.assertj.core.api.Assertions.assertThat;
import static org.assertj.core.api.Assertions.assertThatThrownBy;
import static org.awaitility.Awaitility.await;

import com.google.common.collect.Lists;
import io.opentelemetry.api.GlobalOpenTelemetry;
import io.opentelemetry.api.metrics.MeterProvider;
import io.opentelemetry.sdk.autoconfigure.spi.ConfigProperties;
import io.opentelemetry.sdk.autoconfigure.spi.ConfigurationException;
import io.opentelemetry.sdk.logs.export.LogExporter;
import io.opentelemetry.sdk.metrics.data.AggregationTemporality;
import io.opentelemetry.sdk.metrics.export.MetricExporter;
import io.opentelemetry.sdk.trace.export.SpanExporter;
import java.nio.file.Paths;
import java.util.HashMap;
import java.util.Map;
import java.util.concurrent.TimeUnit;
import okhttp3.OkHttpClient;
import org.assertj.core.api.InstanceOfAssertFactories;
import org.junit.jupiter.api.AfterEach;
import org.junit.jupiter.api.BeforeEach;
import org.junit.jupiter.api.Test;
import org.junit.jupiter.api.extension.RegisterExtension;

class OtlpHttpConfigTest {

  @RegisterExtension
  public static final OtlpHttpServerExtension server = new OtlpHttpServerExtension();

  @BeforeEach
  void setUp() {
    server.reset();
    GlobalOpenTelemetry.resetForTest();
  }

  @AfterEach
  public void tearDown() {
    GlobalOpenTelemetry.resetForTest();
  }

  @Test
  void configureExportersGeneral() {
    Map<String, String> props = new HashMap<>();
    props.put("otel.exporter.otlp.protocol", "http/protobuf");
    props.put("otel.exporter.otlp.endpoint", "https://localhost:" + server.httpsPort());
    props.put(
        "otel.exporter.otlp.certificate", server.selfSignedCertificate.certificate().getPath());
    props.put("otel.exporter.otlp.headers", "header-key=header-value");
    props.put("otel.exporter.otlp.compression", "gzip");
    props.put("otel.exporter.otlp.timeout", "15s");
    ConfigProperties properties = DefaultConfigProperties.createForTest(props);
    SpanExporter spanExporter =
        SpanExporterConfiguration.configureExporter(
<<<<<<< HEAD
            "otlp", properties, Collections.emptyMap(), MeterProvider.noop());
    MetricExporter metricExporter = MetricExporterConfiguration.configureOtlpMetrics(properties);
=======
            "otlp", properties, NamedSpiManager.createEmpty(), MeterProvider.noop());
    MetricExporter metricExporter =
        MetricExporterConfiguration.configureOtlpMetrics(properties, SdkMeterProvider.builder());
>>>>>>> 586ac118
    LogExporter logExporter =
        LogExporterConfiguration.configureOtlpLogs(properties, MeterProvider.noop());

    assertThat(spanExporter)
        .extracting("delegate.client", as(InstanceOfAssertFactories.type(OkHttpClient.class)))
        .extracting(OkHttpClient::callTimeoutMillis)
        .isEqualTo((int) TimeUnit.SECONDS.toMillis(15));
    assertThat(
            spanExporter
                .export(Lists.newArrayList(generateFakeSpan()))
                .join(15, TimeUnit.SECONDS)
                .isSuccess())
        .isTrue();
    assertThat(server.traceRequests).hasSize(1);
    assertThat(server.requestHeaders)
        .anyMatch(
            headers ->
                headers.contains(":path", "/v1/traces")
                    && headers.contains("header-key", "header-value")
                    && headers.contains("content-encoding", "gzip"));

    assertThat(metricExporter)
        .extracting("delegate.client", as(InstanceOfAssertFactories.type(OkHttpClient.class)))
        .extracting(OkHttpClient::callTimeoutMillis)
        .isEqualTo((int) TimeUnit.SECONDS.toMillis(15));
    assertThat(
            metricExporter
                .export(Lists.newArrayList(generateFakeMetric()))
                .join(15, TimeUnit.SECONDS)
                .isSuccess())
        .isTrue();
    assertThat(server.metricRequests).hasSize(1);
    assertThat(server.requestHeaders)
        .anyMatch(
            headers ->
                headers.contains(":path", "/v1/metrics")
                    && headers.contains("header-key", "header-value")
                    && headers.contains("content-encoding", "gzip"));

    assertThat(logExporter)
        .extracting("delegate.client", as(InstanceOfAssertFactories.type(OkHttpClient.class)))
        .extracting(OkHttpClient::callTimeoutMillis)
        .isEqualTo((int) TimeUnit.SECONDS.toMillis(15));
    assertThat(
            logExporter
                .export(Lists.newArrayList(generateFakeLog()))
                .join(15, TimeUnit.SECONDS)
                .isSuccess())
        .isTrue();
    assertThat(server.logRequests).hasSize(1);
    assertThat(server.requestHeaders)
        .anyMatch(
            headers ->
                headers.contains(":path", "/v1/logs")
                    && headers.contains("header-key", "header-value")
                    && headers.contains("content-encoding", "gzip"));
  }

  @Test
  void configureSpanExporter() {
    // Set values for general and signal specific properties. Signal specific should override
    // general.
    Map<String, String> props = new HashMap<>();
    props.put("otel.exporter.otlp.protocol", "grpc");
    props.put("otel.exporter.otlp.endpoint", "http://foo.bar");
    props.put("otel.exporter.otlp.certificate", Paths.get("foo", "bar", "baz").toString());
    props.put("otel.exporter.otlp.headers", "header-key=dummy-value");
    props.put("otel.exporter.otlp.compression", "foo");
    props.put("otel.exporter.otlp.timeout", "10s");
    props.put("otel.exporter.otlp.traces.protocol", "http/protobuf");
    props.put(
        "otel.exporter.otlp.traces.endpoint",
        "https://localhost:" + server.httpsPort() + "/v1/traces");
    props.put(
        "otel.exporter.otlp.traces.certificate",
        server.selfSignedCertificate.certificate().getPath());
    props.put("otel.exporter.otlp.traces.headers", "header-key=header-value");
    props.put("otel.exporter.otlp.traces.compression", "gzip");
    props.put("otel.exporter.otlp.traces.timeout", "15s");
    SpanExporter spanExporter =
        SpanExporterConfiguration.configureExporter(
            "otlp",
            DefaultConfigProperties.createForTest(props),
            NamedSpiManager.createEmpty(),
            MeterProvider.noop());

    assertThat(spanExporter)
        .extracting("delegate.client", as(InstanceOfAssertFactories.type(OkHttpClient.class)))
        .extracting(OkHttpClient::callTimeoutMillis)
        .isEqualTo((int) TimeUnit.SECONDS.toMillis(15));
    assertThat(
            spanExporter
                .export(Lists.newArrayList(generateFakeSpan()))
                .join(10, TimeUnit.SECONDS)
                .isSuccess())
        .isTrue();
    assertThat(server.traceRequests).hasSize(1);
    assertThat(server.requestHeaders)
        .anyMatch(
            headers ->
                headers.contains(":path", "/v1/traces")
                    && headers.contains("header-key", "header-value")
                    && headers.contains("content-encoding", "gzip"));
  }

  @Test
  public void configureMetricExporter() {
    // Set values for general and signal specific properties. Signal specific should override
    // general.
    Map<String, String> props = new HashMap<>();
    props.put("otel.exporter.otlp.protocol", "grpc");
    props.put("otel.exporter.otlp.endpoint", "http://foo.bar");
    props.put("otel.exporter.otlp.certificate", Paths.get("foo", "bar", "baz").toString());
    props.put("otel.exporter.otlp.headers", "header-key=dummy-value");
    props.put("otel.exporter.otlp.compression", "foo");
    props.put("otel.exporter.otlp.timeout", "10s");
    props.put("otel.exporter.otlp.metrics.protocol", "http/protobuf");
    props.put(
        "otel.exporter.otlp.metrics.endpoint",
        "https://localhost:" + server.httpsPort() + "/v1/metrics");
    props.put(
        "otel.exporter.otlp.metrics.certificate",
        server.selfSignedCertificate.certificate().getPath());
    props.put("otel.exporter.otlp.metrics.headers", "header-key=header-value");
    props.put("otel.exporter.otlp.metrics.compression", "gzip");
    props.put("otel.exporter.otlp.metrics.timeout", "15s");
    props.put("otel.exporter.otlp.metrics.temporality", "DELTA");
    MetricExporter metricExporter =
        MetricExporterConfiguration.configureOtlpMetrics(
            DefaultConfigProperties.createForTest(props));

    assertThat(metricExporter)
        .extracting("delegate.client", as(InstanceOfAssertFactories.type(OkHttpClient.class)))
        .extracting(OkHttpClient::callTimeoutMillis)
        .isEqualTo((int) TimeUnit.SECONDS.toMillis(15));
    assertThat(metricExporter.getPreferredTemporality()).isEqualTo(AggregationTemporality.DELTA);
    assertThat(
            metricExporter
                .export(Lists.newArrayList(generateFakeMetric()))
                .join(15, TimeUnit.SECONDS)
                .isSuccess())
        .isTrue();
    assertThat(server.metricRequests).hasSize(1);
    assertThat(server.requestHeaders)
        .anyMatch(
            headers ->
                headers.contains(":path", "/v1/metrics")
                    && headers.contains("header-key", "header-value"));
  }

  @Test
  public void configureLogExporter() {
    // Set values for general and signal specific properties. Signal specific should override
    // general.
    Map<String, String> props = new HashMap<>();
    props.put("otel.exporter.otlp.protocol", "grpc");
    props.put("otel.exporter.otlp.endpoint", "http://foo.bar");
    props.put("otel.exporter.otlp.certificate", Paths.get("foo", "bar", "baz").toString());
    props.put("otel.exporter.otlp.headers", "header-key=dummy-value");
    props.put("otel.exporter.otlp.compression", "foo");
    props.put("otel.exporter.otlp.timeout", "10s");
    props.put("otel.exporter.otlp.logs.protocol", "http/protobuf");
    props.put(
        "otel.exporter.otlp.logs.endpoint", "https://localhost:" + server.httpsPort() + "/v1/logs");
    props.put(
        "otel.exporter.otlp.logs.certificate",
        server.selfSignedCertificate.certificate().getPath());
    props.put("otel.exporter.otlp.logs.headers", "header-key=header-value");
    props.put("otel.exporter.otlp.logs.compression", "gzip");
    props.put("otel.exporter.otlp.logs.timeout", "15s");
    LogExporter logExporter =
        LogExporterConfiguration.configureOtlpLogs(
            DefaultConfigProperties.createForTest(props), MeterProvider.noop());

    assertThat(logExporter)
        .extracting("delegate.client", as(InstanceOfAssertFactories.type(OkHttpClient.class)))
        .extracting(OkHttpClient::callTimeoutMillis)
        .isEqualTo((int) TimeUnit.SECONDS.toMillis(15));
    assertThat(
            logExporter
                .export(Lists.newArrayList(generateFakeLog()))
                .join(15, TimeUnit.SECONDS)
                .isSuccess())
        .isTrue();
    assertThat(server.logRequests).hasSize(1);
    assertThat(server.requestHeaders)
        .anyMatch(
            headers ->
                headers.contains(":path", "/v1/logs")
                    && headers.contains("header-key", "header-value"));
  }

  @Test
  void configureTlsInvalidCertificatePath() {
    Map<String, String> props = new HashMap<>();
    props.put("otel.exporter.otlp.protocol", "http/protobuf");
    props.put("otel.exporter.otlp.certificate", Paths.get("foo", "bar", "baz").toString());
    ConfigProperties properties = DefaultConfigProperties.createForTest(props);

    assertThatThrownBy(
            () ->
                SpanExporterConfiguration.configureExporter(
                    "otlp", properties, NamedSpiManager.createEmpty(), MeterProvider.noop()))
        .isInstanceOf(ConfigurationException.class)
        .hasMessageContaining("Invalid OTLP certificate path:");

    assertThatThrownBy(() -> MetricExporterConfiguration.configureOtlpMetrics(properties))
        .isInstanceOf(ConfigurationException.class)
        .hasMessageContaining("Invalid OTLP certificate path:");

    assertThatThrownBy(
            () -> LogExporterConfiguration.configureOtlpLogs(properties, MeterProvider.noop()))
        .isInstanceOf(ConfigurationException.class)
        .hasMessageContaining("Invalid OTLP certificate path:");
  }

  @Test
  void configuresGlobal() {
    System.setProperty("otel.exporter.otlp.protocol", "http/protobuf");
    System.setProperty(
        "otel.exporter.otlp.endpoint", "https://localhost:" + server.httpsPort() + "/");
    System.setProperty(
        "otel.exporter.otlp.certificate", server.selfSignedCertificate.certificate().getPath());
    System.setProperty("otel.metric.export.interval", "1s");

    GlobalOpenTelemetry.get().getTracer("test").spanBuilder("test").startSpan().end();

    await()
        .untilAsserted(
            () -> {
              assertThat(server.traceRequests).hasSize(1);

              // Not well defined how many metric exports would have happened by now, check that
              // any did. Metrics are recorded by OtlpHttpSpanExporter, BatchSpanProcessor, and
              // potentially others.
              assertThat(server.metricRequests).isNotEmpty();
            });
  }
}<|MERGE_RESOLUTION|>--- conflicted
+++ resolved
@@ -62,14 +62,8 @@
     ConfigProperties properties = DefaultConfigProperties.createForTest(props);
     SpanExporter spanExporter =
         SpanExporterConfiguration.configureExporter(
-<<<<<<< HEAD
-            "otlp", properties, Collections.emptyMap(), MeterProvider.noop());
+            "otlp", properties, NamedSpiManager.createEmpty(), MeterProvider.noop());
     MetricExporter metricExporter = MetricExporterConfiguration.configureOtlpMetrics(properties);
-=======
-            "otlp", properties, NamedSpiManager.createEmpty(), MeterProvider.noop());
-    MetricExporter metricExporter =
-        MetricExporterConfiguration.configureOtlpMetrics(properties, SdkMeterProvider.builder());
->>>>>>> 586ac118
     LogExporter logExporter =
         LogExporterConfiguration.configureOtlpLogs(properties, MeterProvider.noop());
 
