--- conflicted
+++ resolved
@@ -376,15 +376,4 @@
               assertThat(metricRequests).isNotEmpty();
             });
   }
-<<<<<<< HEAD
-
-  private static String traceEndpoint() {
-    return String.format("https://" + canonicalHostName + ":%s/v1/traces", server.httpsPort());
-  }
-
-  private static String metricEndpoint() {
-    return String.format("https://" + canonicalHostName + ":%s/v1/metrics", server.httpsPort());
-  }
-=======
->>>>>>> 7f6ac89e
 }