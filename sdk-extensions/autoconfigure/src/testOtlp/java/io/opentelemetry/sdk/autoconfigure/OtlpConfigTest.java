--- conflicted
+++ resolved
@@ -133,13 +133,8 @@
     props.put("otel.exporter.otlp.endpoint", "https://localhost:" + server.httpsPort());
     props.put("otel.exporter.otlp.certificate", certificate.certificateFile().getAbsolutePath());
     props.put("otel.exporter.otlp.headers", "header-key=header-value");
-<<<<<<< HEAD
     props.put("otel.exporter.otlp.timeout", "15s");
-    ConfigProperties properties = ConfigProperties.createForTest(props);
-=======
-    props.put("otel.exporter.otlp.timeout", "5s");
     ConfigProperties properties = DefaultConfigProperties.createForTest(props);
->>>>>>> 7a89a197
     SpanExporter spanExporter = SpanExporterConfiguration.configureExporter("otlp", properties);
     MetricExporter metricExporter =
         MetricExporterConfiguration.configureOtlpMetrics(
@@ -149,7 +144,7 @@
     assertThat(
             spanExporter
                 .export(Lists.newArrayList(generateFakeSpan()))
-                .join(10, TimeUnit.SECONDS)
+                .join(15, TimeUnit.SECONDS)
                 .isSuccess())
         .isTrue();
     assertThat(otlpTraceRequests).hasSize(1);
@@ -164,7 +159,7 @@
     assertThat(
             metricExporter
                 .export(Lists.newArrayList(generateFakeMetric()))
-                .join(10, TimeUnit.SECONDS)
+                .join(15, TimeUnit.SECONDS)
                 .isSuccess())
         .isTrue();
     assertThat(otlpMetricsRequests).hasSize(1);
@@ -232,7 +227,7 @@
     assertThat(
             metricExporter
                 .export(Lists.newArrayList(generateFakeMetric()))
-                .join(10, TimeUnit.SECONDS)
+                .join(15, TimeUnit.SECONDS)
                 .isSuccess())
         .isTrue();
     assertThat(otlpMetricsRequests).hasSize(1);
