/*
 * Copyright The OpenTelemetry Authors
 * SPDX-License-Identifier: Apache-2.0
 */

package io.opentelemetry.sdk.autoconfigure;

import static io.opentelemetry.sdk.autoconfigure.OtlpGrpcServerExtension.generateFakeLog;
import static io.opentelemetry.sdk.autoconfigure.OtlpGrpcServerExtension.generateFakeMetric;
import static io.opentelemetry.sdk.autoconfigure.OtlpGrpcServerExtension.generateFakeSpan;
import static org.assertj.core.api.Assertions.assertThat;
import static org.assertj.core.api.Assertions.assertThatThrownBy;
import static org.assertj.core.api.InstanceOfAssertFactories.INTEGER;
import static org.awaitility.Awaitility.await;

import com.google.common.collect.Lists;
import com.linecorp.armeria.testing.junit5.server.SelfSignedCertificateExtension;
import io.opentelemetry.api.GlobalOpenTelemetry;
import io.opentelemetry.api.metrics.MeterProvider;
import io.opentelemetry.sdk.OpenTelemetrySdk;
import io.opentelemetry.sdk.autoconfigure.spi.ConfigProperties;
import io.opentelemetry.sdk.autoconfigure.spi.ConfigurationException;
<<<<<<< HEAD
import io.opentelemetry.sdk.logs.data.LogRecordData;
import io.opentelemetry.sdk.logs.export.LogExporter;
=======
import io.opentelemetry.sdk.logs.data.LogData;
import io.opentelemetry.sdk.logs.export.LogRecordExporter;
>>>>>>> 9b17be31
import io.opentelemetry.sdk.metrics.InstrumentType;
import io.opentelemetry.sdk.metrics.data.AggregationTemporality;
import io.opentelemetry.sdk.metrics.data.MetricData;
import io.opentelemetry.sdk.metrics.export.MetricExporter;
import io.opentelemetry.sdk.trace.data.SpanData;
import io.opentelemetry.sdk.trace.export.SpanExporter;
import java.lang.reflect.Field;
import java.nio.file.Paths;
import java.util.HashMap;
import java.util.List;
import java.util.Map;
import java.util.concurrent.TimeUnit;
import org.junit.jupiter.api.AfterEach;
import org.junit.jupiter.api.BeforeEach;
import org.junit.jupiter.api.Order;
import org.junit.jupiter.api.Test;
import org.junit.jupiter.api.extension.RegisterExtension;

class OtlpGrpcConfigTest {

  private static final List<SpanData> SPAN_DATA = Lists.newArrayList(generateFakeSpan());
  private static final List<MetricData> METRIC_DATA = Lists.newArrayList(generateFakeMetric());
  private static final List<LogRecordData> LOG_RECORD_DATA = Lists.newArrayList(generateFakeLog());

  @RegisterExtension
  @Order(1)
  public static final SelfSignedCertificateExtension certificate =
      new SelfSignedCertificateExtension();

  @RegisterExtension
  @Order(2)
  public static final OtlpGrpcServerExtension server = new OtlpGrpcServerExtension(certificate);

  @BeforeEach
  void setUp() {
    GlobalOpenTelemetry.resetForTest();
  }

  @AfterEach
  public void tearDown() {
    server.reset();
    shutdownGlobalSdk();
    GlobalOpenTelemetry.resetForTest();
  }

  @Test
  void configureExportersGeneral() {
    Map<String, String> props = new HashMap<>();
    props.put("otel.exporter.otlp.endpoint", "https://localhost:" + server.httpsPort());
    props.put("otel.exporter.otlp.certificate", certificate.certificateFile().getAbsolutePath());
    props.put("otel.exporter.otlp.headers", "header-key=header-value");
    props.put("otel.exporter.otlp.compression", "gzip");
    props.put("otel.exporter.otlp.timeout", "15s");
    ConfigProperties properties = DefaultConfigProperties.createForTest(props);
    try (SpanExporter spanExporter =
            SpanExporterConfiguration.configureExporter(
                "otlp", properties, NamedSpiManager.createEmpty(), MeterProvider.noop());
        MetricExporter metricExporter =
            MetricExporterConfiguration.configureOtlpMetrics(properties);
        LogRecordExporter logRecordExporter =
            LogRecordExporterConfiguration.configureOtlpLogs(properties, MeterProvider.noop())) {
      assertThat(spanExporter)
          .extracting("delegate.client.callTimeoutMillis", INTEGER)
          .isEqualTo(TimeUnit.SECONDS.toMillis(15));
      assertThat(spanExporter.export(SPAN_DATA).join(15, TimeUnit.SECONDS).isSuccess()).isTrue();
      assertThat(server.traceRequests).hasSize(1);
      assertThat(server.requestHeaders)
          .anyMatch(
              headers ->
                  headers.contains(
                          ":path", "/opentelemetry.proto.collector.trace.v1.TraceService/Export")
                      && headers.contains("header-key", "header-value")
                      && headers.contains("grpc-encoding", "gzip"));

      assertThat(metricExporter)
          .extracting("delegate.client.callTimeoutMillis", INTEGER)
          .isEqualTo(TimeUnit.SECONDS.toMillis(15));
      assertThat(metricExporter.export(METRIC_DATA).join(15, TimeUnit.SECONDS).isSuccess())
          .isTrue();
      assertThat(server.metricRequests).hasSize(1);
      assertThat(server.requestHeaders)
          .anyMatch(
              headers ->
                  headers.contains(
                          ":path",
                          "/opentelemetry.proto.collector.metrics.v1.MetricsService/Export")
                      && headers.contains("header-key", "header-value")
                      && headers.contains("grpc-encoding", "gzip"));

      assertThat(logRecordExporter)
          .extracting("delegate.client.callTimeoutMillis", INTEGER)
          .isEqualTo(TimeUnit.SECONDS.toMillis(15));
<<<<<<< HEAD
      assertThat(logExporter.export(LOG_RECORD_DATA).join(15, TimeUnit.SECONDS).isSuccess())
=======
      assertThat(logRecordExporter.export(LOG_DATA).join(15, TimeUnit.SECONDS).isSuccess())
>>>>>>> 9b17be31
          .isTrue();
      assertThat(server.logRequests).hasSize(1);
      assertThat(server.requestHeaders)
          .anyMatch(
              headers ->
                  headers.contains(
                          ":path", "/opentelemetry.proto.collector.logs.v1.LogsService/Export")
                      && headers.contains("header-key", "header-value")
                      && headers.contains("grpc-encoding", "gzip"));
    }
  }

  @Test
  void configureSpanExporter() {
    // Set values for general and signal specific properties. Signal specific should override
    // general.
    Map<String, String> props = new HashMap<>();
    props.put("otel.exporter.otlp.endpoint", "http://foo.bar");
    props.put("otel.exporter.otlp.certificate", Paths.get("foo", "bar", "baz").toString());
    props.put("otel.exporter.otlp.headers", "header-key=dummy-value");
    props.put("otel.exporter.otlp.compression", "foo");
    props.put("otel.exporter.otlp.timeout", "10s");
    props.put("otel.exporter.otlp.traces.endpoint", "https://localhost:" + server.httpsPort());
    props.put(
        "otel.exporter.otlp.traces.certificate", certificate.certificateFile().getAbsolutePath());
    props.put("otel.exporter.otlp.traces.headers", "header-key=header-value");
    props.put("otel.exporter.otlp.traces.compression", "gzip");
    props.put("otel.exporter.otlp.traces.timeout", "15s");
    try (SpanExporter spanExporter =
        SpanExporterConfiguration.configureExporter(
            "otlp",
            DefaultConfigProperties.createForTest(props),
            NamedSpiManager.createEmpty(),
            MeterProvider.noop())) {
      assertThat(spanExporter)
          .extracting("delegate.client.callTimeoutMillis", INTEGER)
          .isEqualTo(TimeUnit.SECONDS.toMillis(15));
      assertThat(spanExporter.export(SPAN_DATA).join(10, TimeUnit.SECONDS).isSuccess()).isTrue();
      assertThat(server.traceRequests).hasSize(1);
      assertThat(server.requestHeaders)
          .anyMatch(
              headers ->
                  headers.contains(
                          ":path", "/opentelemetry.proto.collector.trace.v1.TraceService/Export")
                      && headers.contains("header-key", "header-value"));
    }
  }

  @Test
  public void configureMetricExporter() {
    // Set values for general and signal specific properties. Signal specific should override
    // general.
    Map<String, String> props = new HashMap<>();
    props.put("otel.exporter.otlp.endpoint", "http://foo.bar");
    props.put("otel.exporter.otlp.certificate", Paths.get("foo", "bar", "baz").toString());
    props.put("otel.exporter.otlp.headers", "header-key=dummy-value");
    props.put("otel.exporter.otlp.compression", "gzip");
    props.put("otel.exporter.otlp.timeout", "10s");
    props.put("otel.exporter.otlp.metrics.endpoint", "https://localhost:" + server.httpsPort());
    props.put(
        "otel.exporter.otlp.metrics.certificate", certificate.certificateFile().getAbsolutePath());
    props.put("otel.exporter.otlp.metrics.headers", "header-key=header-value");
    props.put("otel.exporter.otlp.metrics.compression", "gzip");
    props.put("otel.exporter.otlp.metrics.timeout", "15s");
    props.put("otel.exporter.otlp.metrics.temporality.preference", "DELTA");
    try (MetricExporter metricExporter =
        MetricExporterConfiguration.configureOtlpMetrics(
            DefaultConfigProperties.createForTest(props))) {

      assertThat(metricExporter)
          .extracting("delegate.client.callTimeoutMillis", INTEGER)
          .isEqualTo(TimeUnit.SECONDS.toMillis(15));
      assertThat(metricExporter.getAggregationTemporality(InstrumentType.COUNTER))
          .isEqualTo(AggregationTemporality.DELTA);
      assertThat(metricExporter.getAggregationTemporality(InstrumentType.UP_DOWN_COUNTER))
          .isEqualTo(AggregationTemporality.CUMULATIVE);
      assertThat(metricExporter.export(METRIC_DATA).join(15, TimeUnit.SECONDS).isSuccess())
          .isTrue();
      assertThat(server.metricRequests).hasSize(1);
      assertThat(server.requestHeaders)
          .anyMatch(
              headers ->
                  headers.contains(
                          ":path",
                          "/opentelemetry.proto.collector.metrics.v1.MetricsService/Export")
                      && headers.contains("header-key", "header-value")
                      && headers.contains("grpc-encoding", "gzip"));
    }
  }

  @Test
  public void configureLogRecordExporter() {
    // Set values for general and signal specific properties. Signal specific should override
    // general.
    Map<String, String> props = new HashMap<>();
    props.put("otel.exporter.otlp.endpoint", "http://foo.bar");
    props.put("otel.exporter.otlp.certificate", Paths.get("foo", "bar", "baz").toString());
    props.put("otel.exporter.otlp.headers", "header-key=dummy-value");
    props.put("otel.exporter.otlp.compression", "gzip");
    props.put("otel.exporter.otlp.timeout", "10s");
    props.put("otel.exporter.otlp.logs.endpoint", "https://localhost:" + server.httpsPort());
    props.put(
        "otel.exporter.otlp.logs.certificate", certificate.certificateFile().getAbsolutePath());
    props.put("otel.exporter.otlp.logs.headers", "header-key=header-value");
    props.put("otel.exporter.otlp.logs.compression", "gzip");
    props.put("otel.exporter.otlp.logs.timeout", "15s");
    try (LogRecordExporter logRecordExporter =
        LogRecordExporterConfiguration.configureOtlpLogs(
            DefaultConfigProperties.createForTest(props), MeterProvider.noop())) {

      assertThat(logRecordExporter)
          .extracting("delegate.client.callTimeoutMillis", INTEGER)
          .isEqualTo(TimeUnit.SECONDS.toMillis(15));
<<<<<<< HEAD
      assertThat(logExporter.export(LOG_RECORD_DATA).join(15, TimeUnit.SECONDS).isSuccess())
=======
      assertThat(logRecordExporter.export(LOG_DATA).join(15, TimeUnit.SECONDS).isSuccess())
>>>>>>> 9b17be31
          .isTrue();
      assertThat(server.logRequests).hasSize(1);
      assertThat(server.requestHeaders)
          .anyMatch(
              headers ->
                  headers.contains(
                          ":path", "/opentelemetry.proto.collector.logs.v1.LogsService/Export")
                      && headers.contains("header-key", "header-value")
                      && headers.contains("grpc-encoding", "gzip"));
    }
  }

  @Test
  void configureTlsInvalidCertificatePath() {
    Map<String, String> props = new HashMap<>();
    props.put("otel.exporter.otlp.certificate", Paths.get("foo", "bar", "baz").toString());
    ConfigProperties properties = DefaultConfigProperties.createForTest(props);

    assertThatThrownBy(
            () ->
                SpanExporterConfiguration.configureExporter(
                    "otlp", properties, NamedSpiManager.createEmpty(), MeterProvider.noop()))
        .isInstanceOf(ConfigurationException.class)
        .hasMessageContaining("Invalid OTLP certificate/key path:");

    assertThatThrownBy(() -> MetricExporterConfiguration.configureOtlpMetrics(properties))
        .isInstanceOf(ConfigurationException.class)
        .hasMessageContaining("Invalid OTLP certificate/key path:");

    assertThatThrownBy(
            () ->
                LogRecordExporterConfiguration.configureOtlpLogs(properties, MeterProvider.noop()))
        .isInstanceOf(ConfigurationException.class)
        .hasMessageContaining("Invalid OTLP certificate/key path:");
  }

  @Test
  void configureTlsMissingClientCertificatePath() {
    Map<String, String> props = new HashMap<>();
    props.put("otel.exporter.otlp.client.key", Paths.get("foo", "bar", "baz").toString());
    ConfigProperties properties = DefaultConfigProperties.createForTest(props);

    assertThatThrownBy(
            () ->
                SpanExporterConfiguration.configureExporter(
                    "otlp", properties, NamedSpiManager.createEmpty(), MeterProvider.noop()))
        .isInstanceOf(ConfigurationException.class)
        .hasMessageContaining("Client key provided but certification chain is missing");

    assertThatThrownBy(() -> MetricExporterConfiguration.configureOtlpMetrics(properties))
        .isInstanceOf(ConfigurationException.class)
        .hasMessageContaining("Client key provided but certification chain is missing");

    assertThatThrownBy(
            () ->
                LogRecordExporterConfiguration.configureOtlpLogs(properties, MeterProvider.noop()))
        .isInstanceOf(ConfigurationException.class)
        .hasMessageContaining("Client key provided but certification chain is missing");
  }

  @Test
  void configureTlsMissingClientKeyPath() {
    Map<String, String> props = new HashMap<>();
    props.put("otel.exporter.otlp.client.certificate", Paths.get("foo", "bar", "baz").toString());
    ConfigProperties properties = DefaultConfigProperties.createForTest(props);

    assertThatThrownBy(
            () ->
                SpanExporterConfiguration.configureExporter(
                    "otlp", properties, NamedSpiManager.createEmpty(), MeterProvider.noop()))
        .isInstanceOf(ConfigurationException.class)
        .hasMessageContaining("Client key chain provided but key is missing");

    assertThatThrownBy(() -> MetricExporterConfiguration.configureOtlpMetrics(properties))
        .isInstanceOf(ConfigurationException.class)
        .hasMessageContaining("Client key chain provided but key is missing");

    assertThatThrownBy(
            () ->
                LogRecordExporterConfiguration.configureOtlpLogs(properties, MeterProvider.noop()))
        .isInstanceOf(ConfigurationException.class)
        .hasMessageContaining("Client key chain provided but key is missing");
  }

  @Test
  void configuresGlobal() {
    System.setProperty("otel.exporter.otlp.endpoint", "https://localhost:" + server.httpsPort());
    System.setProperty(
        "otel.exporter.otlp.certificate", certificate.certificateFile().getAbsolutePath());
    System.setProperty("otel.metric.export.interval", "1s");

    GlobalOpenTelemetry.get().getTracer("test").spanBuilder("test").startSpan().end();

    await()
        .untilAsserted(
            () -> {
              assertThat(server.traceRequests).hasSize(1);

              // Not well defined how many metric exports would have happened by now, check that
              // any did. Metrics are recorded by OtlpGrpcSpanExporter, BatchSpanProcessor, and
              // potentially others.
              assertThat(server.metricRequests).isNotEmpty();
            });
  }

  static void shutdownGlobalSdk() {
    try {
      Field globalOpenTelemetryField =
          GlobalOpenTelemetry.class.getDeclaredField("globalOpenTelemetry");
      globalOpenTelemetryField.setAccessible(true);
      Object globalOpenTelemetry = globalOpenTelemetryField.get(null);
      if (globalOpenTelemetry == null) {
        return;
      }
      Field delegateField =
          Class.forName("io.opentelemetry.api.GlobalOpenTelemetry$ObfuscatedOpenTelemetry")
              .getDeclaredField("delegate");
      delegateField.setAccessible(true);
      Object delegate = delegateField.get(globalOpenTelemetry);
      if (delegate instanceof OpenTelemetrySdk) {
        OpenTelemetrySdk sdk = ((OpenTelemetrySdk) delegate);
        sdk.getSdkTracerProvider().shutdown().join(10, TimeUnit.SECONDS);
        sdk.getSdkMeterProvider().shutdown().join(10, TimeUnit.SECONDS);
        sdk.getSdkLoggerProvider().shutdown().join(10, TimeUnit.SECONDS);
      }
    } catch (NoSuchFieldException | IllegalAccessException | ClassNotFoundException e) {
      throw new IllegalStateException("Error shutting down global SDK.", e);
    }
  }
}<|MERGE_RESOLUTION|>--- conflicted
+++ resolved
@@ -20,13 +20,8 @@
 import io.opentelemetry.sdk.OpenTelemetrySdk;
 import io.opentelemetry.sdk.autoconfigure.spi.ConfigProperties;
 import io.opentelemetry.sdk.autoconfigure.spi.ConfigurationException;
-<<<<<<< HEAD
 import io.opentelemetry.sdk.logs.data.LogRecordData;
-import io.opentelemetry.sdk.logs.export.LogExporter;
-=======
-import io.opentelemetry.sdk.logs.data.LogData;
 import io.opentelemetry.sdk.logs.export.LogRecordExporter;
->>>>>>> 9b17be31
 import io.opentelemetry.sdk.metrics.InstrumentType;
 import io.opentelemetry.sdk.metrics.data.AggregationTemporality;
 import io.opentelemetry.sdk.metrics.data.MetricData;
@@ -119,11 +114,7 @@
       assertThat(logRecordExporter)
           .extracting("delegate.client.callTimeoutMillis", INTEGER)
           .isEqualTo(TimeUnit.SECONDS.toMillis(15));
-<<<<<<< HEAD
-      assertThat(logExporter.export(LOG_RECORD_DATA).join(15, TimeUnit.SECONDS).isSuccess())
-=======
-      assertThat(logRecordExporter.export(LOG_DATA).join(15, TimeUnit.SECONDS).isSuccess())
->>>>>>> 9b17be31
+      assertThat(logRecordExporter.export(LOG_RECORD_DATA).join(15, TimeUnit.SECONDS).isSuccess())
           .isTrue();
       assertThat(server.logRequests).hasSize(1);
       assertThat(server.requestHeaders)
@@ -237,11 +228,7 @@
       assertThat(logRecordExporter)
           .extracting("delegate.client.callTimeoutMillis", INTEGER)
           .isEqualTo(TimeUnit.SECONDS.toMillis(15));
-<<<<<<< HEAD
-      assertThat(logExporter.export(LOG_RECORD_DATA).join(15, TimeUnit.SECONDS).isSuccess())
-=======
-      assertThat(logRecordExporter.export(LOG_DATA).join(15, TimeUnit.SECONDS).isSuccess())
->>>>>>> 9b17be31
+      assertThat(logRecordExporter.export(LOG_RECORD_DATA).join(15, TimeUnit.SECONDS).isSuccess())
           .isTrue();
       assertThat(server.logRequests).hasSize(1);
       assertThat(server.requestHeaders)
