--- conflicted
+++ resolved
@@ -16,12 +16,7 @@
 
   @Test
   void shouldConditionallyProvideResourceAttributes_skipBasedOnPreviousResource() {
-    AutoConfiguredOpenTelemetrySdk sdk =
-<<<<<<< HEAD
-        AutoConfiguredOpenTelemetrySdk.builder().registerShutdownHook(false).build();
-=======
-        AutoConfiguredOpenTelemetrySdk.builder().setResultAsGlobal(false).build();
->>>>>>> cb6d7133
+    AutoConfiguredOpenTelemetrySdk sdk = AutoConfiguredOpenTelemetrySdk.builder().build();
 
     assertThat(sdk.getResource().getAttributes().asMap())
         .contains(entry(ResourceAttributes.SERVICE_NAME, "test-service"));
@@ -31,11 +26,6 @@
   void shouldConditionallyProvideResourceAttributes_skipBasedOnConfig() {
     AutoConfiguredOpenTelemetrySdk sdk =
         AutoConfiguredOpenTelemetrySdk.builder()
-<<<<<<< HEAD
-            .registerShutdownHook(false)
-=======
-            .setResultAsGlobal(false)
->>>>>>> cb6d7133
             .addPropertiesSupplier(() -> singletonMap("skip-first-resource-provider", "true"))
             .build();
 
