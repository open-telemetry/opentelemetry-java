--- conflicted
+++ resolved
@@ -40,11 +40,7 @@
   * [Periodic Metric Reader](#periodic-metric-reader)
   * [Metric exporters](#metric-exporters)
     + [Prometheus exporter](#prometheus-exporter)
-<<<<<<< HEAD
-  * [Cardinality Limits](#cardinality-limits)
-=======
   * [Cardinality limits](#cardinality-limits)
->>>>>>> c803e9b2
 - [Logger provider](#logger-provider)
 - [Batch log record processor](#batch-log-record-processor)
 - [Customizing the OpenTelemetry SDK](#customizing-the-opentelemetry-sdk)
@@ -341,11 +337,7 @@
 Note that this is a pull exporter - it opens up a server on the local process listening on the specified host and port, which
 a Prometheus server scrapes from.
 
-<<<<<<< HEAD
 ### Cardinality Limits
-=======
-### Cardinality limits
->>>>>>> c803e9b2
 
 | System property                             | Environment variable                        | Description                                                                                                                               |
 |---------------------------------------------|---------------------------------------------|-------------------------------------------------------------------------------------------------------------------------------------------|
