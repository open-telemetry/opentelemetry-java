--- conflicted
+++ resolved
@@ -1,10 +1,4 @@
-<<<<<<< HEAD
 import io.opentelemetry.gradle.OtelJavaExtension
-import net.ltgt.gradle.errorprone.CheckSeverity
-import net.ltgt.gradle.errorprone.errorprone
-import net.ltgt.gradle.nullaway.nullaway
-=======
->>>>>>> 66aaee31
 import org.gradle.api.tasks.testing.logging.TestExceptionFormat
 
 plugins {
@@ -15,18 +9,12 @@
     idea
 
     id("com.diffplug.spotless")
-<<<<<<< HEAD
-    id("net.ltgt.errorprone")
-    id("net.ltgt.nullaway")
-}
-
-val otelJava = extensions.create<OtelJavaExtension>("otelJava")
-=======
->>>>>>> 66aaee31
 
     id("otel.errorprone-conventions")
     id("otel.jacoco-conventions")
 }
+
+val otelJava = extensions.create<OtelJavaExtension>("otelJava")
 
 base {
     // May be set already by a parent project, only set if not.
