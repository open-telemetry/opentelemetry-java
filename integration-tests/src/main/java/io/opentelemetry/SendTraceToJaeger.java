/*
 * Copyright The OpenTelemetry Authors
 * SPDX-License-Identifier: Apache-2.0
 */

package io.opentelemetry;

import io.grpc.ManagedChannel;
import io.grpc.ManagedChannelBuilder;
import io.opentelemetry.api.OpenTelemetry;
import io.opentelemetry.api.trace.Span;
import io.opentelemetry.exporter.jaeger.JaegerGrpcSpanExporter;
import io.opentelemetry.sdk.OpenTelemetrySdk;
import io.opentelemetry.sdk.trace.SdkTracerProvider;
import io.opentelemetry.sdk.trace.export.SimpleSpanProcessor;

public class SendTraceToJaeger {
  // Jaeger Endpoint URL and PORT
  private final String ip; // = "jaeger";
  private final int port; // = 14250;

  public SendTraceToJaeger(String ip, int port) {
    this.ip = ip;
    this.port = port;
  }

  private OpenTelemetry initOpenTelemetry() {
    // Create a channel towards Jaeger end point
    ManagedChannel jaegerChannel =
        ManagedChannelBuilder.forAddress(ip, port).usePlaintext().build();
    // Export traces to Jaeger
    JaegerGrpcSpanExporter jaegerExporter =
        JaegerGrpcSpanExporter.builder()
            .setServiceName("integration test")
            .setChannel(jaegerChannel)
            .setDeadlineMs(30000)
            .build();

    // Set to process the spans by the Jaeger Exporter
<<<<<<< HEAD
    OpenTelemetrySdk.getGlobalTracerManagement()
        .addSpanProcessor(SimpleSpanProcessor.create(jaegerExporter));
=======
    return OpenTelemetrySdk.builder()
        .setTracerProvider(
            SdkTracerProvider.builder()
                .addSpanProcessor(SimpleSpanProcessor.builder(jaegerExporter).build())
                .build())
        .build();
>>>>>>> 202d782f
  }

  private static void myWonderfulUseCase(OpenTelemetry openTelemetry) {
    // Generate a span
    Span span =
        openTelemetry
            .getTracer("io.opentelemetry.SendTraceToJaeger")
            .spanBuilder("Start my wonderful use case")
            .startSpan();
    span.addEvent("Event 0");
    // execute my use case - here we simulate a wait
    doWait();
    span.addEvent("Event 1");
    span.end();
  }

  private static void doWait() {
    try {
      Thread.sleep(1000);
    } catch (InterruptedException e) {
      // catch
    }
  }

  /**
   * Main method.
   *
   * @param args args
   */
  public static void main(String[] args) {
    // Parsing the input
    if (args.length < 2) {
      System.out.println("Missing [hostname] [port]");
      System.exit(1);
    }
    String ip = args[0];
    int port = Integer.parseInt(args[1]);

    // Start the example
    SendTraceToJaeger example = new SendTraceToJaeger(ip, port);
    OpenTelemetry openTelemetry = example.initOpenTelemetry();
    myWonderfulUseCase(openTelemetry);
    // wait some seconds
    doWait();
    System.out.println("Bye");
  }
}<|MERGE_RESOLUTION|>--- conflicted
+++ resolved
@@ -37,17 +37,12 @@
             .build();
 
     // Set to process the spans by the Jaeger Exporter
-<<<<<<< HEAD
-    OpenTelemetrySdk.getGlobalTracerManagement()
-        .addSpanProcessor(SimpleSpanProcessor.create(jaegerExporter));
-=======
     return OpenTelemetrySdk.builder()
         .setTracerProvider(
             SdkTracerProvider.builder()
-                .addSpanProcessor(SimpleSpanProcessor.builder(jaegerExporter).build())
+                .addSpanProcessor(SimpleSpanProcessor.create(jaegerExporter))
                 .build())
         .build();
->>>>>>> 202d782f
   }
 
   private static void myWonderfulUseCase(OpenTelemetry openTelemetry) {
