plugins {
    id "java"
    id "ru.vyarus.animalsniffer"
}

description = 'OpenTelemetry Integration Tests'
ext.moduleName = "io.opentelemetry.integration.tests"

// create a single Jar with all dependencies
task fatJar(type: Jar) {
    baseName = project.name + '-all'
    from { configurations.runtimeClasspath.collect { it.isDirectory() ? it : zipTree(it) } }
    with jar
}

dependencies {
<<<<<<< HEAD
    implementation project(':opentelemetry-api'),
            project(':opentelemetry-sdk'),
            project(':opentelemetry-exporter-jaeger'),
            libraries.grpc_protobuf,
            libraries.protobuf,
            libraries.protobuf_util,
            "io.grpc:grpc-netty-shaded:${grpcVersion}"
=======
    api project(':opentelemetry-api')

    implementation project(':opentelemetry-sdk'),
        project(':opentelemetry-exporter-jaeger'),
        libraries.grpc_protobuf,
        libraries.protobuf,
        "io.grpc:grpc-netty-shaded:${grpcVersion}"
>>>>>>> 6946732e

    testImplementation 'com.fasterxml.jackson.core:jackson-databind',
            libraries.testcontainers,
            libraries.okhttp

    signature libraries.android_signature

    tasks.withType(Test) {
        dependsOn fatJar
        systemProperty 'archive.name', fatJar.outputs.files[0].path
    }
}
<|MERGE_RESOLUTION|>--- conflicted
+++ resolved
@@ -14,23 +14,12 @@
 }
 
 dependencies {
-<<<<<<< HEAD
     implementation project(':opentelemetry-api'),
             project(':opentelemetry-sdk'),
             project(':opentelemetry-exporter-jaeger'),
             libraries.grpc_protobuf,
             libraries.protobuf,
-            libraries.protobuf_util,
             "io.grpc:grpc-netty-shaded:${grpcVersion}"
-=======
-    api project(':opentelemetry-api')
-
-    implementation project(':opentelemetry-sdk'),
-        project(':opentelemetry-exporter-jaeger'),
-        libraries.grpc_protobuf,
-        libraries.protobuf,
-        "io.grpc:grpc-netty-shaded:${grpcVersion}"
->>>>>>> 6946732e
 
     testImplementation 'com.fasterxml.jackson.core:jackson-databind',
             libraries.testcontainers,
