# OpenTelemetry SDK Extension zPages

[![Javadocs][javadoc-image]][javadoc-url]

<<<<<<< HEAD
This module contains code for OpenTelemetry Java zPages, which are a collection of dynamic HTML
=======
This module contains code for OpenTelemetry's Java zPages, which are a collection of dynamic HTML
>>>>>>> c4423004
web pages that display stats and trace data.

* Java 7 compatible.

<!--- TODO: Update javadoc -->
[javadoc-image]: https://www.javadoc.io/badge/io.opentelemetry/opentelemetry-sdk-contrib-auto-config.svg
[javadoc-url]: https://www.javadoc.io/doc/io.opentelemetry/opentelemetry-sdk-contrib-auto-config

## Quickstart

### Add the dependencies to your project

For Maven, add the following to your `pom.xml`:
```xml
<dependencies>
  <dependency>
        <groupId>io.opentelemetry</groupId>
        <artifactId>opentelemetry-api</artifactId>
        <version>0.7.0</version>
      </dependency>
      <dependency>
        <groupId>io.opentelemetry</groupId>
        <artifactId>opentelemetry-sdk</artifactId>
        <version>0.7.0</version>
      </dependency>
      <dependency>
        <groupId>io.opentelemetry</groupId>
        <artifactId>opentelemetry-sdk-extension-zpages</artifactId>
        <version>0.7.0</version>
      </dependency>
</dependencies>
```

<!--- TODO: Verify gradle configuration -->
For Gradle, add the following to your dependencies:
```groovy
implementation 'io.opentelemetry:opentelemetry-api:0.7.0'
implementation 'io.opentelemetry:opentelemetry-sdk:0.7.0'
implementation 'io.opentelemetry:opentelemetry-sdk-extension-zpages:0.7.0'
```

### Register the zPages

**Note:** The package `com.sun.net.httpserver` is required to use the default zPages setup. Please make sure your
version of the JDK includes this package.

To set-up the zPages, simply call `ZPageServer.startHttpServerAndRegisterAllPages(int port)` in your
main function:

```java
public class MyMainClass {
  public static void main(String[] args) throws Exception {
    ZPageServer.startHttpServerAndRegisterAllPages(8080);
    // ... do work
  }
}
```

Alternatively, you can call `ZPageServer.registerAllPagesToHttpServer(HttpServer server)` to
register the zPages to a shared server:

```java
public class MyMainClass {
  public static void main(String[] args) throws Exception {
    HttpServer server = HttpServer.create(new InetSocketAddress(8000), 10);
    ZPageServer.registerAllPagesToHttpServer(server);
    server.start();
    // ... do work
  }
}
```

### Access the zPages

#### View all available zPages on the `/` index page

The index page `/` lists all available zPages with a link and description.

#### View trace spans on the `/tracez` zPage

The /tracez zPage displays information on running spans, sample span latencies, and sample error
spans. The data is aggregated into a summary-level table:

![tracez-table](img/tracez-table.png)

You can click on each of the counts in the table cells to access the corresponding span
details. For example, here are the details of the `ChildSpan` latency sample (row 1, col 4):

![tracez-details](img/tracez-details.png)

#### View and update the tracing configuration on the `/traceconfigz` zPage

The /traceconfigz zPage displays information about the currently active tracing configuration and 
provides an interface for users to modify relevant parameters. Here is what the web page looks like:

<<<<<<< HEAD
![traceconfigz](img/traceconfigz.png)

## Benchmark Testing

This module contains two sets of benchmark tests: one for adding spans to an instance of
TracezSpanBuckets and another for retrieving counts and spans with TracezDataAggregator. You can run
the tests yourself with the following commands:

```
./gradlew -PjmhIncludeSingleClass=TracezSpanBucketsBenchmark clean :opentelemetry-sdk-extension-zpages:jmh
./gradlew -PjmhIncludeSingleClass=TracezDataAggregatorBenchmark clean :opentelemetry-sdk-extension-zpages:jmh
```

The expected results for `TracezSpanBucketsBenchmark` are as follows:

```
Benchmark                                                                       Mode  Cnt      Score     Error   Units

TracezSpanBucketsBenchmark.addToBucket_01Thread                                thrpt   10  17133.815 ± 179.117  ops/ms
TracezSpanBucketsBenchmark.addToBucket_01Thread:·gc.alloc.rate                 thrpt   10    609.617 ±   6.356  MB/sec
TracezSpanBucketsBenchmark.addToBucket_01Thread:·gc.alloc.rate.norm            thrpt   10     56.000 ±   0.001    B/op
TracezSpanBucketsBenchmark.addToBucket_01Thread:·gc.churn.G1_Eden_Space        thrpt   10    630.842 ± 502.667  MB/sec
TracezSpanBucketsBenchmark.addToBucket_01Thread:·gc.churn.G1_Eden_Space.norm   thrpt   10     57.967 ±  46.195    B/op
TracezSpanBucketsBenchmark.addToBucket_01Thread:·gc.count                      thrpt   10      8.000            counts
TracezSpanBucketsBenchmark.addToBucket_01Thread:·gc.time                       thrpt   10     37.000                ms

TracezSpanBucketsBenchmark.addToBucket_05Threads                               thrpt   10   1448.734 ±  59.915  ops/ms
TracezSpanBucketsBenchmark.addToBucket_05Threads:·gc.alloc.rate                thrpt   10     88.369 ±   3.629  MB/sec
TracezSpanBucketsBenchmark.addToBucket_05Threads:·gc.alloc.rate.norm           thrpt   10     96.002 ±   0.001    B/op
TracezSpanBucketsBenchmark.addToBucket_05Threads:·gc.churn.G1_Eden_Space       thrpt   10     78.812 ± 376.794  MB/sec
TracezSpanBucketsBenchmark.addToBucket_05Threads:·gc.churn.G1_Eden_Space.norm  thrpt   10     85.257 ± 407.608    B/op
TracezSpanBucketsBenchmark.addToBucket_05Threads:·gc.count                     thrpt   10      1.000            counts
TracezSpanBucketsBenchmark.addToBucket_05Threads:·gc.time                      thrpt   10      6.000                ms

TracezSpanBucketsBenchmark.addToBucket_10Threads                               thrpt   10   2435.441 ±  49.773  ops/ms
TracezSpanBucketsBenchmark.addToBucket_10Threads:·gc.alloc.rate                thrpt   10    148.482 ±   3.023  MB/sec
TracezSpanBucketsBenchmark.addToBucket_10Threads:·gc.alloc.rate.norm           thrpt   10     96.002 ±   0.001    B/op
TracezSpanBucketsBenchmark.addToBucket_10Threads:·gc.churn.G1_Eden_Space       thrpt   10    157.433 ± 501.783  MB/sec
TracezSpanBucketsBenchmark.addToBucket_10Threads:·gc.churn.G1_Eden_Space.norm  thrpt   10    102.915 ± 328.063    B/op
TracezSpanBucketsBenchmark.addToBucket_10Threads:·gc.count                     thrpt   10      2.000            counts
TracezSpanBucketsBenchmark.addToBucket_10Threads:·gc.time                      thrpt   10     12.000                ms

TracezSpanBucketsBenchmark.addToBucket_20Threads                               thrpt   10   2355.800 ± 140.500  ops/ms
TracezSpanBucketsBenchmark.addToBucket_20Threads:·gc.alloc.rate                thrpt   10    143.503 ±   8.528  MB/sec
TracezSpanBucketsBenchmark.addToBucket_20Threads:·gc.alloc.rate.norm           thrpt   10     96.004 ±   0.001    B/op
TracezSpanBucketsBenchmark.addToBucket_20Threads:·gc.churn.G1_Eden_Space       thrpt   10    157.130 ± 500.816  MB/sec
TracezSpanBucketsBenchmark.addToBucket_20Threads:·gc.churn.G1_Eden_Space.norm  thrpt   10    106.904 ± 340.741    B/op
TracezSpanBucketsBenchmark.addToBucket_20Threads:·gc.count                     thrpt   10      2.000            counts
TracezSpanBucketsBenchmark.addToBucket_20Threads:·gc.time                      thrpt   10     10.000                ms
```

On the other hand, the expected results for `TracezDataAggregatorBenchmark` are as follows:

```
Benchmark                                                                        Mode  Cnt       Score       Error   Units

TracezDataAggregatorBenchmark.getCounts_01Thread                                thrpt   10   36217.766 ±  3931.251  ops/ms
TracezDataAggregatorBenchmark.getCounts_01Thread:·gc.alloc.rate                 thrpt   10    3313.826 ±   359.607  MB/sec
TracezDataAggregatorBenchmark.getCounts_01Thread:·gc.alloc.rate.norm            thrpt   10     144.000 ±     0.001    B/op
TracezDataAggregatorBenchmark.getCounts_01Thread:·gc.churn.G1_Eden_Space        thrpt   10    3297.395 ±  1025.085  MB/sec
TracezDataAggregatorBenchmark.getCounts_01Thread:·gc.churn.G1_Eden_Space.norm   thrpt   10     142.472 ±    36.689    B/op
TracezDataAggregatorBenchmark.getCounts_01Thread:·gc.count                      thrpt   10      34.000              counts
TracezDataAggregatorBenchmark.getCounts_01Thread:·gc.time                       thrpt   10      33.000                  ms

TracezDataAggregatorBenchmark.getCounts_05Threads                               thrpt   10  177606.691 ±  2560.040  ops/ms
TracezDataAggregatorBenchmark.getCounts_05Threads:·gc.alloc.rate                thrpt   10   16241.832 ±   234.530  MB/sec
TracezDataAggregatorBenchmark.getCounts_05Threads:·gc.alloc.rate.norm           thrpt   10     144.000 ±     0.001    B/op
TracezDataAggregatorBenchmark.getCounts_05Threads:·gc.churn.G1_Eden_Space       thrpt   10   16397.312 ±   880.415  MB/sec
TracezDataAggregatorBenchmark.getCounts_05Threads:·gc.churn.G1_Eden_Space.norm  thrpt   10     145.385 ±     7.878    B/op
TracezDataAggregatorBenchmark.getCounts_05Threads:·gc.count                     thrpt   10      89.000              counts
TracezDataAggregatorBenchmark.getCounts_05Threads:·gc.time                      thrpt   10     110.000                  ms

TracezDataAggregatorBenchmark.getCounts_10Threads                               thrpt   10  240423.681 ± 12230.556  ops/ms
TracezDataAggregatorBenchmark.getCounts_10Threads:·gc.alloc.rate                thrpt   10   21977.607 ±  1120.038  MB/sec
TracezDataAggregatorBenchmark.getCounts_10Threads:·gc.alloc.rate.norm           thrpt   10     144.000 ±     0.001    B/op
TracezDataAggregatorBenchmark.getCounts_10Threads:·gc.churn.G1_Eden_Space       thrpt   10   22004.327 ±  1987.165  MB/sec
TracezDataAggregatorBenchmark.getCounts_10Threads:·gc.churn.G1_Eden_Space.norm  thrpt   10     144.141 ±     9.628    B/op
TracezDataAggregatorBenchmark.getCounts_10Threads:·gc.count                     thrpt   10     113.000              counts
TracezDataAggregatorBenchmark.getCounts_10Threads:·gc.time                      thrpt   10     153.000                  ms

TracezDataAggregatorBenchmark.getCounts_20Threads                               thrpt   10  256043.668 ±  9521.760  ops/ms
TracezDataAggregatorBenchmark.getCounts_20Threads:·gc.alloc.rate                thrpt   10   23600.749 ±   777.233  MB/sec
TracezDataAggregatorBenchmark.getCounts_20Threads:·gc.alloc.rate.norm           thrpt   10     144.000 ±     0.001    B/op
TracezDataAggregatorBenchmark.getCounts_20Threads:·gc.churn.G1_Eden_Space       thrpt   10   23814.163 ±  1600.632  MB/sec
TracezDataAggregatorBenchmark.getCounts_20Threads:·gc.churn.G1_Eden_Space.norm  thrpt   10     145.309 ±     8.791    B/op
TracezDataAggregatorBenchmark.getCounts_20Threads:·gc.count                     thrpt   10     125.000              counts
TracezDataAggregatorBenchmark.getCounts_20Threads:·gc.time                      thrpt   10     177.000                  ms

TracezDataAggregatorBenchmark.getSpans_01Thread                                 thrpt   10   42505.545 ±   181.221  ops/ms
TracezDataAggregatorBenchmark.getSpans_01Thread:·gc.alloc.rate                  thrpt   10     648.178 ±     2.753  MB/sec
TracezDataAggregatorBenchmark.getSpans_01Thread:·gc.alloc.rate.norm             thrpt   10      24.000 ±     0.001    B/op
TracezDataAggregatorBenchmark.getSpans_01Thread:·gc.churn.G1_Eden_Space         thrpt   10     630.905 ±   502.717  MB/sec
TracezDataAggregatorBenchmark.getSpans_01Thread:·gc.churn.G1_Eden_Space.norm    thrpt   10      23.375 ±    18.626    B/op
TracezDataAggregatorBenchmark.getSpans_01Thread:·gc.count                       thrpt   10       8.000              counts
TracezDataAggregatorBenchmark.getSpans_01Thread:·gc.time                        thrpt   10      36.000                  ms

TracezDataAggregatorBenchmark.getSpans_05Threads                                thrpt   10  199683.545 ±  5860.668  ops/ms
TracezDataAggregatorBenchmark.getSpans_05Threads:·gc.alloc.rate                 thrpt   10    3042.634 ±    89.845  MB/sec
TracezDataAggregatorBenchmark.getSpans_05Threads:·gc.alloc.rate.norm            thrpt   10      24.000 ±     0.001    B/op
TracezDataAggregatorBenchmark.getSpans_05Threads:·gc.churn.G1_Eden_Space        thrpt   10    3100.044 ±   617.551  MB/sec
TracezDataAggregatorBenchmark.getSpans_05Threads:·gc.churn.G1_Eden_Space.norm   thrpt   10      24.461 ±     4.913    B/op
TracezDataAggregatorBenchmark.getSpans_05Threads:·gc.count                      thrpt   10      32.000              counts
TracezDataAggregatorBenchmark.getSpans_05Threads:·gc.time                       thrpt   10      46.000                  ms

TracezDataAggregatorBenchmark.getSpans_10Threads                                thrpt   10  308778.984 ± 18626.414  ops/ms
TracezDataAggregatorBenchmark.getSpans_10Threads:·gc.alloc.rate                 thrpt   10    4703.341 ±   283.686  MB/sec
TracezDataAggregatorBenchmark.getSpans_10Threads:·gc.alloc.rate.norm            thrpt   10      24.000 ±     0.001    B/op
TracezDataAggregatorBenchmark.getSpans_10Threads:·gc.churn.G1_Eden_Space        thrpt   10    4744.419 ±   462.747  MB/sec
TracezDataAggregatorBenchmark.getSpans_10Threads:·gc.churn.G1_Eden_Space.norm   thrpt   10      24.197 ±     1.578    B/op
TracezDataAggregatorBenchmark.getSpans_10Threads:·gc.count                      thrpt   10      49.000              counts
TracezDataAggregatorBenchmark.getSpans_10Threads:·gc.time                       thrpt   10      54.000                  ms

TracezDataAggregatorBenchmark.getSpans_20Threads                                thrpt   10  338069.284 ±  5567.309  ops/ms
TracezDataAggregatorBenchmark.getSpans_20Threads:·gc.alloc.rate                 thrpt   10    5183.458 ±    90.970  MB/sec
TracezDataAggregatorBenchmark.getSpans_20Threads:·gc.alloc.rate.norm            thrpt   10      24.000 ±     0.001    B/op
TracezDataAggregatorBenchmark.getSpans_20Threads:·gc.churn.G1_Eden_Space        thrpt   10    5230.926 ±   745.883  MB/sec
TracezDataAggregatorBenchmark.getSpans_20Threads:·gc.churn.G1_Eden_Space.norm   thrpt   10      24.209 ±     3.224    B/op
TracezDataAggregatorBenchmark.getSpans_20Threads:·gc.count                      thrpt   10      55.000              counts
TracezDataAggregatorBenchmark.getSpans_20Threads:·gc.time                       thrpt   10      74.000                  ms
```
=======
![traceconfigz](img/traceconfigz.png)
>>>>>>> c4423004
<|MERGE_RESOLUTION|>--- conflicted
+++ resolved
@@ -2,11 +2,7 @@
 
 [![Javadocs][javadoc-image]][javadoc-url]
 
-<<<<<<< HEAD
-This module contains code for OpenTelemetry Java zPages, which are a collection of dynamic HTML
-=======
-This module contains code for OpenTelemetry's Java zPages, which are a collection of dynamic HTML
->>>>>>> c4423004
+This module contains code for the OpenTelemetry Java zPages, which are a collection of dynamic HTML
 web pages that display stats and trace data.
 
 * Java 7 compatible.
@@ -102,7 +98,6 @@
 The /traceconfigz zPage displays information about the currently active tracing configuration and 
 provides an interface for users to modify relevant parameters. Here is what the web page looks like:
 
-<<<<<<< HEAD
 ![traceconfigz](img/traceconfigz.png)
 
 ## Benchmark Testing
@@ -222,7 +217,4 @@
 TracezDataAggregatorBenchmark.getSpans_20Threads:·gc.churn.G1_Eden_Space.norm   thrpt   10      24.209 ±     3.224    B/op
 TracezDataAggregatorBenchmark.getSpans_20Threads:·gc.count                      thrpt   10      55.000              counts
 TracezDataAggregatorBenchmark.getSpans_20Threads:·gc.time                       thrpt   10      74.000                  ms
-```
-=======
-![traceconfigz](img/traceconfigz.png)
->>>>>>> c4423004
+```