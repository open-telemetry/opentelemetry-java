--- conflicted
+++ resolved
@@ -58,13 +58,8 @@
       TracezSpanProcessor.newBuilder().build();
   private static final TracezDataAggregator tracezDataAggregator =
       new TracezDataAggregator(tracezSpanProcessor);
-<<<<<<< HEAD
-  private static final TracerSdkProvider tracerProvider =
+  private static final TracerSdkManagement TRACER_SDK_MANAGEMENT =
       OpenTelemetrySdk.getGlobalTracerProvider();
-=======
-  private static final TracerSdkManagement TRACER_SDK_MANAGEMENT =
-      OpenTelemetrySdk.getTracerManagement();
->>>>>>> 1a739641
   // Handler for /tracez page
   private static final ZPageHandler tracezZPageHandler =
       new TracezZPageHandler(tracezDataAggregator);
