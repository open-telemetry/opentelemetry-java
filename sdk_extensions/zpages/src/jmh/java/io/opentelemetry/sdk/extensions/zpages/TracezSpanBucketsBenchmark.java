--- conflicted
+++ resolved
@@ -32,11 +32,7 @@
   @Setup(Level.Trial)
   public final void setup() {
     bucket = new TracezSpanBuckets();
-<<<<<<< HEAD
-    Tracer tracer = OpenTelemetrySdk.getGlobalTracerProvider().get("TracezZPageBenchmark");
-=======
-    Tracer tracer = OpenTelemetry.getTracer("TracezZPageBenchmark");
->>>>>>> 1a739641
+    Tracer tracer = OpenTelemetry.getGlobalTracer("TracezZPageBenchmark");
     Span span = tracer.spanBuilder(spanName).startSpan();
     span.end();
     readableSpan = (ReadableSpan) span;
