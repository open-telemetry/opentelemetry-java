pluginManagement {
  plugins {
    id("com.github.ben-manes.versions") version "0.46.0"
<<<<<<< HEAD
    id("com.github.johnrengelman.shadow") version "8.1.1"
    id("com.gradle.enterprise") version "3.12.4"
=======
    id("com.github.johnrengelman.shadow") version "8.1.0"
    id("com.gradle.enterprise") version "3.12.5"
>>>>>>> 4695eb6d
    id("io.github.gradle-nexus.publish-plugin") version "1.3.0"
    id("org.jetbrains.kotlin.jvm") version "1.8.0"
    id("org.graalvm.buildtools.native") version "0.9.20"
  }
}

plugins {
  id("com.gradle.enterprise")
}

dependencyResolutionManagement {
  repositories {
    mavenCentral()
    mavenLocal()
  }
}

rootProject.name = "opentelemetry-java"
include(":all")
include(":api:all")
include(":api:events")
include(":api:logs")
include(":semconv")
include(":bom")
include(":bom-alpha")
include(":context")
include(":dependencyManagement")
include(":extensions:incubator")
include(":extensions:kotlin")
include(":extensions:trace-propagators")
include(":exporters:common")
include(":exporters:jaeger")
include(":exporters:jaeger-proto")
include(":exporters:jaeger-thrift")
include(":exporters:logging")
include(":exporters:logging-otlp")
include(":exporters:otlp:all")
include(":exporters:otlp:common")
include(":exporters:otlp:logs")
include(":exporters:otlp:testing-internal")
include(":exporters:prometheus")
include(":exporters:zipkin")
include(":integration-tests")
include(":integration-tests:otlp")
include(":integration-tests:tracecontext")
include(":integration-tests:graal")
include(":opencensus-shim")
include(":opentracing-shim")
include(":perf-harness")
include(":sdk:all")
include(":sdk:common")
include(":sdk:logs")
include(":sdk:logs-testing")
include(":sdk:metrics")
include(":sdk:testing")
include(":sdk:trace")
include(":sdk:trace-shaded-deps")
include(":sdk-extensions:autoconfigure")
include(":sdk-extensions:autoconfigure-spi")
include(":sdk-extensions:incubator")
include(":sdk-extensions:jaeger-remote-sampler")
include(":testing-internal")

val isCI = System.getenv("CI") != null
gradleEnterprise {
  buildScan {
    termsOfServiceUrl = "https://gradle.com/terms-of-service"
    termsOfServiceAgree = "yes"

    if (isCI) {
      publishAlways()
      tag("CI")
    }
  }
}<|MERGE_RESOLUTION|>--- conflicted
+++ resolved
@@ -1,13 +1,8 @@
 pluginManagement {
   plugins {
     id("com.github.ben-manes.versions") version "0.46.0"
-<<<<<<< HEAD
     id("com.github.johnrengelman.shadow") version "8.1.1"
-    id("com.gradle.enterprise") version "3.12.4"
-=======
-    id("com.github.johnrengelman.shadow") version "8.1.0"
     id("com.gradle.enterprise") version "3.12.5"
->>>>>>> 4695eb6d
     id("io.github.gradle-nexus.publish-plugin") version "1.3.0"
     id("org.jetbrains.kotlin.jvm") version "1.8.0"
     id("org.graalvm.buildtools.native") version "0.9.20"
