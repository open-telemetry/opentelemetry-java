--- conflicted
+++ resolved
@@ -96,17 +96,10 @@
 
 ## Secrets and variables > Actions
 
-<<<<<<< HEAD
-* `GPG_PASSWORD` - stored in OpenTelemetry-Java 1Password
-* `GPG_PRIVATE_KEY` - stored in OpenTelemetry-Java 1Password
-* `NVD_API_KEY` - stored in OpenTelemetry-Java 1Password
-  * Generated at https://nvd.nist.gov/developers/request-an-api-key
-  * Key is associated with [@trask](https://github.com/trask)'s gmail address
-* `SONATYPE_KEY` - owned by [@jack-berg](https://github.com/jack-berg)
-* `SONATYPE_USER` - owned by [@jack-berg](https://github.com/jack-berg)
-=======
 - `GPG_PASSWORD` - stored in OpenTelemetry-Java 1Password
 - `GPG_PRIVATE_KEY` - stored in OpenTelemetry-Java 1Password
+- `NVD_API_KEY` - stored in OpenTelemetry-Java 1Password
+  - Generated at https://nvd.nist.gov/developers/request-an-api-key
+  - Key is associated with [@trask](https://github.com/trask)'s gmail address
 - `SONATYPE_KEY` - owned by [@jack-berg](https://github.com/jack-berg)
-- `SONATYPE_USER` - owned by [@jack-berg](https://github.com/jack-berg)
->>>>>>> fe73fb73
+- `SONATYPE_USER` - owned by [@jack-berg](https://github.com/jack-berg)