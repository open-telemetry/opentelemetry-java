pluginManagement {
    plugins {
        id "com.github.ben-manes.versions" version "0.20.0"
        id "com.github.kt3k.coveralls" version "2.0.1"
        id 'com.github.sherter.google-java-format' version "0.8"
        id "com.google.protobuf" version "0.8.8"
        id "com.jfrog.artifactory" version "4.13.0"
        id "io.morethan.jmhreport" version "0.9.0"
        id "me.champeau.gradle.jmh" version "0.5.0"
        id "net.ltgt.errorprone" version "1.2.0"
        id "ru.vyarus.animalsniffer" version "1.5.1"
    }

    repositories {
        gradlePluginPortal()
        google()
    }
}

rootProject.name = "opentelemetry-java"
include ":opentelemetry-all",
        ":opentelemetry-api",
        ":opentelemetry-context-prop",
        ":opentelemetry-extension-auto-annotations",
        ":opentelemetry-extension-runtime-metrics",
        ":opentelemetry-extension-trace-propagators",
        ":opentelemetry-extension-trace-utils",
        ":opentelemetry-extension-logging-log4j2-extensions",
        ":opentelemetry-exporters-inmemory",
        ":opentelemetry-exporters-jaeger",
        ":opentelemetry-exporters-logging",
        ":opentelemetry-exporters-otlp",
        ":opentelemetry-exporters-prometheus",
        ":opentelemetry-exporters-zipkin",
        ":opentelemetry-integration-tests",
        ":opentelemetry-opentracing-shim",
        ":opentelemetry-proto",
        ":opentelemetry-sdk",
        ":opentelemetry-sdk-extension-async-processor",
        ":opentelemetry-sdk-extension-auto-config",
        ":opentelemetry-sdk-extension-aws-v1-support",
        ":opentelemetry-sdk-extension-otproto",
        ":opentelemetry-sdk-extension-testbed",
        ":opentelemetry-sdk-extension-jaeger-remote-sampler",
        ":opentelemetry-bom"

rootProject.children.each {
    it.projectDir = "$rootDir/" + it.name
<<<<<<< HEAD
        .replace("opentelemetry-exporters-", "exporters/")
        .replace("opentelemetry-extension-", "extensions/")
        .replace("opentelemetry-sdk-extension-", "sdk_extensions/")
        .replace("logging-", "logging/")
        .replace("opentelemetry-", "")
        .replace("-", "_") as File
=======
            .replace("opentelemetry-exporters-", "exporters/")
            .replace("opentelemetry-extension-", "extensions/")
            .replace("opentelemetry-sdk-extension-", "sdk_extensions/")
            .replace("opentelemetry-", "")
            .replace("-", "_") as File
>>>>>>> b2dcebf7
}<|MERGE_RESOLUTION|>--- conflicted
+++ resolved
@@ -46,18 +46,10 @@
 
 rootProject.children.each {
     it.projectDir = "$rootDir/" + it.name
-<<<<<<< HEAD
         .replace("opentelemetry-exporters-", "exporters/")
         .replace("opentelemetry-extension-", "extensions/")
         .replace("opentelemetry-sdk-extension-", "sdk_extensions/")
         .replace("logging-", "logging/")
         .replace("opentelemetry-", "")
         .replace("-", "_") as File
-=======
-            .replace("opentelemetry-exporters-", "exporters/")
-            .replace("opentelemetry-extension-", "extensions/")
-            .replace("opentelemetry-sdk-extension-", "sdk_extensions/")
-            .replace("opentelemetry-", "")
-            .replace("-", "_") as File
->>>>>>> b2dcebf7
 }