pluginManagement {
    plugins {
        id "com.github.ben-manes.versions" version "0.20.0"
        id "com.github.kt3k.coveralls" version "2.0.1"
        id 'com.github.sherter.google-java-format' version "0.8"
        id "com.google.protobuf" version "0.8.8"
        id "com.jfrog.artifactory" version "4.13.0"
        id "io.morethan.jmhreport" version "0.9.0"
        id "me.champeau.gradle.jmh" version "0.5.0"
        id "net.ltgt.errorprone" version "1.2.0"
        id "ru.vyarus.animalsniffer" version "1.5.1"
    }

    repositories {
        gradlePluginPortal()
        google()
    }
}

rootProject.name = "opentelemetry-java"
include ":opentelemetry-all",
        ":opentelemetry-api",
        ":opentelemetry-context-prop",
        ":opentelemetry-extension-auto-annotations",
        ":opentelemetry-extension-runtime-metrics",
        ":opentelemetry-extension-trace-propagators",
        ":opentelemetry-extension-trace-utils",
        ":opentelemetry-extension-logging-log4j2-extensions",
        ":opentelemetry-exporters-inmemory",
        ":opentelemetry-exporters-jaeger",
        ":opentelemetry-exporters-logging",
        ":opentelemetry-exporters-otlp",
        ":opentelemetry-exporters-prometheus",
        ":opentelemetry-exporters-zipkin",
        ":opentelemetry-integration-tests",
        ":opentelemetry-opentracing-shim",
        ":opentelemetry-proto",
        ":opentelemetry-sdk",
<<<<<<< HEAD
        ":opentelemetry-sdk-contrib-async-processor",
        ":opentelemetry-sdk-contrib-auto-config",
        ":opentelemetry-sdk-contrib-aws-v1-support",
        ":opentelemetry-sdk-contrib-otproto",
        ":opentelemetry-sdk-contrib-spring-boot2",
        ":opentelemetry-sdk-contrib-testbed",
        ":opentelemetry-sdk-contrib-jaeger-remote-sampler",
=======
        ":opentelemetry-sdk-extension-async-processor",
        ":opentelemetry-sdk-extension-auto-config",
        ":opentelemetry-sdk-extension-aws-v1-support",
        ":opentelemetry-sdk-extension-otproto",
        ":opentelemetry-sdk-extension-testbed",
        ":opentelemetry-sdk-extension-jaeger-remote-sampler",
>>>>>>> a59748a9
        ":opentelemetry-bom"

rootProject.children.each {
    it.projectDir = "$rootDir/" + it.name
        .replace("opentelemetry-exporters-", "exporters/")
        .replace("opentelemetry-extension-", "extensions/")
        .replace("opentelemetry-sdk-extension-", "sdk_extensions/")
        .replace("logging-", "logging/")
        .replace("opentelemetry-", "")
        .replace("-", "_") as File
}<|MERGE_RESOLUTION|>--- conflicted
+++ resolved
@@ -36,22 +36,13 @@
         ":opentelemetry-opentracing-shim",
         ":opentelemetry-proto",
         ":opentelemetry-sdk",
-<<<<<<< HEAD
-        ":opentelemetry-sdk-contrib-async-processor",
-        ":opentelemetry-sdk-contrib-auto-config",
-        ":opentelemetry-sdk-contrib-aws-v1-support",
-        ":opentelemetry-sdk-contrib-otproto",
-        ":opentelemetry-sdk-contrib-spring-boot2",
-        ":opentelemetry-sdk-contrib-testbed",
-        ":opentelemetry-sdk-contrib-jaeger-remote-sampler",
-=======
         ":opentelemetry-sdk-extension-async-processor",
         ":opentelemetry-sdk-extension-auto-config",
         ":opentelemetry-sdk-extension-aws-v1-support",
         ":opentelemetry-sdk-extension-otproto",
+        ":opentelemetry-sdk-contrib-spring-boot2",
         ":opentelemetry-sdk-extension-testbed",
         ":opentelemetry-sdk-extension-jaeger-remote-sampler",
->>>>>>> a59748a9
         ":opentelemetry-bom"
 
 rootProject.children.each {
