--- conflicted
+++ resolved
@@ -2,11 +2,7 @@
     plugins {
         id "com.diffplug.spotless" version "5.8.2"
         id "com.github.ben-manes.versions" version "0.36.0"
-<<<<<<< HEAD
         id "com.github.johnrengelman.shadow" version "6.1.0"
-        id "com.github.kt3k.coveralls" version "2.0.1"
-=======
->>>>>>> de766149
         id "com.google.protobuf" version "0.8.14"
         id "com.jfrog.artifactory" version "4.18.0"
         id "com.jfrog.bintray" version "1.8.5"
