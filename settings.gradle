--- conflicted
+++ resolved
@@ -2,11 +2,8 @@
 
 include ":opentelemetry-all",
         ":opentelemetry-api",
-<<<<<<< HEAD
         ":opentelemetry-contrib-http-base",
-=======
         ":opentelemetry-context-prop",
->>>>>>> e4dce28a
         ":opentelemetry-contrib-runtime-metrics",
         ":opentelemetry-contrib-trace-utils",
         ":opentelemetry-exporters-inmemory",
@@ -22,13 +19,10 @@
 
 project(':opentelemetry-all').projectDir = "$rootDir/all" as File
 project(':opentelemetry-api').projectDir = "$rootDir/api" as File
-<<<<<<< HEAD
 project(':opentelemetry-proto').projectDir = "$rootDir/proto" as File
 project(':opentelemetry-contrib-http-base').projectDir =
         "$rootDir/contrib/http_base" as File
-=======
 project(':opentelemetry-context-prop').projectDir = "$rootDir/context_prop" as File
->>>>>>> e4dce28a
 project(':opentelemetry-contrib-runtime-metrics').projectDir =
         "$rootDir/contrib/runtime_metrics" as File
 project(':opentelemetry-contrib-trace-utils').projectDir =
