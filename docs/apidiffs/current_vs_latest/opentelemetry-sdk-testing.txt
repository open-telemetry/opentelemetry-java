Comparing source compatibility of  against 
<<<<<<< HEAD
***  MODIFIED CLASS: PUBLIC FINAL io.opentelemetry.sdk.testing.assertj.SpanDataAssert  (not serializable)
	===  CLASS FILE FORMAT VERSION: 52.0 <- 52.0
	+++  NEW METHOD: PUBLIC(+) io.opentelemetry.sdk.testing.assertj.SpanDataAssert hasStatusSatisfying(java.util.function.Consumer)
+++  NEW CLASS: PUBLIC(+) FINAL(+) io.opentelemetry.sdk.testing.assertj.StatusDataAssert  (not serializable)
	+++  CLASS FILE FORMAT VERSION: 52.0 <- n.a.
	+++  NEW METHOD: PUBLIC(+) io.opentelemetry.sdk.testing.assertj.StatusDataAssert hasCode(io.opentelemetry.api.trace.StatusCode)
	+++  NEW METHOD: PUBLIC(+) io.opentelemetry.sdk.testing.assertj.StatusDataAssert hasDescription(java.lang.String)
	+++  NEW METHOD: PUBLIC(+) io.opentelemetry.sdk.testing.assertj.StatusDataAssert hasDescriptionMatching(java.lang.String)
	+++  NEW METHOD: PUBLIC(+) io.opentelemetry.sdk.testing.assertj.StatusDataAssert isError()
	+++  NEW METHOD: PUBLIC(+) io.opentelemetry.sdk.testing.assertj.StatusDataAssert isOk()
***  MODIFIED CLASS: PUBLIC io.opentelemetry.sdk.testing.exporter.InMemoryMetricReader  (not serializable)
	===  CLASS FILE FORMAT VERSION: 52.0 <- 52.0
	+++  NEW METHOD: PUBLIC(+) java.lang.String toString()
***  MODIFIED CLASS: PUBLIC FINAL io.opentelemetry.sdk.testing.junit4.OpenTelemetryRule  (not serializable)
	===  CLASS FILE FORMAT VERSION: 52.0 <- 52.0
	+++  NEW METHOD: PUBLIC(+) void clearMetrics()
	+++  NEW METHOD: PUBLIC(+) java.util.List getMetrics()
***  MODIFIED CLASS: PUBLIC FINAL io.opentelemetry.sdk.testing.junit5.OpenTelemetryExtension  (not serializable)
	===  CLASS FILE FORMAT VERSION: 52.0 <- 52.0
	+++  NEW METHOD: PUBLIC(+) void clearMetrics()
	+++  NEW METHOD: PUBLIC(+) java.util.List getMetrics()
=======
No changes.
>>>>>>> 2e3b1e87
<|MERGE_RESOLUTION|>--- conflicted
+++ resolved
@@ -1,5 +1,4 @@
 Comparing source compatibility of  against 
-<<<<<<< HEAD
 ***  MODIFIED CLASS: PUBLIC FINAL io.opentelemetry.sdk.testing.assertj.SpanDataAssert  (not serializable)
 	===  CLASS FILE FORMAT VERSION: 52.0 <- 52.0
 	+++  NEW METHOD: PUBLIC(+) io.opentelemetry.sdk.testing.assertj.SpanDataAssert hasStatusSatisfying(java.util.function.Consumer)
@@ -9,18 +8,4 @@
 	+++  NEW METHOD: PUBLIC(+) io.opentelemetry.sdk.testing.assertj.StatusDataAssert hasDescription(java.lang.String)
 	+++  NEW METHOD: PUBLIC(+) io.opentelemetry.sdk.testing.assertj.StatusDataAssert hasDescriptionMatching(java.lang.String)
 	+++  NEW METHOD: PUBLIC(+) io.opentelemetry.sdk.testing.assertj.StatusDataAssert isError()
-	+++  NEW METHOD: PUBLIC(+) io.opentelemetry.sdk.testing.assertj.StatusDataAssert isOk()
-***  MODIFIED CLASS: PUBLIC io.opentelemetry.sdk.testing.exporter.InMemoryMetricReader  (not serializable)
-	===  CLASS FILE FORMAT VERSION: 52.0 <- 52.0
-	+++  NEW METHOD: PUBLIC(+) java.lang.String toString()
-***  MODIFIED CLASS: PUBLIC FINAL io.opentelemetry.sdk.testing.junit4.OpenTelemetryRule  (not serializable)
-	===  CLASS FILE FORMAT VERSION: 52.0 <- 52.0
-	+++  NEW METHOD: PUBLIC(+) void clearMetrics()
-	+++  NEW METHOD: PUBLIC(+) java.util.List getMetrics()
-***  MODIFIED CLASS: PUBLIC FINAL io.opentelemetry.sdk.testing.junit5.OpenTelemetryExtension  (not serializable)
-	===  CLASS FILE FORMAT VERSION: 52.0 <- 52.0
-	+++  NEW METHOD: PUBLIC(+) void clearMetrics()
-	+++  NEW METHOD: PUBLIC(+) java.util.List getMetrics()
-=======
-No changes.
->>>>>>> 2e3b1e87
+	+++  NEW METHOD: PUBLIC(+) io.opentelemetry.sdk.testing.assertj.StatusDataAssert isOk()