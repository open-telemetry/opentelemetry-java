--- conflicted
+++ resolved
@@ -1,20 +1,2 @@
 Comparing source compatibility of  against 
-<<<<<<< HEAD
-***! MODIFIED INTERFACE: PUBLIC ABSTRACT io.opentelemetry.sdk.autoconfigure.spi.ConfigProperties  (not serializable)
-	===  CLASS FILE FORMAT VERSION: 52.0 <- 52.0
-	+++! NEW METHOD: PUBLIC(+) boolean getBoolean(java.lang.String, boolean)
-	+++! NEW METHOD: PUBLIC(+) double getDouble(java.lang.String, double)
-	+++! NEW METHOD: PUBLIC(+) java.time.Duration getDuration(java.lang.String, java.time.Duration)
-	+++! NEW METHOD: PUBLIC(+) int getInt(java.lang.String, int)
-	+++! NEW METHOD: PUBLIC(+) java.util.List getList(java.lang.String, java.util.List)
-	+++! NEW METHOD: PUBLIC(+) long getLong(java.lang.String, long)
-	+++! NEW METHOD: PUBLIC(+) java.util.Map getMap(java.lang.String, java.util.Map)
-	+++! NEW METHOD: PUBLIC(+) java.lang.String getString(java.lang.String, java.lang.String)
-+++  NEW INTERFACE: PUBLIC(+) ABSTRACT(+) io.opentelemetry.sdk.autoconfigure.spi.metrics.ConfigurableMetricExporterProvider  (not serializable)
-	+++  CLASS FILE FORMAT VERSION: 52.0 <- n.a.
-	+++  NEW SUPERCLASS: java.lang.Object
-	+++  NEW METHOD: PUBLIC(+) ABSTRACT(+) io.opentelemetry.sdk.metrics.export.MetricExporter createExporter(io.opentelemetry.sdk.autoconfigure.spi.ConfigProperties)
-	+++  NEW METHOD: PUBLIC(+) ABSTRACT(+) java.lang.String getName()
-=======
-No changes.
->>>>>>> 5a1b2c5c
+No changes.