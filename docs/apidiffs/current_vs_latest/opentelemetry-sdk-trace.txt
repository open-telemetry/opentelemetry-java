--- conflicted
+++ resolved
@@ -1,5 +1,7 @@
 Comparing source compatibility of  against 
-<<<<<<< HEAD
+***  MODIFIED INTERFACE: PUBLIC ABSTRACT io.opentelemetry.sdk.trace.ReadableSpan  (not serializable)
+	===  CLASS FILE FORMAT VERSION: 52.0 <- 52.0
+	+++  NEW METHOD: PUBLIC(+) io.opentelemetry.api.common.Attributes getAttributes()
 ***  MODIFIED CLASS: PUBLIC FINAL io.opentelemetry.sdk.trace.SdkTracerProviderBuilder  (not serializable)
 	===  CLASS FILE FORMAT VERSION: 52.0 <- 52.0
 	+++  NEW METHOD: PUBLIC(+) io.opentelemetry.sdk.trace.SdkTracerProviderBuilder addTracerConfiguratorCondition(java.util.function.Predicate<io.opentelemetry.sdk.common.InstrumentationScopeInfo>, io.opentelemetry.sdk.trace.TracerConfig)
@@ -11,9 +13,4 @@
 	+++  NEW METHOD: PUBLIC(+) STATIC(+) io.opentelemetry.sdk.trace.TracerConfig defaultConfig()
 	+++  NEW METHOD: PUBLIC(+) STATIC(+) io.opentelemetry.sdk.trace.TracerConfig disabled()
 	+++  NEW METHOD: PUBLIC(+) STATIC(+) io.opentelemetry.sdk.trace.TracerConfig enabled()
-	+++  NEW METHOD: PUBLIC(+) ABSTRACT(+) boolean isEnabled()
-=======
-***  MODIFIED INTERFACE: PUBLIC ABSTRACT io.opentelemetry.sdk.trace.ReadableSpan  (not serializable)
-	===  CLASS FILE FORMAT VERSION: 52.0 <- 52.0
-	+++  NEW METHOD: PUBLIC(+) io.opentelemetry.api.common.Attributes getAttributes()
->>>>>>> 7b4bb8fb
+	+++  NEW METHOD: PUBLIC(+) ABSTRACT(+) boolean isEnabled()