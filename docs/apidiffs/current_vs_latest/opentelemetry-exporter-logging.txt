--- conflicted
+++ resolved
@@ -1,9 +1,4 @@
 Comparing source compatibility of  against 
-<<<<<<< HEAD
-***  MODIFIED CLASS: PUBLIC io.opentelemetry.exporter.logging.SystemOutLogExporter  (not serializable)
-	===  CLASS FILE FORMAT VERSION: 52.0 <- 52.0
-	+++  NEW METHOD: PUBLIC(+) io.opentelemetry.sdk.common.CompletableResultCode flush()
-=======
 ***  MODIFIED CLASS: PUBLIC FINAL io.opentelemetry.exporter.logging.LoggingMetricExporter  (not serializable)
 	===  CLASS FILE FORMAT VERSION: 52.0 <- 52.0
 	===  UNCHANGED CONSTRUCTOR: PUBLIC LoggingMetricExporter()
@@ -21,4 +16,4 @@
 	===  UNCHANGED CONSTRUCTOR: PUBLIC SystemOutLogExporter()
 		+++  NEW ANNOTATION: java.lang.Deprecated
 	+++  NEW METHOD: PUBLIC(+) STATIC(+) io.opentelemetry.exporter.logging.SystemOutLogExporter create()
->>>>>>> 3f8eb233
+	+++  NEW METHOD: PUBLIC(+) io.opentelemetry.sdk.common.CompletableResultCode flush()