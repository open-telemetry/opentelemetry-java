--- conflicted
+++ resolved
@@ -1,5 +1,7 @@
 Comparing source compatibility of  against 
-<<<<<<< HEAD
+***! MODIFIED INTERFACE: PUBLIC ABSTRACT io.opentelemetry.api.common.AttributesBuilder  (not serializable)
+	===  CLASS FILE FORMAT VERSION: 52.0 <- 52.0
+	+++! NEW METHOD: PUBLIC(+) io.opentelemetry.api.common.AttributesBuilder put(io.opentelemetry.api.common.AttributeKey, java.lang.Object[])
 ***! MODIFIED INTERFACE: PUBLIC ABSTRACT io.opentelemetry.api.metrics.ObservableDoubleCounter  (not serializable)
 	===  CLASS FILE FORMAT VERSION: 52.0 <- 52.0
 	+++  NEW INTERFACE: java.lang.AutoCloseable
@@ -23,9 +25,4 @@
 ***! MODIFIED INTERFACE: PUBLIC ABSTRACT io.opentelemetry.api.metrics.ObservableLongUpDownCounter  (not serializable)
 	===  CLASS FILE FORMAT VERSION: 52.0 <- 52.0
 	+++  NEW INTERFACE: java.lang.AutoCloseable
-	+++! NEW METHOD: PUBLIC(+) void close()
-=======
-***! MODIFIED INTERFACE: PUBLIC ABSTRACT io.opentelemetry.api.common.AttributesBuilder  (not serializable)
-	===  CLASS FILE FORMAT VERSION: 52.0 <- 52.0
-	+++! NEW METHOD: PUBLIC(+) io.opentelemetry.api.common.AttributesBuilder put(io.opentelemetry.api.common.AttributeKey, java.lang.Object[])
->>>>>>> c053393c
+	+++! NEW METHOD: PUBLIC(+) void close()