<<<<<<< HEAD
Comparing source compatibility of opentelemetry-api-1.48.0-SNAPSHOT.jar against opentelemetry-api-1.47.0.jar
***  MODIFIED INTERFACE: PUBLIC ABSTRACT io.opentelemetry.api.common.Value  (not serializable)
	===  CLASS FILE FORMAT VERSION: 52.0 <- 52.0
	GENERIC TEMPLATES: === T:java.lang.Object
	+++  NEW METHOD: PUBLIC(+) STATIC(+) io.opentelemetry.api.common.Value<?> convert(java.lang.Object)
		+++  NEW EXCEPTION: java.lang.IllegalArgumentException
***  MODIFIED INTERFACE: PUBLIC ABSTRACT io.opentelemetry.api.logs.LogRecordBuilder  (not serializable)
=======
Comparing source compatibility of opentelemetry-api-1.57.0-SNAPSHOT.jar against opentelemetry-api-1.56.0.jar
***  MODIFIED CLASS: PUBLIC FINAL io.opentelemetry.api.GlobalOpenTelemetry  (not serializable)
>>>>>>> 92d23b2b
	===  CLASS FILE FORMAT VERSION: 52.0 <- 52.0
	+++  NEW METHOD: PUBLIC(+) STATIC(+) io.opentelemetry.api.OpenTelemetry getOrNoop()
	+++  NEW METHOD: PUBLIC(+) STATIC(+) boolean isSet()<|MERGE_RESOLUTION|>--- conflicted
+++ resolved
@@ -1,15 +1,10 @@
-<<<<<<< HEAD
-Comparing source compatibility of opentelemetry-api-1.48.0-SNAPSHOT.jar against opentelemetry-api-1.47.0.jar
+Comparing source compatibility of opentelemetry-api-1.57.0-SNAPSHOT.jar against opentelemetry-api-1.56.0.jar
 ***  MODIFIED INTERFACE: PUBLIC ABSTRACT io.opentelemetry.api.common.Value  (not serializable)
 	===  CLASS FILE FORMAT VERSION: 52.0 <- 52.0
 	GENERIC TEMPLATES: === T:java.lang.Object
 	+++  NEW METHOD: PUBLIC(+) STATIC(+) io.opentelemetry.api.common.Value<?> convert(java.lang.Object)
 		+++  NEW EXCEPTION: java.lang.IllegalArgumentException
-***  MODIFIED INTERFACE: PUBLIC ABSTRACT io.opentelemetry.api.logs.LogRecordBuilder  (not serializable)
-=======
-Comparing source compatibility of opentelemetry-api-1.57.0-SNAPSHOT.jar against opentelemetry-api-1.56.0.jar
 ***  MODIFIED CLASS: PUBLIC FINAL io.opentelemetry.api.GlobalOpenTelemetry  (not serializable)
->>>>>>> 92d23b2b
 	===  CLASS FILE FORMAT VERSION: 52.0 <- 52.0
 	+++  NEW METHOD: PUBLIC(+) STATIC(+) io.opentelemetry.api.OpenTelemetry getOrNoop()
 	+++  NEW METHOD: PUBLIC(+) STATIC(+) boolean isSet()