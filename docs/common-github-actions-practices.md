# Common GitHub Actions practices

For now this is documenting the desired state across the three Java repositories.

Once we agree and implement, will share more broadly across OpenTelemetry
(and surely learn and make more changes).

<details>
<summary>Table of Contents</summary>

<!-- toc -->

- [Have a single required status check for pull requests](#have-a-single-required-status-check-for-pull-requests)
- [Configure "cancel-in-progress" on pull request workflows](#configure-cancel-in-progress-on-pull-request-workflows)
- [Prefer `gh` cli over third-party GitHub actions for simple tasks](#prefer-gh-cli-over-third-party-github-actions-for-simple-tasks)
- [Use GitHub action cache to make builds faster and less flaky](#use-github-action-cache-to-make-builds-faster-and-less-flaky)
- [Run CodeQL daily](#run-codeql-daily)
- [Additional checks](#additional-checks)
  - [Automated check for markdown links](#automated-check-for-markdown-links)
  - [Automated check for misspellings](#automated-check-for-misspellings)
  - [Markdown lint](#markdown-lint)
  - [Running checks against changed files only](#running-checks-against-changed-files-only)
- [Configure component owners in contrib repositories](#configure-component-owners-in-contrib-repositories)
- [Release automation](#release-automation)
  - [Workflows that generate pull requests](#workflows-that-generate-pull-requests)
  - [Prepare release branch](#prepare-release-branch)
  - [Prepare patch](#prepare-patch)
  - [Backport pull requests to a release branch](#backport-pull-requests-to-a-release-branch)
  - [Release](#release)
  - [Update the change log with the release date](#update-the-change-log-with-the-release-date)
  - [Send a pull request to another repository](#send-a-pull-request-to-another-repository)
  - [Merge change log updates back to main](#merge-change-log-updates-back-to-main)
- [Workflow file naming conventions](#workflow-file-naming-conventions)
- [Workflow YAML style guide](#workflow-yaml-style-guide)

<!-- tocstop -->

</details>

## Have a single required status check for pull requests

This avoids needing to modify branch protection required status checks as individual jobs
(and job matrix items) come and go.

```yaml
  required-status-check:
    needs:
      - aaa
      - bbb
      - ccc
    runs-on: ubuntu-latest
    if: always()
    steps:
      - if: |
          needs.aaa.result != 'success' ||
          needs.bbb.result != 'success' ||
          needs.ccc.result != 'success'
        run: exit 1
```

If you have multiple workflows that run on pull requests, there are a couple of options:

* If they have the same `on` triggers, they can be merged into a single workflow.
* Otherwise turn them into
  [reusable workflows](https://docs.github.com/en/actions/using-workflows/reusing-workflows),
  and call them from a single workflow.

## Configure "cancel-in-progress" on pull request workflows

If the pull request build takes some time, and the author submits several revisions in a short
period of time, this can end up consuming a lot of GitHub Actions runners.

If your pull request workflow only runs on `pull_request`:

```yaml
concurrency:
  group: ${{ github.workflow }}-${{ github.event.pull_request.number }}
  cancel-in-progress: true
```

If your pull request workflow is shared and also runs on CI (i.e. on merge to `main` or release branch):

```yaml
concurrency:
  group: ${{ github.workflow }}-${{ github.event.pull_request.number || github.sha }}
  cancel-in-progress: true
```

## Prefer `gh` cli over third-party GitHub actions for simple tasks

For example, creating an issue or creating a pull request is just as easy using `gh` cli as using a third-party GitHub action.

This preference is because `gh` cli is generally more secure and has less breaking changes
compared to third-party GitHub actions.

## Use GitHub action cache to make builds faster and less flaky

This is very build tool specific so no specific tips here on how to implement.

## Run CodeQL daily

```yaml
name: CodeQL (daily)

on:
  schedule:
    - cron: '30 1 * * *'
  workflow_dispatch:

jobs:
  analyze:
    runs-on: ubuntu-latest

    steps:
      - uses: actions/checkout@v3

      - name: Initialize CodeQL
        uses: github/codeql-action/init@v1
        with:
          languages: python  <-- your language here

      - name: Autobuild
        uses: github/codeql-action/autobuild@v1

      - name: Perform CodeQL analysis
        uses: github/codeql-action/analyze@v1

  open-issue-on-failure:
    # open an issue on failure because it can be easy to miss CI failure notifications
    runs-on: ubuntu-latest
    needs: analyze
    if: failure()
    steps:
      - uses: actions/checkout@v3

      - name: Create issue
        env:
          GITHUB_TOKEN: ${{ secrets.BOT_TOKEN }}
        run: |
          gh issue create --title "$GITHUB_WORKFLOW #$GITHUB_RUN_NUMBER failed" \
                          --label bug \
                          --body "See [$GITHUB_WORKFLOW #$GITHUB_RUN_NUMBER](https://github.com/$GITHUB_REPOSITORY/actions/runs/$GITHUB_RUN_ID)."
```

## Additional checks

### Automated check for markdown links

https://github.com/tcort/markdown-link-check checks markdown files for valid links and anchors.

It is recommended to not make this a required check for pull requests to avoid blocking pull
requests if external links break.

```yaml
  # this is not a required check to avoid blocking pull requests if external links break
  markdown-link-check:
    # release branches are excluded to avoid unnecessary maintenance if external links break
    if: ${{ !startsWith(github.ref_name, 'v') }}
    runs-on: ubuntu-latest
    steps:
      - uses: actions/checkout@v3

      - name: Install markdown-link-check
        run: npm install -g markdown-link-check

      - name: Run markdown-link-check
        run: |
          find . -type f \
                 -name '*.md' \
                 -not -path './CHANGELOG.md' \
               | .github/scripts/markdown-link-check-with-retry.sh
```

`.github/scripts/markdown-link-check-with-retry.sh` helps to reduce sporadic link check failures by
retrying at a file-by-file level. It fails fast to make errors easier to find in the log.

```bash
#!/bin/bash -e

retry_count=3

for file in "$@"; do
  for i in $(seq 1 $retry_count); do
    if markdown-link-check --config "$(dirname "$0")/markdown-link-check-config.json" \
                           "$file"; then
      break
    elif [[ $i -eq $retry_count ]]; then
      exit 1
    fi
    sleep 5
  done
done
```

The file `.github/scripts/markdown-link-check-config.json` is for configuring the markdown link check:

```json
{
  "retryOn429": true
}
```

`retryOn429` helps with GitHub throttling.

If you run into sites sending back `403` to the link checker bot, you can add `403` to the `aliveStatusCodes`, e.g.

```json
{
  "retryOn429": true,
  "aliveStatusCodes": [
    200,
    403
  ]
}
```

### Automated check for misspellings

https://github.com/client9/misspell only checks against known misspellings,
so while it's not a comprehensive spell checker, it doesn't produce false positives,
and so doesn't get in your way.

It is recommended to not make this a required check for pull requests to avoid blocking pull
requests if new misspellings are added to the misspell dictionary.

```yaml
  # this is not a required check to avoid blocking pull requests if new misspellings are added
  # to the misspell dictionary
  misspell-check:
    # release branches are excluded to avoid unnecessary maintenance if new misspellings are
    # added to the misspell dictionary
    if: ${{ !startsWith(github.ref_name, 'v') }}
    runs-on: ubuntu-latest
    steps:
      - uses: actions/checkout@v3

      - name: Install misspell
        run: |
          curl -L -o ./install-misspell.sh https://git.io/misspell
          sh ./install-misspell.sh

      - name: Run misspell
        run: bin/misspell -error .
```

If you need to exclude some files for any reason:

```yaml
      - name: Run misspell
        run: |
          find . -type f \
                 -not -path './somedir/*' \
               | xargs bin/misspell -error

```

### Markdown lint

Specification repo uses https://github.com/DavidAnson/markdownlint.

Go, JavaScript repos use https://github.com/avto-dev/markdown-lint github action.

C++ uses markdownlint-cli (which is same that is used by avto-dev/markdown-lint github action).

TODO

### Running checks against changed files only

If for some reason some check is running slow, or generates failures on pull requests unrelated to changed files,
an option is to run it only against changed files on pull requests.

(note, it probably doesn't make sense to do this for link checks, since it's possible for changes in one file
to break a link in an unchanged file)

Here's an example of doing this with the above `misspell-check` workflow:

```yaml
  misspell-check:
    # release branches are excluded to avoid unnecessary maintenance if new misspellings are
    # added to the misspell dictionary
    if: ${{ !startsWith(github.ref_name, 'v') }}
    runs-on: ubuntu-latest
    steps:
      - uses: actions/checkout@v3
        if: ${{ github.event_name == 'pull_request' }}
        with:
          # target branch is needed to perform a diff and check only the changed files
          ref: ${{ github.base_ref }}

      - uses: actions/checkout@v3

      - name: Install misspell
        run: |
          curl -L -o ./install-misspell.sh https://git.io/misspell
          sh ./install-misspell.sh

      - name: Run misspell (diff)
        if: ${{ github.event_name == 'pull_request' }}
        run: |
          git diff --name-only --diff-filter=ACMRTUXB origin/$GITHUB_BASE_REF \
            | xargs bin/misspell -error

      - name: Run misspell (full)
        if: ${{ github.event_name != 'pull_request' }}
        run: bin/misspell -error .
```

## Configure component owners in contrib repositories

Using CODEOWNERS to assign reviewers requires all reviewers to have write access to the repository,
which brings along a lot of [additional permissions][].

[additional permissions]: https://docs.github.com/en/organizations/managing-access-to-your-organizations-repositories/repository-roles-for-an-organization#permissions-for-each-role

The [component owners action](https://github.com/dyladan/component-owners#component-owners)
works similarly, but does not require granting write access.

### `.github/workflows/assign-reviewers.yml`

```yaml
# assigns reviewers to pull requests in a similar way as CODEOWNERS, but doesn't require
# reviewers to have write access to the repository
# see .github/component_owners.yaml for the list of components and their owners
name: Assign reviewers

on:
  # pull_request_target is needed instead of just pull_request
  # because repository write permission is needed to assign reviewers
  pull_request_target:

jobs:
  assign-reviewers:
    runs-on: ubuntu-latest
    steps:
      - uses: dyladan/component-owners@main
```

### `.github/component_owners.yaml`

In the [opentelemetry-java-contrib](https://github.com/open-telemetry/opentelemetry-java-contrib)
repository we have created labels for each component, and have given all component owners triager
rights so that they can assign labels and triage issues for their component(s).

```yaml
# this file is used by .github/workflows/assign-reviewers.yml to assign component owners as
# reviewers to pull requests that touch files in their component(s)
#
# component owners must be members of the GitHub OpenTelemetry organization
# so that they can be assigned as reviewers
#
# when updating this file, don't forget to update the component owners sections
# in the associated README.md and update the associated `comp:*` labels if needed
components:
  dir1:
    - owner1  <-- GitHub username
    - owner2
```

### `dir1/README.md`

```markdown

...

## Component owners

- [Person One](https://github.com/owner1), Company1
- [Person Two](https://github.com/owner2), Company2

Learn more about component owners in [component_owners.yml].

[component_owners.yml]: ../.github/component_owners.yml
```

## Release automation

Here's some sample `RELEASING.md` documentation that goes with the automation below.

```markdown
## Preparing a new major or minor release

* Close the release milestone if there is one.
* Merge a pull request to `main` updating the `CHANGELOG.md`.
  * The heading for the release should include the release version but not the release date, e.g.
    `## Version 1.9.0 (unreleased)`.
* Run the [Prepare release branch workflow](https://github.com/open-telemetry/TODO/actions/workflows/prepare-release-branch.yml).
* Review and merge the two pull requests that it creates
  (one is targeted to the release branch and one is targeted to `main`).

## Preparing a new patch release

* Backport pull request(s) to the release branch.
  * Run the [Backport workflow](https://github.com/open-telemetry/TODO/actions/workflows/backport.yml).
  * Press the "Run workflow" button, then select the release branch from the dropdown list,
    e.g. `release/v1.9.x`, then enter the pull request number that you want to backport,
    then click the "Run workflow" button below that.
  * Review and merge the backport pull request that it generates.
* Merge a pull request to the release branch updating the `CHANGELOG.md`.
  * The heading for the release should include the release version but not the release date, e.g.
    `## Version 1.9.1 (unreleased)`.
* Run the [Prepare patch release workflow](https://github.com/open-telemetry/TODO/actions/workflows/prepare-patch-release.yml).
  * Press the "Run workflow" button, then select the release branch from the dropdown list,
    e.g. `release/v1.9.x`, and click the "Run workflow" button below that.
* Review and merge the pull request that it creates.

## Making the release

Run the [Release workflow](https://github.com/open-telemetry/TODO/actions/workflows/release.yml).

* Press the "Run workflow" button, then select the release branch from the dropdown list,
  e.g. `release/v1.9.x`, and click the "Run workflow" button below that.
* This workflow will publish the artifacts to maven central and will publish a GitHub release
  with release notes based on the change log.
* Lastly, if there were any change log updates in the release branch that need to be merged back
  to `main`, the workflow will create a pull request if the updates can be cleanly applied,
  or it will fail this last step if the updates cannot be cleanly applied.

## After the release

Run the [Merge change log to main workflow](https://github.com/open-telemetry/TODO/actions/workflows/merge-change-log-to-main.yml).

* Press the "Run workflow" button, then select the release branch from the dropdown list,
  e.g. `release/v1.9.x`, and click the "Run workflow" button below that.
* This will create a pull request that merges the change log updates from the release branch
  back to `main`.
* Review and merge the pull request that it creates.
* This workflow will fail if there have been conflicting change log updates introduced in `main`,
  in which case you will need to merge the change log updates manually and send your own pull
  request against `main`.
```

### Workflows that generate pull requests

Since you can't push directly to `main` or to release branches from workflows (due to branch protections),
the next best thing is to generate a pull request from the workflow and use a bot which has signed the CLA as commit author.

This is what we use in the OpenTelemetry Java repositories:

```yaml
      - name: Set git user
        run: |
          # TODO replace opentelemetry-java-bot info with your bot account
          git config user.name opentelemetry-java-bot
          git config user.email 97938252+opentelemetry-java-bot@users.noreply.github.com
```

Furthermore:

> When you use the repository's `GITHUB_TOKEN` to perform tasks, events triggered by the
`GITHUB_TOKEN` will not create a new workflow run. This prevents you from accidentally creating
recursive workflow runs.

And so it is also helpful to create a [Personal Access Token][] for the bot and use
`${{ secrets.BOT_TOKEN }}` instead of `${{ secrets.GITHUB_TOKEN }}` in your workflows.

[Personal Access Token]: https://docs.github.com/en/authentication/keeping-your-account-and-data-secure/creating-a-personal-access-token

### Prepare release branch

Uses release branch naming convention `release/v*`.

The specifics below depend a lot on your specific version updating needs.

For OpenTelemetry Java repositories, the version in `main` always ends with `-SNAPSHOT`,
so preparing the release branch involves

* removing `-SNAPSHOT` from the version on the release branch
  (e.g. updating the version from `1.2.0-SNAPSHOT` to `1.2.0`)
* updating the version to the next `-SNAPSHOT` on `main`
  (e.g. updating the version from `1.2.0-SNAPSHOT` to `1.3.0-SNAPSHOT`)

```yaml
name: Prepare release branch
on:
  workflow_dispatch:

jobs:
  create-pull-request-against-release-branch:
    runs-on: ubuntu-latest
    steps:
      - uses: actions/checkout@v3

      - name: Create release branch
        id: create-release-branch
        run: |
          # TODO get the version that is planned to be released
          version=$(...)
          release_branch_name=$(echo $version | sed -E 's,([0-9]+)\.([0-9]+)\.0,release/v\1.\2.x,')

          git push origin HEAD:$release_branch_name

          echo "VERSION=$version" >> $GITHUB_ENV
          echo "RELEASE_BRANCH_NAME=$release_branch_name" >> $GITHUB_ENV

      - name: Update version
        run: |
          # TODO update version to $VERSION

      - name: Set up git name
        run: |
          # TODO replace opentelemetry-java-bot info with your bot account
          git config user.name opentelemetry-java-bot
          git config user.email 97938252+opentelemetry-java-bot@users.noreply.github.com

      - name: Create pull request against the release branch
        env:
          GITHUB_TOKEN: ${{ secrets.BOT_TOKEN }}
        run: |
          message="Prepare release $VERSION"
          branch=prepare-release-$VERSION

          git commit -a -m "$message"
          git push origin HEAD:$branch
          gh pr create --title "[$RELEASE_BRANCH_NAME] $message" \
                       --body "$message." \
                       --head $branch \
                       --base $RELEASE_BRANCH_NAME

  create-pull-request-against-main:
    runs-on: ubuntu-latest
    steps:
      - uses: actions/checkout@v3

      - name: Update version
        run: |
          version=$(...)  <-- get the minor version that is planning to be released
          if [[ $version =~ ([0-9]+).([0-9]+).0 ]]; then
            major="${BASH_REMATCH[1]}"
            minor="${BASH_REMATCH[2]}"
          else
            echo "unexpected version: $version"
            exit 1
          fi
          next_version="$major.$((minor + 1)).0"
          # TODO update version to $next_version

          echo "NEXT_VERSION=$next_version" >> $GITHUB_ENV

      - name: Set up git name
        run: |
          # TODO replace opentelemetry-java-bot info with your bot account
          git config user.name opentelemetry-java-bot
          git config user.email 97938252+opentelemetry-java-bot@users.noreply.github.com

      - name: Create pull request against main
        env:
          GITHUB_TOKEN: ${{ secrets.BOT_TOKEN }}
        run: |
          message="Update version to $NEXT_VERSION"
          body="Update version to \`$NEXT_VERSION\`."
          branch=update-version-to-$NEXT_VERSION

          git commit -a -m "$message"
          git push origin HEAD:$branch
          gh pr create --title "$message" \
                       --body "$body" \
                       --head $branch \
                       --base main
```

### Prepare patch

The specifics depend a lot on the build tool and your version updating needs.

For OpenTelemetry Java repositories, we have a workflow which generates a pull request
against the release branch to update the version (e.g. from `1.2.0` to `1.2.1`).

```yaml
name: Prepare patch release
on:
  workflow_dispatch:

jobs:
  prepare-patch-release:
    runs-on: ubuntu-latest
    steps:
      - uses: actions/checkout@v3

      - name: Set environment variables
        run: |
          prior_version=$(...)  <-- get the prior release version
          if [[ $prior_version =~ ([0-9]+.[0-9]+).([0-9]+) ]]; then
            major_minor="${BASH_REMATCH[1]}"
            patch="${BASH_REMATCH[2]}"
          else
            echo "unexpected version: $prior_version"
            exit 1
          fi
          echo "VERSION=$major_minor.$((patch + 1))" >> $GITHUB_ENV

      - name: Update version
        run: |
          # TODO update version to $VERSION

      - name: Set up git name
        run: |
          # TODO replace opentelemetry-java-bot info with your bot account
          git config user.name opentelemetry-java-bot
          git config user.email 97938252+opentelemetry-java-bot@users.noreply.github.com

      - name: Create pull request
        env:
          GITHUB_TOKEN: ${{ secrets.BOT_TOKEN }}
        run: |
          message="Prepare release $VERSION"
          branch=prepare-release-$VERSION

          git commit -a -m "$message"
          git push origin HEAD:$branch
          gh pr create --title "[$GITHUB_REF_NAME] $message" \
                       --body "$message." \
                       --head $branch \
                       --base $GITHUB_REF_NAME
```

### Backport pull requests to a release branch

Having a workflow generate backport pull requests is nice because then you know that it was a clean
cherry-pick and that it does not require re-review.

```yaml
name: Backport a pull request
on:
  workflow_dispatch:
    inputs:
      number:
        description: "The pull request # to backport"
        required: true

jobs:
  backport:
    runs-on: ubuntu-latest
    steps:
      - uses: actions/checkout@v3
        with:
          # history is needed to run git cherry-pick below
          fetch-depth: 0

      - name: Set up git name
        run: |
          # TODO replace opentelemetry-java-bot info with your bot account
          git config user.name opentelemetry-java-bot
          git config user.email 97938252+opentelemetry-java-bot@users.noreply.github.com

      - name: Create pull request
        env:
          NUMBER: ${{ github.event.inputs.number }}
          GITHUB_TOKEN: ${{ secrets.BOT_TOKEN }}
        run: |
          commit=$(gh pr view $NUMBER --json mergeCommit --jq .mergeCommit.oid)
          title=$(gh pr view $NUMBER --json title --jq .title)
          url=$(gh pr view $NUMBER --json url --jq .url)

          branch=backport-$NUMBER-to-${GITHUB_REF_NAME//\//-}

          git cherry-pick $commit
          git push origin HEAD:$branch
          gh pr create --title "[$GITHUB_REF_NAME] $title" \
                       --body "Clean cherry-pick of #$NUMBER to the \`$GITHUB_REF_NAME\` branch." \
                       --head $branch \
                       --base $GITHUB_REF_NAME
```

### Release

#### Autogenerating the release notes

```yaml
      - name: Set environment variables
        run: |
          version=$(...)  <-- get the current version (the one that is being released)
          if [[ $version =~ ([0-9]+).([0-9]+).([0-9]+) ]]; then
            major="${BASH_REMATCH[1]}"
            minor="${BASH_REMATCH[2]}"
            patch="${BASH_REMATCH[3]}"
          else
            echo "unexpected version: $version"
            exit 1
          fi
          if [[ $patch == 0 ]]; then
            if [[ $minor == 0 ]]; then
              prior_major=$((major - 1))
              prior_minor=$(grep -Po "^## Version $prior_major.\K([0-9]+)" CHANGELOG.md | head -1)
              prior_version="$prior_major.$prior_minor"
            else
              prior_version="$major.$((minor - 1)).0"
            fi
          else
            prior_version="$major.$minor.$((patch - 1))"
          fi
          echo "VERSION=$version" >> $GITHUB_ENV
          echo "PRIOR_VERSION=$prior_version" >> $GITHUB_ENV

      - name: Generate release notes
        env:
          GITHUB_TOKEN: ${{ secrets.BOT_TOKEN }}
        run: |
          # conditional block not indented because of the heredoc
          if [[ $VERSION != *.0 ]]; then
          cat > release-notes.txt << EOF
          This is a patch release on the previous $PRIOR_VERSION release, fixing the issue(s) below.

          EOF
          fi

          # TODO the initial sed range match is dependent on the your CHANGELOG.md format

          # the last complex regex is needed because markdown docs render newlines as soft wraps
          # while release notes render them as line breaks
          sed -n "/^## Version $VERSION/,/^## Version /p" CHANGELOG.md \
            | tail -n +2 \
            | head -n -1 \
            | perl -0pe 's/^\n+//g' \
            | perl -0pe 's/\n+$/\n/g' \
            | sed -r "s,\[#([0-9]+)]\(https://github.com/$GITHUB_REPOSITORY/(pull|issues)/[0-9]+\),#\1," \
            | perl -0pe 's/(?<!\n)\n *(?!\n)(?![-*] )(?![1-9]+\. )/ /g' \
            >> release-notes.txt
```

#### Create the GitHub release

Add `--draft` to the `gh release create` command if you want to review the release before hitting
the "Publish release" button yourself.

You will need to remove `--discussion-category announcements` if you add `--draft`
(you can still choose whether to select "Create a discussion for this release" before
hitting the "Publish release" button).

```yaml
      - name: Create GitHub release
        env:
          GITHUB_TOKEN: ${{ secrets.BOT_TOKEN }}
        run: |
          gh release create --target $GITHUB_REF_NAME \
                            --title "Version $VERSION" \
                            --notes-file release-notes.txt \
                            --discussion-category announcements \
                            v$VERSION
```

#### Update the change log with the release date

```yaml
      - name: Update the change log with the release date
        env:
          GITHUB_TOKEN: ${{ secrets.BOT_TOKEN }}
        run: |
          date=$(gh release view v$VERSION --json publishedAt --jq .publishedAt | sed 's/T.*//')
          sed -ri "s/## Version $VERSION .*/## Version $VERSION ($date)/" CHANGELOG.md

      - name: Set git user
        run: |
          # TODO replace opentelemetry-java-bot info with your bot account
          git config user.name opentelemetry-java-bot
          git config user.email 97938252+opentelemetry-java-bot@users.noreply.github.com

      - name: Create pull request against the release branch
        env:
          GITHUB_TOKEN: ${{ secrets.BOT_TOKEN }}
        run: |
          message="Add the release date for $VERSION to the change log"
          branch=add-release-date-for-$VERSION

          git commit -a -m "$message"
          git push origin HEAD:$branch
          gh pr create --title "[$GITHUB_REF_NAME] $message" \
                       --body "$message." \
                       --head $branch \
                       --base $GITHUB_REF_NAME
```

#### Send a pull request to another repository

For example to send a PR to notify/update another repository that a new release is available
as part of the release workflow.

<<<<<<< HEAD
Note that the [Personal Access Token][] used will need `workflow` (Update GitHub Action workflows)
permission since it will be updating the workflows of the origin repository when it pushes the
branch and workflows have been updated upstream.
=======
Note that the Personal Access Token used will need `workflow` (Update GitHub Action workflows)
permission since if workflows have been updated upstream it will be updating the workflows of the
origin repository when it pushes the branch.
>>>>>>> dbf08658

[Personal Access Token]: https://docs.github.com/en/authentication/keeping-your-account-and-data-secure/creating-a-personal-access-token

```yaml
      - uses: actions/checkout@v3
        with:
          repository: opentelemetry-java-bot/opentelemetry-operator
          # this is the PAT used for "git push" below
          token: ${{ secrets.BOT_TOKEN }}

      - name: Initialize pull request branch
        run: |
          git remote add upstream https://github.com/open-telemetry/opentelemetry-operator.git
          git fetch upstream
          git checkout -b update-opentelemetry-javaagent-to-$VERSION upstream/main

      - name: Update version
        run: |
          echo $VERSION > autoinstrumentation/java/version.txt

      - name: Set git user
        run: |
          # TODO replace opentelemetry-java-bot info with your bot account
          git config user.name opentelemetry-java-bot
          git config user.email 97938252+opentelemetry-java-bot@users.noreply.github.com

      - name: Create pull request against opentelemetry-operator
        env:
          # this is the PAT used for "gh pr create" below
          GITHUB_TOKEN: ${{ secrets.BOT_TOKEN }}
        run: |
          message="Update the javaagent version to $VERSION"
          body="Update the javaagent version to \`$VERSION\`."

          # gh pr create doesn't have a way to explicitly specify different head and base
          # repositories currently, but it will implicitly pick up the head from a different
          # repository if you set up a tracking branch

          git commit -a -m "$message"
          git push --set-upstream origin update-opentelemetry-javaagent-to-$VERSION
          gh pr create --title "$message" \
                       --body "$body" \
                       --repo open-telemetry/opentelemetry-operator
                       --base main
```

#### Merge change log updates back to `main`

This needs to be a separate workflow from the release workflow, because you will need to merge the
pull request that the release workflow creates to add the release date to the change log first
before running this workflow.

Note that this workflow will fail if there have been conflicting change log updates introduced in
`main`, in which case you will need to merge the change log updates manually and send your own pull
request against `main`.

```yaml
name: Merge change log to main
on:
  workflow_dispatch:

jobs:
  create-pull-request:
    runs-on: ubuntu-latest
    steps:
      - uses: actions/checkout@v3
        with:
          # this workflow is run against the release branch (see usage of GITHUB_REF_NAME below)
          # but it is creating a pull request against main
          ref: main
          # history is needed to run format-patch below
          fetch-depth: 0

      - name: Set git user
        run: |
          # TODO replace opentelemetry-java-bot info with your bot account
          git config user.name opentelemetry-java-bot
          git config user.email 97938252+opentelemetry-java-bot@users.noreply.github.com

        # this will fail if there have been conflicting change log updates introduced in main
      - name: Create pull request against main
        env:
          GITHUB_TOKEN: ${{ secrets.BOT_TOKEN }}
        run: |
          message="Merge change log updates from $GITHUB_REF_NAME"
          body="Merge change log updates from \`$GITHUB_REF_NAME\`."
          branch=merge-change-log-updates-from-${GITHUB_REF_NAME//\//-}

          git format-patch --stdout HEAD..origin/$GITHUB_REF_NAME CHANGELOG.md | git apply
          git commit -a -m "$message"
          git push origin HEAD:$branch
          gh pr create --title "$message" \
                       --body "$body" \
                       --head $branch \
                       --base main
```

## Workflow file naming conventions

Not sure if it's worth sharing these last two sections across all of OpenTelemetry,
but I think it's worth having this level of consistency across the Java repos.

Use `.yml` extension instead of `.yaml`.

* `.github/workflows/build.yml` - primary build workflow (CI)
* `.github/workflows/build-pull-request.yml` - pull request workflow (if `build.yml` isn't used also for pull requests)
* `.github/workflows/build-daily.yml` - if you have a daily build in addition to normal CI builds
* `.github/workflows/reusable-*.yml` - reusable workflows, unfortunately these cannot be located in subdirectories (yet?)
* `.github/workflows/backport.yml`
* `.github/workflows/codeql-daily.yml`

## Workflow YAML style guide

Workflow names - [Sentence case](https://en.wikipedia.org/wiki/Letter_case#Sentence_case)

Job names - [kebab-case](https://en.wikipedia.org/wiki/Letter_case#Kebab_case)

Step names - [Sentence case](https://en.wikipedia.org/wiki/Letter_case#Sentence_case)<|MERGE_RESOLUTION|>--- conflicted
+++ resolved
@@ -774,15 +774,9 @@
 For example to send a PR to notify/update another repository that a new release is available
 as part of the release workflow.
 
-<<<<<<< HEAD
 Note that the [Personal Access Token][] used will need `workflow` (Update GitHub Action workflows)
-permission since it will be updating the workflows of the origin repository when it pushes the
-branch and workflows have been updated upstream.
-=======
-Note that the Personal Access Token used will need `workflow` (Update GitHub Action workflows)
 permission since if workflows have been updated upstream it will be updating the workflows of the
 origin repository when it pushes the branch.
->>>>>>> dbf08658
 
 [Personal Access Token]: https://docs.github.com/en/authentication/keeping-your-account-and-data-secure/creating-a-personal-access-token
 
