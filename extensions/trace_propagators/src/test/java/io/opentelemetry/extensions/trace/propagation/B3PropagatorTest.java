--- conflicted
+++ resolved
@@ -335,13 +335,7 @@
   void extract_Nothing_SingleHeader() {
     // Context remains untouched.
     assertThat(
-<<<<<<< HEAD
-            b3PropagatorSingleHeader.extract(
-                Context.current(), Collections.<String, String>emptyMap(), getter))
-=======
-            b3Propagator.extract(
-                Context.current(), Collections.<String, String>emptyMap(), Map::get))
->>>>>>> fe07cff3
+            b3Propagator.extract(Context.current(), Collections.<String, String>emptyMap(), getter))
         .isSameAs(Context.current());
   }
 
