--- conflicted
+++ resolved
@@ -11,14 +11,9 @@
     opentelemetryProjects = subprojects - project(":opentelemetry-bom")
 }
 
-version = "0.9.0-SNAPSHOT" // CURRENT_OPEN_TELEMETRY_VERSION
-
 subprojects {
     group = "io.opentelemetry"
-<<<<<<< HEAD
-=======
     version = "0.10.0-SNAPSHOT" // CURRENT_OPEN_TELEMETRY_VERSION
->>>>>>> b1d2c8ef
 
     plugins.withId("maven-publish") {
         // Always include the artifactory/bintray plugins to do the deployment.
@@ -443,8 +438,7 @@
 
 wrapper {
     distributionType = Wrapper.DistributionType.ALL
-<<<<<<< HEAD
-    gradleVersion = '6.5.1'
+    gradleVersion = '6.6'
 }
 
 tasks.register("prepareRelease") {
@@ -462,7 +456,4 @@
                 .replaceAll("<!--VERSION_STABLE-->.*<!--/VERSION_STABLE-->", "<!--VERSION_STABLE-->${version}<!--/VERSION_STABLE-->")
         file("README.md").text = updatedText
     }
-=======
-    gradleVersion = '6.6'
->>>>>>> b1d2c8ef
 }