--- conflicted
+++ resolved
@@ -187,11 +187,7 @@
                 libraries.mockito,
                 libraries.truth,
                 libraries.guava_testlib
-<<<<<<< HEAD
-        
-=======
-
->>>>>>> c930d137
+
         // The ErrorProne plugin defaults to the latest, which would break our
         // build if error prone releases a new version with a new check
         errorprone libraries.errorprone_core
