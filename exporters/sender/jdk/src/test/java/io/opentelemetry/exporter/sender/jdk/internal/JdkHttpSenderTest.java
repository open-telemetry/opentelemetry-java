--- conflicted
+++ resolved
@@ -97,18 +97,14 @@
   void connectTimeout() {
     sender =
         new JdkHttpSender(
-<<<<<<< HEAD
-            "http://localhost", null, "text/plain", 1, Collections::emptyMap, null, null);
-=======
             "http://localhost",
-            true,
+            null,
             "text/plain",
             1,
             TimeUnit.SECONDS.toNanos(10),
             Collections::emptyMap,
             null,
             null);
->>>>>>> 0c436e0a
 
     assertThat(sender)
         .extracting("client", as(InstanceOfAssertFactories.type(HttpClient.class)))
