--- conflicted
+++ resolved
@@ -43,13 +43,8 @@
 
   private final OkHttpClient client;
   private final HttpUrl url;
-<<<<<<< HEAD
   @Nullable private final Compressor compressor;
-  private final Supplier<Map<String, String>> headerSupplier;
-=======
-  private final boolean compressionEnabled;
   private final Supplier<Map<String, List<String>>> headerSupplier;
->>>>>>> 0c436e0a
   private final MediaType mediaType;
 
   /** Create a sender. */
