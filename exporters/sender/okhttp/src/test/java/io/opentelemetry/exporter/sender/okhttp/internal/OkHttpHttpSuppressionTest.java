--- conflicted
+++ resolved
@@ -34,10 +34,6 @@
   @Override
   OkHttpHttpSender createSender(String endpoint) {
     return new OkHttpHttpSender(
-<<<<<<< HEAD
-        endpoint, null, "text/plain", 10L, Collections::emptyMap, null, null, null, null);
-=======
-        endpoint, false, "text/plain", 10L, 10L, Collections::emptyMap, null, null, null, null);
->>>>>>> 0c436e0a
+        endpoint, null, "text/plain", 10L, 10L, Collections::emptyMap, null, null, null, null);
   }
 }