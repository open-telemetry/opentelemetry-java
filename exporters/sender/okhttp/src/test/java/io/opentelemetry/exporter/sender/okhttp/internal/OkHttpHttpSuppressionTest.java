--- conflicted
+++ resolved
@@ -36,9 +36,8 @@
   @Override
   OkHttpHttpSender createSender(String endpoint) {
     return new OkHttpHttpSender(
-<<<<<<< HEAD
         endpoint,
-        false,
+        null,
         false,
         "text/plain",
         10L,
@@ -48,8 +47,5 @@
         null,
         null,
         null);
-=======
-        endpoint, null, "text/plain", 10L, 10L, Collections::emptyMap, null, null, null, null);
->>>>>>> 517ef88c
   }
 }