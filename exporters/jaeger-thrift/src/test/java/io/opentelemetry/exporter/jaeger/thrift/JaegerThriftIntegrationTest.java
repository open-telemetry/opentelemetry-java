/*
 * Copyright The OpenTelemetry Authors
 * SPDX-License-Identifier: Apache-2.0
 */

package io.opentelemetry.exporter.jaeger.thrift;

import com.fasterxml.jackson.databind.JsonNode;
import com.fasterxml.jackson.databind.ObjectMapper;
import io.opentelemetry.api.OpenTelemetry;
import io.opentelemetry.api.trace.Span;
import io.opentelemetry.sdk.OpenTelemetrySdk;
import io.opentelemetry.sdk.trace.SdkTracerProvider;
import io.opentelemetry.sdk.trace.export.SimpleSpanProcessor;
import io.opentelemetry.sdk.trace.export.SpanExporter;
import java.time.Duration;
import okhttp3.OkHttpClient;
import okhttp3.Request;
import okhttp3.Response;
import org.awaitility.Awaitility;
import org.junit.jupiter.api.Test;
import org.testcontainers.containers.GenericContainer;
import org.testcontainers.containers.wait.strategy.HttpWaitStrategy;
import org.testcontainers.junit.jupiter.Container;
import org.testcontainers.junit.jupiter.Testcontainers;
import org.testcontainers.utility.DockerImageName;

@Testcontainers(disabledWithoutDocker = true)
class JaegerThriftIntegrationTest {

  private static final ObjectMapper objectMapper = new ObjectMapper();
  private static final OkHttpClient client = new OkHttpClient();

  private static final int QUERY_PORT = 16686;
  private static final int THRIFT_HTTP_PORT = 14268;
  private static final String JAEGER_VERSION = "1.17";
  private static final String SERVICE_NAME = "E2E-test";
  private static final String JAEGER_URL = "http://localhost";

  @Container
  public static GenericContainer<?> jaegerContainer =
      new GenericContainer<>(DockerImageName.parse("jaegertracing/all-in-one:" + JAEGER_VERSION))
          .withExposedPorts(THRIFT_HTTP_PORT, QUERY_PORT)
          .withLogConsumer(outputFrame -> System.out.print(outputFrame.getUtf8String()))
          .waitingFor(new HttpWaitStrategy().forPath("/"));

  @Test
  void testJaegerIntegration() {
    OpenTelemetry openTelemetry = initOpenTelemetry();
    imitateWork(openTelemetry);
    Awaitility.await()
        .atMost(Duration.ofSeconds(30))
        .until(JaegerThriftIntegrationTest::assertJaegerHasATrace);
  }

  private static OpenTelemetry initOpenTelemetry() {
    Integer mappedPort = jaegerContainer.getMappedPort(THRIFT_HTTP_PORT);

    SpanExporter jaegerExporter =
        JaegerThriftSpanExporter.builder()
            .setServiceName(SERVICE_NAME)
            .setEndpoint(JAEGER_URL + ":" + mappedPort + "/api/traces")
            .build();
<<<<<<< HEAD
    OpenTelemetrySdk.getGlobalTracerManagement()
        .addSpanProcessor(SimpleSpanProcessor.create(jaegerExporter));
=======
    return OpenTelemetrySdk.builder()
        .setTracerProvider(
            SdkTracerProvider.builder()
                .addSpanProcessor(SimpleSpanProcessor.builder(jaegerExporter).build())
                .build())
        .build();
>>>>>>> 202d782f
  }

  private void imitateWork(OpenTelemetry openTelemetry) {
    Span span =
        openTelemetry.getTracer(getClass().getCanonicalName()).spanBuilder("Test span").startSpan();
    span.addEvent("some event");
    try {
      Thread.sleep(1000);
    } catch (InterruptedException e) {
      throw new RuntimeException(e);
    }
    span.end();
  }

  private static boolean assertJaegerHasATrace() {
    try {
      Integer mappedPort = jaegerContainer.getMappedPort(QUERY_PORT);
      String url =
          String.format(
              "%s/api/traces?service=%s",
              String.format(JAEGER_URL + ":%d", mappedPort), SERVICE_NAME);

      Request request =
          new Request.Builder()
              .url(url)
              .header("Content-Type", "application/json")
              .header("Accept", "application/json")
              .build();

      final JsonNode json;
      try (Response response = client.newCall(request).execute()) {
        json = objectMapper.readTree(response.body().byteStream());
      }

      return json.get("data").get(0).get("traceID") != null;
    } catch (Exception e) {
      return false;
    }
  }
}<|MERGE_RESOLUTION|>--- conflicted
+++ resolved
@@ -61,17 +61,12 @@
             .setServiceName(SERVICE_NAME)
             .setEndpoint(JAEGER_URL + ":" + mappedPort + "/api/traces")
             .build();
-<<<<<<< HEAD
-    OpenTelemetrySdk.getGlobalTracerManagement()
-        .addSpanProcessor(SimpleSpanProcessor.create(jaegerExporter));
-=======
     return OpenTelemetrySdk.builder()
         .setTracerProvider(
             SdkTracerProvider.builder()
-                .addSpanProcessor(SimpleSpanProcessor.builder(jaegerExporter).build())
+                .addSpanProcessor(SimpleSpanProcessor.create(jaegerExporter))
                 .build())
         .build();
->>>>>>> 202d782f
   }
 
   private void imitateWork(OpenTelemetry openTelemetry) {
