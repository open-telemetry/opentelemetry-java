--- conflicted
+++ resolved
@@ -63,14 +63,10 @@
           .setTotalRecordedEvents(1)
           .setTotalRecordedLinks(0)
           .setInstrumentationScopeInfo(
-<<<<<<< HEAD
-              InstrumentationScopeInfo.builder("instrumentation").setVersion("1").build())
-=======
               InstrumentationScopeInfo.builder("instrumentation")
                   .setVersion("1")
                   .setAttributes(Attributes.builder().put("key", "value").build())
                   .build())
->>>>>>> 84456420
           .setResource(RESOURCE)
           .build();
 
