--- conflicted
+++ resolved
@@ -40,14 +40,10 @@
       TestLogData.builder()
           .setResource(RESOURCE)
           .setInstrumentationScopeInfo(
-<<<<<<< HEAD
-              InstrumentationScopeInfo.builder("instrumentation").setVersion("1").build())
-=======
               InstrumentationScopeInfo.builder("instrumentation")
                   .setVersion("1")
                   .setAttributes(Attributes.builder().put("key", "value").build())
                   .build())
->>>>>>> 84456420
           .setBody("body1")
           .setSeverity(Severity.INFO)
           .setSeverityText("INFO")
