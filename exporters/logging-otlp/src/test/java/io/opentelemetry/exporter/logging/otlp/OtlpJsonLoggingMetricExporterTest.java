/*
 * Copyright The OpenTelemetry Authors
 * SPDX-License-Identifier: Apache-2.0
 */

package io.opentelemetry.exporter.logging.otlp;

import static io.opentelemetry.api.common.AttributeKey.stringKey;
import static org.assertj.core.api.Assertions.assertThat;

import io.github.netmikey.logunit.api.LogCapturer;
import io.opentelemetry.api.common.Attributes;
import io.opentelemetry.internal.testing.slf4j.SuppressLogger;
import io.opentelemetry.sdk.common.InstrumentationScopeInfo;
import io.opentelemetry.sdk.metrics.InstrumentType;
import io.opentelemetry.sdk.metrics.data.AggregationTemporality;
import io.opentelemetry.sdk.metrics.data.MetricData;
import io.opentelemetry.sdk.metrics.export.MetricExporter;
import io.opentelemetry.sdk.metrics.internal.data.ImmutableDoublePointData;
import io.opentelemetry.sdk.metrics.internal.data.ImmutableMetricData;
import io.opentelemetry.sdk.metrics.internal.data.ImmutableSumData;
import io.opentelemetry.sdk.resources.Resource;
import java.util.Arrays;
import org.junit.jupiter.api.BeforeEach;
import org.junit.jupiter.api.Test;
import org.junit.jupiter.api.extension.RegisterExtension;
import org.skyscreamer.jsonassert.JSONAssert;
import org.slf4j.event.Level;

@SuppressLogger(OtlpJsonLoggingMetricExporter.class)
class OtlpJsonLoggingMetricExporterTest {

  private static final Resource RESOURCE =
      Resource.create(Attributes.builder().put("key", "value").build());

  private static final MetricData METRIC1 =
      ImmutableMetricData.createDoubleSum(
          RESOURCE,
<<<<<<< HEAD
          InstrumentationScopeInfo.builder("instrumentation").setVersion("1").build(),
=======
          InstrumentationScopeInfo.builder("instrumentation")
              .setVersion("1")
              .setAttributes(Attributes.builder().put("key", "value").build())
              .build(),
>>>>>>> 84456420
          "metric1",
          "metric1 description",
          "m",
          ImmutableSumData.create(
              true,
              AggregationTemporality.CUMULATIVE,
              Arrays.asList(
                  ImmutableDoublePointData.create(
                      1, 2, Attributes.of(stringKey("cat"), "meow"), 4))));

  private static final MetricData METRIC2 =
      ImmutableMetricData.createDoubleSum(
          RESOURCE,
          InstrumentationScopeInfo.builder("instrumentation2").setVersion("2").build(),
          "metric2",
          "metric2 description",
          "s",
          ImmutableSumData.create(
              true,
              AggregationTemporality.CUMULATIVE,
              Arrays.asList(
                  ImmutableDoublePointData.create(
                      1, 2, Attributes.of(stringKey("cat"), "meow"), 4))));

  @RegisterExtension
  LogCapturer logs = LogCapturer.create().captureForType(OtlpJsonLoggingMetricExporter.class);

  private MetricExporter exporter;

  @BeforeEach
  void setUp() {
    exporter = OtlpJsonLoggingMetricExporter.create();
  }

  @Test
  void getAggregationTemporality() {
    assertThat(
            OtlpJsonLoggingMetricExporter.create()
                .getAggregationTemporality(InstrumentType.COUNTER))
        .isEqualTo(AggregationTemporality.CUMULATIVE);
    assertThat(
            OtlpJsonLoggingMetricExporter.create(AggregationTemporality.DELTA)
                .getAggregationTemporality(InstrumentType.COUNTER))
        .isEqualTo(AggregationTemporality.DELTA);
  }

  @Test
  void log() throws Exception {
    exporter.export(Arrays.asList(METRIC1, METRIC2));

    assertThat(logs.getEvents())
        .hasSize(1)
        .allSatisfy(log -> assertThat(log.getLevel()).isEqualTo(Level.INFO));
    JSONAssert.assertEquals(
        "{"
            + "  \"resource\": {"
            + "    \"attributes\": [{"
            + "      \"key\": \"key\","
            + "      \"value\": {"
            + "        \"stringValue\": \"value\""
            + "      }"
            + "    }]"
            + "  },"
            + "  \"scopeMetrics\": [{"
            + "    \"scope\": {"
            + "      \"name\": \"instrumentation2\","
            + "      \"version\": \"2\""
            + "    },"
            + "    \"metrics\": [{"
            + "      \"name\": \"metric2\","
            + "      \"description\": \"metric2 description\","
            + "      \"unit\": \"s\","
            + "      \"sum\": {"
            + "        \"dataPoints\": [{"
            + "          \"attributes\": [{"
            + "            \"key\": \"cat\","
            + "            \"value\": {\"stringValue\": \"meow\"}"
            + "          }],"
            + "          \"startTimeUnixNano\": \"1\","
            + "          \"timeUnixNano\": \"2\","
            + "          \"asDouble\": 4.0"
            + "        }],"
            + "        \"aggregationTemporality\": \"AGGREGATION_TEMPORALITY_CUMULATIVE\","
            + "        \"isMonotonic\": true"
            + "      }"
            + "    }]"
            + "  }, {"
            + "    \"scope\": {"
            + "      \"name\": \"instrumentation\","
            + "      \"version\": \"1\","
            + "      \"attributes\":[{"
            + "        \"key\":\"key\","
            + "        \"value\":{"
            + "          \"stringValue\":\"value\""
            + "        }"
            + "      }]"
            + "    },"
            + "    \"metrics\": [{"
            + "      \"name\": \"metric1\","
            + "      \"description\": \"metric1 description\","
            + "      \"unit\": \"m\","
            + "      \"sum\": {"
            + "        \"dataPoints\": [{"
            + "          \"attributes\": [{"
            + "            \"key\": \"cat\","
            + "            \"value\": {\"stringValue\": \"meow\"}"
            + "          }],"
            + "          \"startTimeUnixNano\": \"1\","
            + "          \"timeUnixNano\": \"2\","
            + "          \"asDouble\": 4.0"
            + "        }],"
            + "        \"aggregationTemporality\": \"AGGREGATION_TEMPORALITY_CUMULATIVE\","
            + "        \"isMonotonic\": true"
            + "      }"
            + "    }]"
            + "  }]"
            + "}",
        logs.getEvents().get(0).getMessage(),
        /* strict= */ false);
    assertThat(logs.getEvents().get(0).getMessage()).doesNotContain("\n");
  }

  @Test
  void flush() {
    assertThat(exporter.flush().isSuccess()).isTrue();
  }

  @Test
  void shutdown() {
    assertThat(exporter.shutdown().isSuccess()).isTrue();
  }
}<|MERGE_RESOLUTION|>--- conflicted
+++ resolved
@@ -36,14 +36,10 @@
   private static final MetricData METRIC1 =
       ImmutableMetricData.createDoubleSum(
           RESOURCE,
-<<<<<<< HEAD
-          InstrumentationScopeInfo.builder("instrumentation").setVersion("1").build(),
-=======
           InstrumentationScopeInfo.builder("instrumentation")
               .setVersion("1")
               .setAttributes(Attributes.builder().put("key", "value").build())
               .build(),
->>>>>>> 84456420
           "metric1",
           "metric1 description",
           "m",
