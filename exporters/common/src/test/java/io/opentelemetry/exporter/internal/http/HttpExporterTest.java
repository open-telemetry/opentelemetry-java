--- conflicted
+++ resolved
@@ -16,11 +16,7 @@
     assertThatThrownBy(() -> new HttpExporterBuilder<>("name", "type", "http://localhost").build())
         .isInstanceOf(IllegalStateException.class)
         .hasMessage(
-<<<<<<< HEAD
             "No HttpSenderProvider found on classpath. Please add dependency on "
-                + "opentelemetry-exporter-http-sender-okhttp or opentelemetry-exporter-http-sender-jdk");
-=======
-            "No HttpSenderProvider found on classpath. Please add dependency on opentelemetry-exporter-sender-okhttp");
->>>>>>> 06d26562
+                + "opentelemetry-exporter-sender-okhttp or opentelemetry-exporter-sender-jdk");
   }
 }