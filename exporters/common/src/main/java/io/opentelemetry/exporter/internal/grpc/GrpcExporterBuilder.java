--- conflicted
+++ resolved
@@ -18,11 +18,8 @@
 import java.time.Duration;
 import java.util.HashMap;
 import java.util.Map;
-<<<<<<< HEAD
 import java.util.ServiceLoader;
-=======
 import java.util.StringJoiner;
->>>>>>> 87707032
 import java.util.concurrent.TimeUnit;
 import java.util.function.BiFunction;
 import java.util.function.Supplier;
@@ -172,70 +169,6 @@
     LOGGER.log(Level.FINE, "Using GrpcSender: " + grpcSender.getClass().getName());
 
     return new GrpcExporter<>(exporterName, type, grpcSender, meterProviderSupplier);
-  }
-
-  /**
-   * Resolve the {@link GrpcSenderProvider}.
-   *
-   * <p>If no {@link GrpcSenderProvider} is available, throw {@link IllegalStateException}.
-   *
-   * <p>If only one {@link GrpcSenderProvider} is available, use it.
-   *
-   * <p>If multiple are available and..
-   *
-   * <ul>
-   *   <li>{@code io.opentelemetry.exporter.internal.grpc.GrpcSenderProvider} is empty, use the
-   *       first found.
-   *   <li>{@code io.opentelemetry.exporter.internal.grpc.GrpcSenderProvider} is set, use the
-   *       matching provider. If none match, throw {@link IllegalStateException}.
-   * </ul>
-   */
-  private static GrpcSenderProvider resolveGrpcSenderProvider() {
-    Map<String, GrpcSenderProvider> grpcSenderProviders = new HashMap<>();
-    for (GrpcSenderProvider spi :
-        ServiceLoader.load(GrpcSenderProvider.class, GrpcExporterBuilder.class.getClassLoader())) {
-      grpcSenderProviders.put(spi.getClass().getName(), spi);
-    }
-
-    // No provider on classpath, throw
-    if (grpcSenderProviders.isEmpty()) {
-      throw new IllegalStateException(
-          "No GrpcSenderProvider found on classpath. Please add dependency on "
-              + "opentelemetry-exporter-sender-okhttp or opentelemetry-exporter-sender-grpc-upstream");
-    }
-
-    // Exactly one provider on classpath, use it
-    if (grpcSenderProviders.size() == 1) {
-      return grpcSenderProviders.values().stream().findFirst().get();
-    }
-
-    // If we've reached here, there are multiple GrpcSenderProviders
-    String configuredSender =
-        ConfigUtil.getString("io.opentelemetry.exporter.internal.grpc.GrpcSenderProvider", "");
-
-    // Multiple providers but none configured, use first we find and log a warning
-    if (configuredSender.isEmpty()) {
-      LOGGER.log(
-          Level.WARNING,
-          "Multiple GrpcSenderProvider found. Please include only one, "
-              + "or specify preference setting io.opentelemetry.exporter.internal.grpc.GrpcSenderProvider "
-              + "to the FQCN of the preferred provider.");
-      return grpcSenderProviders.values().stream().findFirst().get();
-    }
-
-<<<<<<< HEAD
-    // Multiple providers with configuration match, use configuration match
-    if (grpcSenderProviders.containsKey(configuredSender)) {
-      return grpcSenderProviders.get(configuredSender);
-=======
-    return new OkHttpGrpcExporter<>(
-        exporterName,
-        type,
-        clientBuilder.build(),
-        meterProviderSupplier,
-        endpoint,
-        headers.build(),
-        compressionEnabled);
   }
 
   public String toString(boolean includePrefixAndSuffix) {
@@ -268,35 +201,58 @@
     return toString(true);
   }
 
-  // Use an inner class to ensure GrpcExporterBuilder does not have classloading dependencies on
-  // upstream gRPC.
-  private class UpstreamGrpcExporterFactory {
-    private GrpcExporter<T> buildWithChannel(Channel channel) {
-      Metadata metadata = new Metadata();
-      String authorityOverride = null;
-      for (Map.Entry<String, String> entry : headers.entrySet()) {
-        String name = entry.getKey();
-        String value = entry.getValue();
-        if (name.equals("host")) {
-          authorityOverride = value;
-          continue;
-        }
-        metadata.put(Metadata.Key.of(name, Metadata.ASCII_STRING_MARSHALLER), value);
-      }
-
-      channel =
-          ClientInterceptors.intercept(
-              channel, MetadataUtils.newAttachHeadersInterceptor(metadata));
-
-      Codec codec = compressionEnabled ? new Codec.Gzip() : Codec.Identity.NONE;
-      MarshalerServiceStub<T, ?, ?> stub =
-          grpcStubFactory
-              .get()
-              .apply(channel, authorityOverride)
-              .withCompression(codec.getMessageEncoding());
-      return new UpstreamGrpcExporter<>(
-          exporterName, type, stub, meterProviderSupplier, timeoutNanos);
->>>>>>> 87707032
+  /**
+   * Resolve the {@link GrpcSenderProvider}.
+   *
+   * <p>If no {@link GrpcSenderProvider} is available, throw {@link IllegalStateException}.
+   *
+   * <p>If only one {@link GrpcSenderProvider} is available, use it.
+   *
+   * <p>If multiple are available and..
+   *
+   * <ul>
+   *   <li>{@code io.opentelemetry.exporter.internal.grpc.GrpcSenderProvider} is empty, use the
+   *       first found.
+   *   <li>{@code io.opentelemetry.exporter.internal.grpc.GrpcSenderProvider} is set, use the
+   *       matching provider. If none match, throw {@link IllegalStateException}.
+   * </ul>
+   */
+  private static GrpcSenderProvider resolveGrpcSenderProvider() {
+    Map<String, GrpcSenderProvider> grpcSenderProviders = new HashMap<>();
+    for (GrpcSenderProvider spi :
+        ServiceLoader.load(GrpcSenderProvider.class, GrpcExporterBuilder.class.getClassLoader())) {
+      grpcSenderProviders.put(spi.getClass().getName(), spi);
+    }
+
+    // No provider on classpath, throw
+    if (grpcSenderProviders.isEmpty()) {
+      throw new IllegalStateException(
+          "No GrpcSenderProvider found on classpath. Please add dependency on "
+              + "opentelemetry-exporter-sender-okhttp or opentelemetry-exporter-sender-grpc-upstream");
+    }
+
+    // Exactly one provider on classpath, use it
+    if (grpcSenderProviders.size() == 1) {
+      return grpcSenderProviders.values().stream().findFirst().get();
+    }
+
+    // If we've reached here, there are multiple GrpcSenderProviders
+    String configuredSender =
+        ConfigUtil.getString("io.opentelemetry.exporter.internal.grpc.GrpcSenderProvider", "");
+
+    // Multiple providers but none configured, use first we find and log a warning
+    if (configuredSender.isEmpty()) {
+      LOGGER.log(
+          Level.WARNING,
+          "Multiple GrpcSenderProvider found. Please include only one, "
+              + "or specify preference setting io.opentelemetry.exporter.internal.grpc.GrpcSenderProvider "
+              + "to the FQCN of the preferred provider.");
+      return grpcSenderProviders.values().stream().findFirst().get();
+    }
+
+    // Multiple providers with configuration match, use configuration match
+    if (grpcSenderProviders.containsKey(configuredSender)) {
+      return grpcSenderProviders.get(configuredSender);
     }
 
     // Multiple providers, configured does not match, throw
