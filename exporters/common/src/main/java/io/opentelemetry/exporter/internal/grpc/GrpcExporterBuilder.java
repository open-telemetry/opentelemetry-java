--- conflicted
+++ resolved
@@ -4,8 +4,6 @@
  */
 
 package io.opentelemetry.exporter.internal.grpc;
-
-import static java.util.Objects.requireNonNull;
 
 import io.grpc.Channel;
 import io.grpc.ManagedChannel;
@@ -16,6 +14,7 @@
 import io.opentelemetry.exporter.internal.ExporterBuilderUtil;
 import io.opentelemetry.exporter.internal.TlsConfigHelper;
 import io.opentelemetry.exporter.internal.compression.Compressor;
+import io.opentelemetry.exporter.internal.compression.CompressorProvider;
 import io.opentelemetry.exporter.internal.compression.CompressorUtil;
 import io.opentelemetry.exporter.internal.marshal.Marshaler;
 import io.opentelemetry.sdk.common.InternalTelemetryVersion;
@@ -125,9 +124,8 @@
    * methods is available by implementing {@link Compressor} and {@link CompressorProvider}.
    */
   public GrpcExporterBuilder<T> setCompression(String compressionMethod) {
-    requireNonNull(compressionMethod, "compressionMethod");
     Compressor compressor =
-        CompressorUtil.validateAndResolveCompressor(compressionMethod, serviceClassLoader);
+        CompressorUtil.validateAndResolveCompressor(compressionMethod, componentLoader);
     return setCompression(compressor);
   }
 
@@ -174,13 +172,8 @@
     return this;
   }
 
-<<<<<<< HEAD
   public GrpcExporterBuilder<T> setComponentLoader(ComponentLoader componentLoader) {
     this.componentLoader = componentLoader;
-=======
-  public GrpcExporterBuilder<T> setServiceClassLoader(ClassLoader serviceClassLoader) {
-    this.serviceClassLoader = serviceClassLoader;
->>>>>>> a7315c63
     return this;
   }
 
