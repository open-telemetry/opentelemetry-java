/*
 * Copyright The OpenTelemetry Authors
 * SPDX-License-Identifier: Apache-2.0
 */

package io.opentelemetry.exporter.internal.http;

import io.opentelemetry.api.GlobalOpenTelemetry;
import io.opentelemetry.api.internal.ConfigUtil;
import io.opentelemetry.api.metrics.MeterProvider;
import io.opentelemetry.exporter.internal.ExporterBuilderUtil;
import io.opentelemetry.exporter.internal.TlsConfigHelper;
import io.opentelemetry.exporter.internal.auth.Authenticator;
import io.opentelemetry.exporter.internal.compression.Compressor;
import io.opentelemetry.exporter.internal.marshal.Marshaler;
import io.opentelemetry.sdk.common.export.RetryPolicy;
import java.net.URI;
import java.util.ArrayList;
import java.util.Collections;
import java.util.HashMap;
import java.util.List;
import java.util.Map;
import java.util.Optional;
import java.util.ServiceLoader;
import java.util.StringJoiner;
import java.util.concurrent.TimeUnit;
import java.util.function.Supplier;
import java.util.logging.Level;
import java.util.logging.Logger;
import javax.annotation.Nullable;
import javax.net.ssl.SSLContext;
import javax.net.ssl.X509TrustManager;

/**
 * A builder for {@link HttpExporter}.
 *
 * <p>This class is internal and is hence not for public use. Its APIs are unstable and can change
 * at any time.
 */
@SuppressWarnings("checkstyle:JavadocMethod")
public final class HttpExporterBuilder<T extends Marshaler> {
  public static final long DEFAULT_TIMEOUT_SECS = 10;
  public static final long DEFAULT_CONNECT_TIMEOUT_SECS = 10;

  private static final Logger LOGGER = Logger.getLogger(HttpExporterBuilder.class.getName());

  private final String exporterName;
  private final String type;

  private String endpoint;

  private long timeoutNanos = TimeUnit.SECONDS.toNanos(DEFAULT_TIMEOUT_SECS);
  @Nullable private Compressor compressor;
  private long connectTimeoutNanos = TimeUnit.SECONDS.toNanos(DEFAULT_CONNECT_TIMEOUT_SECS);
  private boolean exportAsJson = false;
  private final Map<String, String> constantHeaders = new HashMap<>();
  private Supplier<Map<String, String>> headerSupplier = Collections::emptyMap;

  private TlsConfigHelper tlsConfigHelper = new TlsConfigHelper();
  @Nullable private RetryPolicy retryPolicy;
  private Supplier<MeterProvider> meterProviderSupplier = GlobalOpenTelemetry::getMeterProvider;
  @Nullable private Authenticator authenticator;

  public HttpExporterBuilder(String exporterName, String type, String defaultEndpoint) {
    this.exporterName = exporterName;
    this.type = type;

    endpoint = defaultEndpoint;
  }

  public HttpExporterBuilder<T> setTimeout(long timeout, TimeUnit unit) {
    timeoutNanos = unit.toNanos(timeout);
    return this;
  }

  public HttpExporterBuilder<T> setConnectTimeout(long timeout, TimeUnit unit) {
    connectTimeoutNanos = unit.toNanos(timeout);
    return this;
  }

  public HttpExporterBuilder<T> setEndpoint(String endpoint) {
    URI uri = ExporterBuilderUtil.validateEndpoint(endpoint);
    this.endpoint = uri.toString();
    return this;
  }

  public HttpExporterBuilder<T> setCompression(@Nullable Compressor compressor) {
    this.compressor = compressor;
    return this;
  }

  public HttpExporterBuilder<T> addConstantHeaders(String key, String value) {
    constantHeaders.put(key, value);
    return this;
  }

  public HttpExporterBuilder<T> setHeadersSupplier(Supplier<Map<String, String>> headerSupplier) {
    this.headerSupplier = headerSupplier;
    return this;
  }

  public HttpExporterBuilder<T> setAuthenticator(Authenticator authenticator) {
    this.authenticator = authenticator;
    return this;
  }

  public HttpExporterBuilder<T> setTrustManagerFromCerts(byte[] trustedCertificatesPem) {
    tlsConfigHelper.setTrustManagerFromCerts(trustedCertificatesPem);
    return this;
  }

  public HttpExporterBuilder<T> setKeyManagerFromCerts(
      byte[] privateKeyPem, byte[] certificatePem) {
    tlsConfigHelper.setKeyManagerFromCerts(privateKeyPem, certificatePem);
    return this;
  }

  public HttpExporterBuilder<T> setSslContext(
      SSLContext sslContext, X509TrustManager trustManager) {
    tlsConfigHelper.setSslContext(sslContext, trustManager);
    return this;
  }

  public HttpExporterBuilder<T> setMeterProvider(Supplier<MeterProvider> meterProviderSupplier) {
    this.meterProviderSupplier = meterProviderSupplier;
    return this;
  }

  public HttpExporterBuilder<T> setRetryPolicy(RetryPolicy retryPolicy) {
    this.retryPolicy = retryPolicy;
    return this;
  }

  public HttpExporterBuilder<T> exportAsJson() {
    this.exportAsJson = true;
    return this;
  }

  @SuppressWarnings("BuilderReturnThis")
  public HttpExporterBuilder<T> copy() {
    HttpExporterBuilder<T> copy = new HttpExporterBuilder<>(exporterName, type, endpoint);
    copy.endpoint = endpoint;
    copy.timeoutNanos = timeoutNanos;
    copy.connectTimeoutNanos = connectTimeoutNanos;
    copy.exportAsJson = exportAsJson;
    copy.compressor = compressor;
    copy.constantHeaders.putAll(constantHeaders);
    copy.headerSupplier = headerSupplier;
    copy.tlsConfigHelper = tlsConfigHelper.copy();
    if (retryPolicy != null) {
      copy.retryPolicy = retryPolicy.toBuilder().build();
    }
    copy.meterProviderSupplier = meterProviderSupplier;
    copy.authenticator = authenticator;
    return copy;
  }

  public HttpExporter<T> build() {
    Supplier<Map<String, List<String>>> headerSupplier =
        () -> {
          Map<String, List<String>> result = new HashMap<>();
          Map<String, String> supplierResult = this.headerSupplier.get();
          if (supplierResult != null) {
            supplierResult.forEach(
                (key, value) -> result.put(key, Collections.singletonList(value)));
          }
          constantHeaders.forEach(
              (key, value) ->
                  result.merge(
                      key,
                      Collections.singletonList(value),
                      (v1, v2) -> {
                        List<String> merged = new ArrayList<>(v1);
                        merged.addAll(v2);
                        return merged;
                      }));
          return result;
        };

    HttpSenderProvider httpSenderProvider = resolveHttpSenderProvider();
    HttpSender httpSender =
        httpSenderProvider.createSender(
            endpoint,
<<<<<<< HEAD
            compressionEnabled,
            exportAsJson,
=======
            compressor,
>>>>>>> 517ef88c
            exportAsJson ? "application/json" : "application/x-protobuf",
            timeoutNanos,
            connectTimeoutNanos,
            headerSupplier,
            authenticator,
            retryPolicy,
            tlsConfigHelper.getSslContext(),
            tlsConfigHelper.getTrustManager());
    LOGGER.log(Level.FINE, "Using HttpSender: " + httpSender.getClass().getName());

    return new HttpExporter<>(exporterName, type, httpSender, meterProviderSupplier, exportAsJson);
  }

  public String toString(boolean includePrefixAndSuffix) {
    StringJoiner joiner =
        includePrefixAndSuffix
            ? new StringJoiner(", ", "HttpExporterBuilder{", "}")
            : new StringJoiner(", ");
    joiner.add("exporterName=" + exporterName);
    joiner.add("type=" + type);
    joiner.add("endpoint=" + endpoint);
    joiner.add("timeoutNanos=" + timeoutNanos);
    joiner.add(
        "compressorEncoding="
            + Optional.ofNullable(compressor).map(Compressor::getEncoding).orElse(null));
    joiner.add("connectTimeoutNanos=" + connectTimeoutNanos);
    joiner.add("exportAsJson=" + exportAsJson);
    StringJoiner headersJoiner = new StringJoiner(", ", "Headers{", "}");
    constantHeaders.forEach((key, value) -> headersJoiner.add(key + "=OBFUSCATED"));
    Map<String, String> headers = headerSupplier.get();
    if (headers != null) {
      headers.forEach((key, value) -> headersJoiner.add(key + "=OBFUSCATED"));
    }
    joiner.add("headers=" + headersJoiner);
    if (retryPolicy != null) {
      joiner.add("retryPolicy=" + retryPolicy);
    }
    // Note: omit tlsConfigHelper because we can't log the configuration in any readable way
    // Note: omit meterProviderSupplier because we can't log the configuration in any readable way
    // Note: omit authenticator because we can't log the configuration in any readable way
    return joiner.toString();
  }

  @Override
  public String toString() {
    return toString(true);
  }

  /**
   * Resolve the {@link HttpSenderProvider}.
   *
   * <p>If no {@link HttpSenderProvider} is available, throw {@link IllegalStateException}.
   *
   * <p>If only one {@link HttpSenderProvider} is available, use it.
   *
   * <p>If multiple are available and..
   *
   * <ul>
   *   <li>{@code io.opentelemetry.exporter.internal.http.HttpSenderProvider} is empty, use the
   *       first found.
   *   <li>{@code io.opentelemetry.exporter.internal.http.HttpSenderProvider} is set, use the
   *       matching provider. If none match, throw {@link IllegalStateException}.
   * </ul>
   */
  private static HttpSenderProvider resolveHttpSenderProvider() {
    Map<String, HttpSenderProvider> httpSenderProviders = new HashMap<>();
    for (HttpSenderProvider spi :
        ServiceLoader.load(HttpSenderProvider.class, HttpExporterBuilder.class.getClassLoader())) {
      httpSenderProviders.put(spi.getClass().getName(), spi);
    }

    // No provider on classpath, throw
    if (httpSenderProviders.isEmpty()) {
      throw new IllegalStateException(
          "No HttpSenderProvider found on classpath. Please add dependency on "
              + "opentelemetry-exporter-sender-okhttp or opentelemetry-exporter-sender-jdk");
    }

    // Exactly one provider on classpath, use it
    if (httpSenderProviders.size() == 1) {
      return httpSenderProviders.values().stream().findFirst().get();
    }

    // If we've reached here, there are multiple HttpSenderProviders
    String configuredSender =
        ConfigUtil.getString("io.opentelemetry.exporter.internal.http.HttpSenderProvider", "");

    // Multiple providers but none configured, use first we find and log a warning
    if (configuredSender.isEmpty()) {
      LOGGER.log(
          Level.WARNING,
          "Multiple HttpSenderProvider found. Please include only one, "
              + "or specify preference setting io.opentelemetry.exporter.internal.http.HttpSenderProvider "
              + "to the FQCN of the preferred provider.");
      return httpSenderProviders.values().stream().findFirst().get();
    }

    // Multiple providers with configuration match, use configuration match
    if (httpSenderProviders.containsKey(configuredSender)) {
      return httpSenderProviders.get(configuredSender);
    }

    // Multiple providers, configured does not match, throw
    throw new IllegalStateException(
        "No HttpSenderProvider matched configured io.opentelemetry.exporter.internal.http.HttpSenderProvider: "
            + configuredSender);
  }
}<|MERGE_RESOLUTION|>--- conflicted
+++ resolved
@@ -181,12 +181,8 @@
     HttpSender httpSender =
         httpSenderProvider.createSender(
             endpoint,
-<<<<<<< HEAD
-            compressionEnabled,
+            compressor,
             exportAsJson,
-=======
-            compressor,
->>>>>>> 517ef88c
             exportAsJson ? "application/json" : "application/x-protobuf",
             timeoutNanos,
             connectTimeoutNanos,
