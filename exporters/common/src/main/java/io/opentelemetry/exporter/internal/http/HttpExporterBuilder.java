/*
 * Copyright The OpenTelemetry Authors
 * SPDX-License-Identifier: Apache-2.0
 */

package io.opentelemetry.exporter.internal.http;

import io.opentelemetry.api.GlobalOpenTelemetry;
import io.opentelemetry.api.internal.ConfigUtil;
import io.opentelemetry.api.metrics.MeterProvider;
import io.opentelemetry.exporter.internal.ExporterBuilderUtil;
import io.opentelemetry.exporter.internal.TlsConfigHelper;
import io.opentelemetry.exporter.internal.auth.Authenticator;
import io.opentelemetry.exporter.internal.marshal.Marshaler;
import io.opentelemetry.exporter.internal.retry.RetryPolicy;
import java.net.URI;
import java.time.Duration;
import java.util.Collections;
import java.util.HashMap;
import java.util.Map;
import java.util.ServiceLoader;
import java.util.concurrent.TimeUnit;
import java.util.function.Supplier;
import java.util.logging.Level;
import java.util.logging.Logger;
import javax.annotation.Nullable;
import javax.net.ssl.SSLContext;
import javax.net.ssl.X509TrustManager;

/**
 * A builder for {@link HttpExporter}.
 *
 * <p>This class is internal and is hence not for public use. Its APIs are unstable and can change
 * at any time.
 */
@SuppressWarnings("checkstyle:JavadocMethod")
public final class HttpExporterBuilder<T extends Marshaler> {
  public static final long DEFAULT_TIMEOUT_SECS = 10;

  private static final Logger LOGGER = Logger.getLogger(HttpExporterBuilder.class.getName());

  private final String exporterName;
  private final String type;

  private String endpoint;

  private long timeoutNanos = TimeUnit.SECONDS.toNanos(DEFAULT_TIMEOUT_SECS);
  private boolean compressionEnabled = false;
  private boolean exportAsJson = false;
  @Nullable private Map<String, String> headers;

  private final TlsConfigHelper tlsConfigHelper = new TlsConfigHelper();
  @Nullable private RetryPolicy retryPolicy;
  private Supplier<MeterProvider> meterProviderSupplier = GlobalOpenTelemetry::getMeterProvider;
  @Nullable private Authenticator authenticator;

  public HttpExporterBuilder(String exporterName, String type, String defaultEndpoint) {
    this.exporterName = exporterName;
    this.type = type;

    endpoint = defaultEndpoint;
  }

  public HttpExporterBuilder<T> setTimeout(long timeout, TimeUnit unit) {
    timeoutNanos = unit.toNanos(timeout);
    return this;
  }

  public HttpExporterBuilder<T> setTimeout(Duration timeout) {
    return setTimeout(timeout.toNanos(), TimeUnit.NANOSECONDS);
  }

  public HttpExporterBuilder<T> setEndpoint(String endpoint) {
    URI uri = ExporterBuilderUtil.validateEndpoint(endpoint);
    this.endpoint = uri.toString();
    return this;
  }

  public HttpExporterBuilder<T> setCompression(String compressionMethod) {
    this.compressionEnabled = compressionMethod.equals("gzip");
    return this;
  }

  public HttpExporterBuilder<T> addHeader(String key, String value) {
    if (headers == null) {
      headers = new HashMap<>();
    }
    headers.put(key, value);
    return this;
  }

  public HttpExporterBuilder<T> setAuthenticator(Authenticator authenticator) {
    this.authenticator = authenticator;
    return this;
  }

  public HttpExporterBuilder<T> setTrustManagerFromCerts(byte[] trustedCertificatesPem) {
    tlsConfigHelper.setTrustManagerFromCerts(trustedCertificatesPem);
    return this;
  }

  public HttpExporterBuilder<T> setKeyManagerFromCerts(
      byte[] privateKeyPem, byte[] certificatePem) {
    tlsConfigHelper.setKeyManagerFromCerts(privateKeyPem, certificatePem);
    return this;
  }

  public HttpExporterBuilder<T> setSslContext(
      SSLContext sslContext, X509TrustManager trustManager) {
    tlsConfigHelper.setSslContext(sslContext, trustManager);
    return this;
  }

  public HttpExporterBuilder<T> setMeterProvider(MeterProvider meterProvider) {
    this.meterProviderSupplier = () -> meterProvider;
    return this;
  }

  public HttpExporterBuilder<T> setRetryPolicy(RetryPolicy retryPolicy) {
    this.retryPolicy = retryPolicy;
    return this;
  }

  public HttpExporterBuilder<T> exportAsJson() {
    this.exportAsJson = true;
    return this;
  }

  /**
   * Resolve the {@link HttpSenderProvider}.
   *
   * <p>If no {@link HttpSenderProvider} is available, throw {@link IllegalStateException}.
   *
   * <p>If only one {@link HttpSenderProvider} is available, use it.
   *
   * <p>If multiple are available and..
   *
   * <ul>
   *   <li>{@code io.opentelemetry.exporter.internal.http.HttpSenderProvider} is empty, use the
   *       first found.
   *   <li>{@code io.opentelemetry.exporter.internal.http.HttpSenderProvider} is set, use the
   *       matching provider. If none match, throw {@link IllegalStateException}.
   * </ul>
   */
  private static HttpSenderProvider resolveHttpSenderProvider() {
    Map<String, HttpSenderProvider> httpSenderProviders = new HashMap<>();
    for (HttpSenderProvider spi :
        ServiceLoader.load(HttpSenderProvider.class, HttpExporterBuilder.class.getClassLoader())) {
      httpSenderProviders.put(spi.getClass().getName(), spi);
    }

    // No provider on classpath, throw
    if (httpSenderProviders.isEmpty()) {
      throw new IllegalStateException(
<<<<<<< HEAD
          "No HttpSenderProvider found on classpath. Please add dependency on "
              + "opentelemetry-exporter-http-sender-okhttp or opentelemetry-exporter-http-sender-jdk");
    }

    // Exactly one provider on classpath, use it
    if (httpSenderProviders.size() == 1) {
      return httpSenderProviders.values().stream().findFirst().get();
    }

    // If we've reached here, there are multiple HttpSenderProviders
    String configuredSender =
        ConfigUtil.getString("io.opentelemetry.exporter.internal.http.HttpSenderProvider", "");

    // Multiple providers but none configured, use first we find and log a warning
    if (configuredSender.isEmpty()) {
      LOGGER.log(
          Level.WARNING,
          "Multiple HttpSenderProvider found. Please include only one, "
              + "or specify preference setting io.opentelemetry.exporter.internal.http.HttpSenderProvider "
              + "to the FQCN of the preferred provider.");
      return httpSenderProviders.values().stream().findFirst().get();
=======
          "No HttpSenderProvider found on classpath. Please add dependency on opentelemetry-exporter-sender-okhttp");
>>>>>>> 06d26562
    }

    // Multiple providers with configuration match, use configuration match
    if (httpSenderProviders.containsKey(configuredSender)) {
      return httpSenderProviders.get(configuredSender);
    }

    // Multiple providers, configured does not match, throw
    throw new IllegalStateException(
        "No HttpSenderProvider matched configured io.opentelemetry.exporter.internal.http.HttpSenderProvider: "
            + configuredSender);
  }

  public HttpExporter<T> build() {
    Map<String, String> headers = this.headers == null ? Collections.emptyMap() : this.headers;
    Supplier<Map<String, String>> headerSupplier = () -> headers;

    HttpSenderProvider httpSenderProvider = resolveHttpSenderProvider();
    HttpSender httpSender =
        httpSenderProvider.createSender(
            endpoint,
            compressionEnabled,
            exportAsJson ? "application/json" : "application/x-protobuf",
            timeoutNanos,
            headerSupplier,
            authenticator,
            retryPolicy,
            tlsConfigHelper.getSslContext(),
            tlsConfigHelper.getTrustManager());
    LOGGER.log(Level.FINE, "Using HttpSender: " + httpSender.getClass().getName());

    return new HttpExporter<>(exporterName, type, httpSender, meterProviderSupplier, exportAsJson);
  }
}<|MERGE_RESOLUTION|>--- conflicted
+++ resolved
@@ -152,9 +152,8 @@
     // No provider on classpath, throw
     if (httpSenderProviders.isEmpty()) {
       throw new IllegalStateException(
-<<<<<<< HEAD
           "No HttpSenderProvider found on classpath. Please add dependency on "
-              + "opentelemetry-exporter-http-sender-okhttp or opentelemetry-exporter-http-sender-jdk");
+              + "opentelemetry-exporter-sender-okhttp or opentelemetry-exporter-sender-jdk");
     }
 
     // Exactly one provider on classpath, use it
@@ -174,9 +173,6 @@
               + "or specify preference setting io.opentelemetry.exporter.internal.http.HttpSenderProvider "
               + "to the FQCN of the preferred provider.");
       return httpSenderProviders.values().stream().findFirst().get();
-=======
-          "No HttpSenderProvider found on classpath. Please add dependency on opentelemetry-exporter-sender-okhttp");
->>>>>>> 06d26562
     }
 
     // Multiple providers with configuration match, use configuration match
