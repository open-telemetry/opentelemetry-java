plugins {
  id("otel.java-conventions")
  id("otel.publish-conventions")

  id("otel.jmh-conventions")
  id("otel.animalsniffer-conventions")
}

description = "OpenTelemetry Protocol Exporter"
otelJava.moduleName.set("io.opentelemetry.exporter.otlp.internal")

dependencies {
<<<<<<< HEAD
    api(project(":api:all"))
    api(project(":proto"))
    api(project(":sdk:all"))
    api(project(":sdk:metrics"))
    api(project(":sdk-extensions:logging"))
=======
  api(project(":api:all"))
  api(project(":proto"))
  api(project(":sdk:all"))
  api(project(":sdk:metrics"))
>>>>>>> 20f872d8

  implementation("com.google.protobuf:protobuf-java")

  compileOnly("io.grpc:grpc-netty")
  compileOnly("io.grpc:grpc-netty-shaded")
  compileOnly("io.grpc:grpc-okhttp")

  testImplementation(project(":sdk:testing"))

  testImplementation("io.grpc:grpc-testing")
  testRuntimeOnly("io.grpc:grpc-netty-shaded")

  jmhImplementation(project(":sdk:testing"))
  jmhImplementation(project(":sdk-extensions:resources"))
}<|MERGE_RESOLUTION|>--- conflicted
+++ resolved
@@ -10,18 +10,10 @@
 otelJava.moduleName.set("io.opentelemetry.exporter.otlp.internal")
 
 dependencies {
-<<<<<<< HEAD
-    api(project(":api:all"))
-    api(project(":proto"))
-    api(project(":sdk:all"))
-    api(project(":sdk:metrics"))
-    api(project(":sdk-extensions:logging"))
-=======
   api(project(":api:all"))
   api(project(":proto"))
   api(project(":sdk:all"))
   api(project(":sdk:metrics"))
->>>>>>> 20f872d8
 
   implementation("com.google.protobuf:protobuf-java")
 
