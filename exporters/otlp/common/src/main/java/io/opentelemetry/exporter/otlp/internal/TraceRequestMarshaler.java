--- conflicted
+++ resolved
@@ -297,7 +297,6 @@
           Span.PARENT_SPAN_ID_FIELD_NUMBER, Span.PARENT_SPAN_ID_JSON_NAME, parentSpanId);
       output.serializeString(Span.NAME_FIELD_NUMBER, Span.NAME_JSON_NAME, nameUtf8);
 
-<<<<<<< HEAD
       // TODO: Make this a MarshalerUtil helper.
       output.serializeEnum(Span.KIND_FIELD_NUMBER, Span.KIND_JSON_NAME, spanKind);
 
@@ -330,26 +329,6 @@
           droppedLinksCount);
 
       output.serializeMessage(Span.STATUS_FIELD_NUMBER, Span.STATUS_JSON_NAME, spanStatusMarshaler);
-=======
-      MarshalerUtil.marshalEnum(Span.KIND_FIELD_NUMBER, spanKind, output);
-
-      MarshalerUtil.marshalFixed64(Span.START_TIME_UNIX_NANO_FIELD_NUMBER, startEpochNanos, output);
-      MarshalerUtil.marshalFixed64(Span.END_TIME_UNIX_NANO_FIELD_NUMBER, endEpochNanos, output);
-
-      MarshalerUtil.marshalRepeatedMessage(
-          Span.ATTRIBUTES_FIELD_NUMBER, attributeMarshalers, output);
-      MarshalerUtil.marshalUInt32(
-          Span.DROPPED_ATTRIBUTES_COUNT_FIELD_NUMBER, droppedAttributesCount, output);
-
-      MarshalerUtil.marshalRepeatedMessage(Span.EVENTS_FIELD_NUMBER, spanEventMarshalers, output);
-      MarshalerUtil.marshalUInt32(
-          Span.DROPPED_EVENTS_COUNT_FIELD_NUMBER, droppedEventsCount, output);
-
-      MarshalerUtil.marshalRepeatedMessage(Span.LINKS_FIELD_NUMBER, spanLinkMarshalers, output);
-      MarshalerUtil.marshalUInt32(Span.DROPPED_LINKS_COUNT_FIELD_NUMBER, droppedLinksCount, output);
-
-      MarshalerUtil.marshalMessage(Span.STATUS_FIELD_NUMBER, spanStatusMarshaler, output);
->>>>>>> 29cc44ed
     }
 
     private static int calculateSize(
@@ -566,7 +545,6 @@
     }
 
     @Override
-<<<<<<< HEAD
     public void writeTo(Serializer output) throws IOException {
       if (deprecatedStatusCode != Status.DeprecatedStatusCode.DEPRECATED_STATUS_CODE_OK_VALUE) {
         output.serializeEnum(
@@ -578,23 +556,12 @@
           Status.MESSAGE_FIELD_NUMBER, Status.MESSAGE_JSON_NAME, descriptionUtf8);
       if (protoStatusCode != Status.StatusCode.STATUS_CODE_UNSET_VALUE) {
         output.serializeEnum(Status.CODE_FIELD_NUMBER, Status.CODE_JSON_NAME, protoStatusCode);
-=======
-    public void writeTo(CodedOutputStream output) throws IOException {
-      if (deprecatedStatusCode != Status.DeprecatedStatusCode.DEPRECATED_STATUS_CODE_OK_VALUE) {
-        MarshalerUtil.marshalEnum(
-            Status.DEPRECATED_CODE_FIELD_NUMBER, deprecatedStatusCode, output);
-      }
-      MarshalerUtil.marshalBytes(Status.MESSAGE_FIELD_NUMBER, description, output);
-      if (protoStatusCode != Status.StatusCode.STATUS_CODE_UNSET_VALUE) {
-        MarshalerUtil.marshalEnum(Status.CODE_FIELD_NUMBER, protoStatusCode, output);
->>>>>>> 29cc44ed
       }
     }
 
     private static int computeSize(
         int protoStatusCode, int deprecatedStatusCode, byte[] descriptionUtf8) {
       int size = 0;
-<<<<<<< HEAD
       // TODO: Make this a MarshalerUtil helper.
       if (deprecatedStatusCode != Status.DeprecatedStatusCode.DEPRECATED_STATUS_CODE_OK_VALUE) {
         size +=
@@ -606,11 +573,6 @@
       if (protoStatusCode != Status.StatusCode.STATUS_CODE_UNSET_VALUE) {
         size += CodedOutputStream.computeEnumSize(Status.CODE_FIELD_NUMBER, protoStatusCode);
       }
-=======
-      size += MarshalerUtil.sizeEnum(Status.DEPRECATED_CODE_FIELD_NUMBER, deprecatedStatusCode);
-      size += MarshalerUtil.sizeBytes(Status.MESSAGE_FIELD_NUMBER, description);
-      size += MarshalerUtil.sizeEnum(Status.CODE_FIELD_NUMBER, protoStatusCode);
->>>>>>> 29cc44ed
       return size;
     }
   }
