/*
 * Copyright The OpenTelemetry Authors
 * SPDX-License-Identifier: Apache-2.0
 */

package io.opentelemetry.exporter.internal.otlp.metrics;

import static io.opentelemetry.api.common.AttributeKey.stringKey;
import static io.opentelemetry.proto.metrics.v1.AggregationTemporality.AGGREGATION_TEMPORALITY_CUMULATIVE;
import static io.opentelemetry.proto.metrics.v1.AggregationTemporality.AGGREGATION_TEMPORALITY_DELTA;
import static java.util.Collections.singletonList;
import static org.assertj.core.api.Assertions.assertThat;

import com.google.common.collect.ImmutableList;
import com.google.protobuf.ByteString;
import com.google.protobuf.InvalidProtocolBufferException;
import com.google.protobuf.Message;
import com.google.protobuf.util.JsonFormat;
import io.opentelemetry.api.common.Attributes;
import io.opentelemetry.api.internal.OtelEncodingUtils;
import io.opentelemetry.api.trace.SpanContext;
import io.opentelemetry.api.trace.TraceFlags;
import io.opentelemetry.api.trace.TraceState;
import io.opentelemetry.exporter.internal.marshal.Marshaler;
import io.opentelemetry.proto.collector.metrics.v1.ExportMetricsServiceRequest;
import io.opentelemetry.proto.common.v1.AnyValue;
import io.opentelemetry.proto.common.v1.InstrumentationScope;
import io.opentelemetry.proto.common.v1.KeyValue;
import io.opentelemetry.proto.metrics.v1.Exemplar;
import io.opentelemetry.proto.metrics.v1.ExponentialHistogram;
import io.opentelemetry.proto.metrics.v1.ExponentialHistogramDataPoint;
import io.opentelemetry.proto.metrics.v1.Gauge;
import io.opentelemetry.proto.metrics.v1.Histogram;
import io.opentelemetry.proto.metrics.v1.HistogramDataPoint;
import io.opentelemetry.proto.metrics.v1.Metric;
import io.opentelemetry.proto.metrics.v1.NumberDataPoint;
import io.opentelemetry.proto.metrics.v1.ResourceMetrics;
import io.opentelemetry.proto.metrics.v1.ScopeMetrics;
import io.opentelemetry.proto.metrics.v1.Sum;
import io.opentelemetry.proto.metrics.v1.Summary;
import io.opentelemetry.proto.metrics.v1.SummaryDataPoint;
import io.opentelemetry.sdk.common.InstrumentationScopeInfo;
import io.opentelemetry.sdk.metrics.data.AggregationTemporality;
import io.opentelemetry.sdk.metrics.data.HistogramPointData;
import io.opentelemetry.sdk.metrics.data.MetricData;
import io.opentelemetry.sdk.metrics.data.PointData;
import io.opentelemetry.sdk.metrics.data.SummaryPointData;
import io.opentelemetry.sdk.metrics.internal.data.ImmutableDoubleExemplarData;
import io.opentelemetry.sdk.metrics.internal.data.ImmutableDoublePointData;
import io.opentelemetry.sdk.metrics.internal.data.ImmutableGaugeData;
import io.opentelemetry.sdk.metrics.internal.data.ImmutableHistogramData;
import io.opentelemetry.sdk.metrics.internal.data.ImmutableHistogramPointData;
import io.opentelemetry.sdk.metrics.internal.data.ImmutableLongExemplarData;
import io.opentelemetry.sdk.metrics.internal.data.ImmutableLongPointData;
import io.opentelemetry.sdk.metrics.internal.data.ImmutableMetricData;
import io.opentelemetry.sdk.metrics.internal.data.ImmutableSumData;
import io.opentelemetry.sdk.metrics.internal.data.ImmutableSummaryData;
import io.opentelemetry.sdk.metrics.internal.data.ImmutableSummaryPointData;
import io.opentelemetry.sdk.metrics.internal.data.ImmutableValueAtQuantile;
import io.opentelemetry.sdk.metrics.internal.data.exponentialhistogram.ExponentialHistogramBuckets;
import io.opentelemetry.sdk.metrics.internal.data.exponentialhistogram.ExponentialHistogramData;
import io.opentelemetry.sdk.metrics.internal.data.exponentialhistogram.ExponentialHistogramPointData;
import io.opentelemetry.sdk.resources.Resource;
import java.io.ByteArrayOutputStream;
import java.io.IOException;
import java.io.UncheckedIOException;
import java.nio.charset.StandardCharsets;
import java.util.Base64;
import java.util.Collection;
import java.util.Collections;
import java.util.List;
import java.util.Locale;
import java.util.stream.Collectors;
import org.junit.jupiter.api.Test;

// Fill deprecated APIs before removing them after users get a chance to migrate.
class MetricsRequestMarshalerTest {

  private static final Attributes KV_ATTR = Attributes.of(stringKey("k"), "v");

  private static AnyValue stringValue(String v) {
    return AnyValue.newBuilder().setStringValue(v).build();
  }

  @Test
  void dataPoint_withDefaultValues() {
    assertThat(
            toNumberDataPoints(
                singletonList(
                    ImmutableLongPointData.create(
                        123,
                        456,
                        KV_ATTR,
                        0,
                        singletonList(
                            ImmutableLongExemplarData.create(
                                Attributes.of(stringKey("test"), "value"),
                                2,
                                SpanContext.create(
                                    "00000000000000000000000000000001",
                                    "0000000000000002",
                                    TraceFlags.getDefault(),
                                    TraceState.getDefault()),
                                0))))))
        .containsExactly(
            NumberDataPoint.newBuilder()
                .setStartTimeUnixNano(123)
                .setTimeUnixNano(456)
                .addAllAttributes(
                    singletonList(
                        KeyValue.newBuilder().setKey("k").setValue(stringValue("v")).build()))
                .setAsInt(0)
                .addExemplars(
                    Exemplar.newBuilder()
                        .setTimeUnixNano(2)
                        .addFilteredAttributes(
                            KeyValue.newBuilder()
                                .setKey("test")
                                .setValue(stringValue("value"))
                                .build())
                        .setSpanId(ByteString.copyFrom(new byte[] {0, 0, 0, 0, 0, 0, 0, 2}))
                        .setTraceId(
                            ByteString.copyFrom(
                                new byte[] {0, 0, 0, 0, 0, 0, 0, 0, 0, 0, 0, 0, 0, 0, 0, 1}))
                        .setAsInt(0)
                        .build())
                .build());

    assertThat(
            toNumberDataPoints(
                singletonList(
                    ImmutableDoublePointData.create(
                        123,
                        456,
                        KV_ATTR,
                        0,
                        singletonList(
                            ImmutableDoubleExemplarData.create(
                                Attributes.of(stringKey("test"), "value"),
                                2,
                                SpanContext.create(
                                    "00000000000000000000000000000001",
                                    "0000000000000002",
                                    TraceFlags.getDefault(),
                                    TraceState.getDefault()),
                                0))))))
        .containsExactly(
            NumberDataPoint.newBuilder()
                .setStartTimeUnixNano(123)
                .setTimeUnixNano(456)
                .addAllAttributes(
                    singletonList(
                        KeyValue.newBuilder().setKey("k").setValue(stringValue("v")).build()))
                .setAsDouble(0)
                .addExemplars(
                    Exemplar.newBuilder()
                        .setTimeUnixNano(2)
                        .addFilteredAttributes(
                            KeyValue.newBuilder()
                                .setKey("test")
                                .setValue(stringValue("value"))
                                .build())
                        .setSpanId(ByteString.copyFrom(new byte[] {0, 0, 0, 0, 0, 0, 0, 2}))
                        .setTraceId(
                            ByteString.copyFrom(
                                new byte[] {0, 0, 0, 0, 0, 0, 0, 0, 0, 0, 0, 0, 0, 0, 0, 1}))
                        .setAsDouble(0)
                        .build())
                .build());
  }

  @Test
  void longDataPoints() {
    assertThat(toNumberDataPoints(Collections.emptyList())).isEmpty();
    assertThat(
            toNumberDataPoints(
                singletonList(
                    ImmutableLongPointData.create(
                        123,
                        456,
                        KV_ATTR,
                        5,
                        singletonList(
                            ImmutableLongExemplarData.create(
                                Attributes.of(stringKey("test"), "value"),
                                2,
                                SpanContext.create(
                                    "00000000000000000000000000000001",
                                    "0000000000000002",
                                    TraceFlags.getDefault(),
                                    TraceState.getDefault()),
                                1))))))
        .containsExactly(
            NumberDataPoint.newBuilder()
                .setStartTimeUnixNano(123)
                .setTimeUnixNano(456)
                .addAllAttributes(
                    singletonList(
                        KeyValue.newBuilder().setKey("k").setValue(stringValue("v")).build()))
                .setAsInt(5)
                .addExemplars(
                    Exemplar.newBuilder()
                        .setTimeUnixNano(2)
                        .addFilteredAttributes(
                            KeyValue.newBuilder()
                                .setKey("test")
                                .setValue(stringValue("value"))
                                .build())
                        .setSpanId(ByteString.copyFrom(new byte[] {0, 0, 0, 0, 0, 0, 0, 2}))
                        .setTraceId(
                            ByteString.copyFrom(
                                new byte[] {0, 0, 0, 0, 0, 0, 0, 0, 0, 0, 0, 0, 0, 0, 0, 1}))
                        .setAsInt(1)
                        .build())
                .build());
    assertThat(
            toNumberDataPoints(
                ImmutableList.of(
                    ImmutableLongPointData.create(123, 456, Attributes.empty(), 5),
                    ImmutableLongPointData.create(321, 654, KV_ATTR, 7))))
        .containsExactly(
            NumberDataPoint.newBuilder()
                .setStartTimeUnixNano(123)
                .setTimeUnixNano(456)
                .setAsInt(5)
                .build(),
            NumberDataPoint.newBuilder()
                .setStartTimeUnixNano(321)
                .setTimeUnixNano(654)
                .addAllAttributes(
                    singletonList(
                        KeyValue.newBuilder().setKey("k").setValue(stringValue("v")).build()))
                .setAsInt(7)
                .build());
  }

  @Test
  void doubleDataPoints() {
    assertThat(toNumberDataPoints(Collections.emptyList())).isEmpty();
    assertThat(
            toNumberDataPoints(
                singletonList(ImmutableDoublePointData.create(123, 456, KV_ATTR, 5.1))))
        .containsExactly(
            NumberDataPoint.newBuilder()
                .setStartTimeUnixNano(123)
                .setTimeUnixNano(456)
                .addAllAttributes(
                    singletonList(
                        KeyValue.newBuilder().setKey("k").setValue(stringValue("v")).build()))
                .setAsDouble(5.1)
                .build());
    assertThat(
            toNumberDataPoints(
                ImmutableList.of(
                    ImmutableDoublePointData.create(123, 456, Attributes.empty(), 5.1),
                    ImmutableDoublePointData.create(321, 654, KV_ATTR, 7.1))))
        .containsExactly(
            NumberDataPoint.newBuilder()
                .setStartTimeUnixNano(123)
                .setTimeUnixNano(456)
                .setAsDouble(5.1)
                .build(),
            NumberDataPoint.newBuilder()
                .setStartTimeUnixNano(321)
                .setTimeUnixNano(654)
                .addAllAttributes(
                    singletonList(
                        KeyValue.newBuilder().setKey("k").setValue(stringValue("v")).build()))
                .setAsDouble(7.1)
                .build());
  }

  @Test
  void summaryDataPoints() {
    assertThat(
            toSummaryDataPoints(
                singletonList(
                    ImmutableSummaryPointData.create(
                        123,
                        456,
                        KV_ATTR,
                        5,
                        14.2,
                        singletonList(ImmutableValueAtQuantile.create(0.0, 1.1))))))
        .containsExactly(
            SummaryDataPoint.newBuilder()
                .setStartTimeUnixNano(123)
                .setTimeUnixNano(456)
                .addAllAttributes(
                    singletonList(
                        KeyValue.newBuilder().setKey("k").setValue(stringValue("v")).build()))
                .setCount(5)
                .setSum(14.2)
                .addQuantileValues(
                    SummaryDataPoint.ValueAtQuantile.newBuilder()
                        .setQuantile(0.0)
                        .setValue(1.1)
                        .build())
                .build());
    assertThat(
            toSummaryDataPoints(
                ImmutableList.of(
                    ImmutableSummaryPointData.create(
                        123, 456, Attributes.empty(), 7, 15.3, Collections.emptyList()),
                    ImmutableSummaryPointData.create(
                        321,
                        654,
                        KV_ATTR,
                        9,
                        18.3,
                        ImmutableList.of(
                            ImmutableValueAtQuantile.create(0.0, 1.1),
                            ImmutableValueAtQuantile.create(1.0, 20.3))))))
        .containsExactly(
            SummaryDataPoint.newBuilder()
                .setStartTimeUnixNano(123)
                .setTimeUnixNano(456)
                .setCount(7)
                .setSum(15.3)
                .build(),
            SummaryDataPoint.newBuilder()
                .setStartTimeUnixNano(321)
                .setTimeUnixNano(654)
                .addAllAttributes(
                    singletonList(
                        KeyValue.newBuilder().setKey("k").setValue(stringValue("v")).build()))
                .setCount(9)
                .setSum(18.3)
                .addQuantileValues(
                    SummaryDataPoint.ValueAtQuantile.newBuilder()
                        .setQuantile(0.0)
                        .setValue(1.1)
                        .build())
                .addQuantileValues(
                    SummaryDataPoint.ValueAtQuantile.newBuilder()
                        .setQuantile(1.0)
                        .setValue(20.3)
                        .build())
                .build());
  }

  @Test
  void histogramDataPoints() {
    assertThat(
            toHistogramDataPoints(
                ImmutableList.of(
                    ImmutableHistogramPointData.create(
                        123,
                        456,
                        KV_ATTR,
                        14.2,
                        null,
                        null,
                        ImmutableList.of(1.0),
                        ImmutableList.of(1L, 5L)),
                    ImmutableHistogramPointData.create(
                        123,
                        456,
                        Attributes.empty(),
                        15.3,
                        3.3,
                        12.0,
                        ImmutableList.of(),
                        ImmutableList.of(7L),
                        ImmutableList.of(
                            ImmutableDoubleExemplarData.create(
                                Attributes.of(stringKey("test"), "value"),
                                2,
                                SpanContext.create(
                                    "00000000000000000000000000000001",
                                    "0000000000000002",
                                    TraceFlags.getDefault(),
                                    TraceState.getDefault()),
                                1.5))))))
        .containsExactly(
            HistogramDataPoint.newBuilder()
                .setStartTimeUnixNano(123)
                .setTimeUnixNano(456)
                .addAllAttributes(
                    singletonList(
                        KeyValue.newBuilder().setKey("k").setValue(stringValue("v")).build()))
                .setCount(6)
                .setSum(14.2)
                .addBucketCounts(1)
                .addBucketCounts(5)
                .addExplicitBounds(1.0)
                .build(),
            HistogramDataPoint.newBuilder()
                .setStartTimeUnixNano(123)
                .setTimeUnixNano(456)
                .setCount(7)
                .setSum(15.3)
                .setMin(3.3)
                .setMax(12.0)
                .addBucketCounts(7)
                .addExemplars(
                    Exemplar.newBuilder()
                        .setTimeUnixNano(2)
                        .addFilteredAttributes(
                            KeyValue.newBuilder()
                                .setKey("test")
                                .setValue(stringValue("value"))
                                .build())
                        .setSpanId(ByteString.copyFrom(new byte[] {0, 0, 0, 0, 0, 0, 0, 2}))
                        .setTraceId(
                            ByteString.copyFrom(
                                new byte[] {0, 0, 0, 0, 0, 0, 0, 0, 0, 0, 0, 0, 0, 0, 0, 1}))
                        .setAsDouble(1.5)
                        .build())
                .build());
  }

  @Test
  void exponentialHistogramDataPoints() {
    assertThat(
            toExponentialHistogramDataPoints(
                ImmutableList.of(
                    ExponentialHistogramPointData.create(
                        0,
                        123.4,
                        1,
                        null,
                        null,
                        new TestExponentialHistogramBuckets(0, Collections.emptyList()),
                        new TestExponentialHistogramBuckets(0, Collections.emptyList()),
                        123,
                        456,
                        Attributes.empty(),
                        Collections.emptyList()),
                    ExponentialHistogramPointData.create(
                        0,
                        123.4,
                        1,
                        3.3,
                        80.1,
                        new TestExponentialHistogramBuckets(1, ImmutableList.of(1L, 0L, 2L)),
                        new TestExponentialHistogramBuckets(0, Collections.emptyList()),
                        123,
                        456,
                        Attributes.of(stringKey("key"), "value"),
                        ImmutableList.of(
                            ImmutableDoubleExemplarData.create(
                                Attributes.of(stringKey("test"), "value"),
                                2,
                                SpanContext.create(
                                    "00000000000000000000000000000001",
                                    "0000000000000002",
                                    TraceFlags.getDefault(),
                                    TraceState.getDefault()),
                                1.5))))))
        .containsExactly(
            ExponentialHistogramDataPoint.newBuilder()
                .setStartTimeUnixNano(123)
                .setTimeUnixNano(456)
                .setCount(1)
                .setScale(0)
                .setSum(123.4)
                .setZeroCount(1)
                .setPositive(
                    ExponentialHistogramDataPoint.Buckets.newBuilder().setOffset(0)) // no buckets
                .setNegative(
                    ExponentialHistogramDataPoint.Buckets.newBuilder().setOffset(0)) // no buckets
                .build(),
            ExponentialHistogramDataPoint.newBuilder()
                .setStartTimeUnixNano(123)
                .setTimeUnixNano(456)
                .setCount(4) // Counts in positive, negative, and zero count.
                .addAllAttributes(
                    singletonList(
                        KeyValue.newBuilder().setKey("key").setValue(stringValue("value")).build()))
                .setScale(0)
                .setSum(123.4)
                .setMin(3.3)
                .setMax(80.1)
                .setZeroCount(1)
                .setPositive(
                    ExponentialHistogramDataPoint.Buckets.newBuilder()
                        .setOffset(1)
                        .addBucketCounts(1)
                        .addBucketCounts(0)
                        .addBucketCounts(2))
                .setNegative(
                    ExponentialHistogramDataPoint.Buckets.newBuilder().setOffset(0)) // no buckets
                .addExemplars(
                    Exemplar.newBuilder()
                        .setTimeUnixNano(2)
                        .addFilteredAttributes(
                            KeyValue.newBuilder()
                                .setKey("test")
                                .setValue(stringValue("value"))
                                .build())
                        .setSpanId(ByteString.copyFrom(new byte[] {0, 0, 0, 0, 0, 0, 0, 2}))
                        .setTraceId(
                            ByteString.copyFrom(
                                new byte[] {0, 0, 0, 0, 0, 0, 0, 0, 0, 0, 0, 0, 0, 0, 0, 1}))
                        .setAsDouble(1.5)
                        .build())
                .build());
  }

  @Test
  void toProtoMetric_monotonic() {
    assertThat(
            toProtoMetric(
                ImmutableMetricData.createLongSum(
                    Resource.empty(),
                    InstrumentationScopeInfo.empty(),
                    "name",
                    "description",
                    "1",
                    ImmutableSumData.create(
                        /* isMonotonic= */ true,
                        AggregationTemporality.CUMULATIVE,
                        singletonList(ImmutableLongPointData.create(123, 456, KV_ATTR, 5))))))
        .isEqualTo(
            Metric.newBuilder()
                .setName("name")
                .setDescription("description")
                .setUnit("1")
                .setSum(
                    Sum.newBuilder()
                        .setIsMonotonic(true)
                        .setAggregationTemporality(AGGREGATION_TEMPORALITY_CUMULATIVE)
                        .addDataPoints(
                            NumberDataPoint.newBuilder()
                                .setStartTimeUnixNano(123)
                                .setTimeUnixNano(456)
                                .addAllAttributes(
                                    singletonList(
                                        KeyValue.newBuilder()
                                            .setKey("k")
                                            .setValue(stringValue("v"))
                                            .build()))
                                .setAsInt(5)
                                .build())
                        .build())
                .build());
    assertThat(
            toProtoMetric(
                ImmutableMetricData.createDoubleSum(
                    Resource.empty(),
                    InstrumentationScopeInfo.empty(),
                    "name",
                    "description",
                    "1",
                    ImmutableSumData.create(
                        /* isMonotonic= */ true,
                        AggregationTemporality.CUMULATIVE,
                        singletonList(ImmutableDoublePointData.create(123, 456, KV_ATTR, 5.1))))))
        .isEqualTo(
            Metric.newBuilder()
                .setName("name")
                .setDescription("description")
                .setUnit("1")
                .setSum(
                    Sum.newBuilder()
                        .setIsMonotonic(true)
                        .setAggregationTemporality(AGGREGATION_TEMPORALITY_CUMULATIVE)
                        .addDataPoints(
                            NumberDataPoint.newBuilder()
                                .setStartTimeUnixNano(123)
                                .setTimeUnixNano(456)
                                .addAllAttributes(
                                    singletonList(
                                        KeyValue.newBuilder()
                                            .setKey("k")
                                            .setValue(stringValue("v"))
                                            .build()))
                                .setAsDouble(5.1)
                                .build())
                        .build())
                .build());
  }

  @Test
  void toProtoMetric_nonMonotonic() {
    assertThat(
            toProtoMetric(
                ImmutableMetricData.createLongSum(
                    Resource.empty(),
                    InstrumentationScopeInfo.empty(),
                    "name",
                    "description",
                    "1",
                    ImmutableSumData.create(
                        /* isMonotonic= */ false,
                        AggregationTemporality.CUMULATIVE,
                        singletonList(ImmutableLongPointData.create(123, 456, KV_ATTR, 5))))))
        .isEqualTo(
            Metric.newBuilder()
                .setName("name")
                .setDescription("description")
                .setUnit("1")
                .setSum(
                    Sum.newBuilder()
                        .setIsMonotonic(false)
                        .setAggregationTemporality(AGGREGATION_TEMPORALITY_CUMULATIVE)
                        .addDataPoints(
                            NumberDataPoint.newBuilder()
                                .setStartTimeUnixNano(123)
                                .setTimeUnixNano(456)
                                .addAllAttributes(
                                    singletonList(
                                        KeyValue.newBuilder()
                                            .setKey("k")
                                            .setValue(stringValue("v"))
                                            .build()))
                                .setAsInt(5)
                                .build())
                        .build())
                .build());
    assertThat(
            toProtoMetric(
                ImmutableMetricData.createDoubleSum(
                    Resource.empty(),
                    InstrumentationScopeInfo.empty(),
                    "name",
                    "description",
                    "1",
                    ImmutableSumData.create(
                        /* isMonotonic= */ false,
                        AggregationTemporality.CUMULATIVE,
                        singletonList(ImmutableDoublePointData.create(123, 456, KV_ATTR, 5.1))))))
        .isEqualTo(
            Metric.newBuilder()
                .setName("name")
                .setDescription("description")
                .setUnit("1")
                .setSum(
                    Sum.newBuilder()
                        .setIsMonotonic(false)
                        .setAggregationTemporality(AGGREGATION_TEMPORALITY_CUMULATIVE)
                        .addDataPoints(
                            NumberDataPoint.newBuilder()
                                .setStartTimeUnixNano(123)
                                .setTimeUnixNano(456)
                                .addAllAttributes(
                                    singletonList(
                                        KeyValue.newBuilder()
                                            .setKey("k")
                                            .setValue(stringValue("v"))
                                            .build()))
                                .setAsDouble(5.1)
                                .build())
                        .build())
                .build());
  }

  @Test
  void toProtoMetric_gauges() {
    assertThat(
            toProtoMetric(
                ImmutableMetricData.createLongGauge(
                    Resource.empty(),
                    InstrumentationScopeInfo.empty(),
                    "name",
                    "description",
                    "1",
                    ImmutableGaugeData.create(
                        singletonList(ImmutableLongPointData.create(123, 456, KV_ATTR, 5))))))
        .isEqualTo(
            Metric.newBuilder()
                .setName("name")
                .setDescription("description")
                .setUnit("1")
                .setGauge(
                    Gauge.newBuilder()
                        .addDataPoints(
                            NumberDataPoint.newBuilder()
                                .setStartTimeUnixNano(123)
                                .setTimeUnixNano(456)
                                .addAllAttributes(
                                    singletonList(
                                        KeyValue.newBuilder()
                                            .setKey("k")
                                            .setValue(stringValue("v"))
                                            .build()))
                                .setAsInt(5)
                                .build())
                        .build())
                .build());
    assertThat(
            toProtoMetric(
                ImmutableMetricData.createDoubleGauge(
                    Resource.empty(),
                    InstrumentationScopeInfo.empty(),
                    "name",
                    "description",
                    "1",
                    ImmutableGaugeData.create(
                        singletonList(ImmutableDoublePointData.create(123, 456, KV_ATTR, 5.1))))))
        .isEqualTo(
            Metric.newBuilder()
                .setName("name")
                .setDescription("description")
                .setUnit("1")
                .setGauge(
                    Gauge.newBuilder()
                        .addDataPoints(
                            NumberDataPoint.newBuilder()
                                .setStartTimeUnixNano(123)
                                .setTimeUnixNano(456)
                                .addAllAttributes(
                                    singletonList(
                                        KeyValue.newBuilder()
                                            .setKey("k")
                                            .setValue(stringValue("v"))
                                            .build()))
                                .setAsDouble(5.1)
                                .build())
                        .build())
                .build());
  }

  @Test
  void toProtoMetric_summary() {
    assertThat(
            toProtoMetric(
                ImmutableMetricData.createDoubleSummary(
                    Resource.empty(),
                    InstrumentationScopeInfo.empty(),
                    "name",
                    "description",
                    "1",
                    ImmutableSummaryData.create(
                        singletonList(
                            ImmutableSummaryPointData.create(
                                123,
                                456,
                                KV_ATTR,
                                5,
                                33d,
                                ImmutableList.of(
                                    ImmutableValueAtQuantile.create(0, 1.1),
                                    ImmutableValueAtQuantile.create(1.0, 20.3))))))))
        .isEqualTo(
            Metric.newBuilder()
                .setName("name")
                .setDescription("description")
                .setUnit("1")
                .setSummary(
                    Summary.newBuilder()
                        .addDataPoints(
                            SummaryDataPoint.newBuilder()
                                .setStartTimeUnixNano(123)
                                .setTimeUnixNano(456)
                                .addAllAttributes(
                                    singletonList(
                                        KeyValue.newBuilder()
                                            .setKey("k")
                                            .setValue(stringValue("v"))
                                            .build()))
                                .setCount(5)
                                .setSum(33d)
                                .addQuantileValues(
                                    SummaryDataPoint.ValueAtQuantile.newBuilder()
                                        .setQuantile(0)
                                        .setValue(1.1)
                                        .build())
                                .addQuantileValues(
                                    SummaryDataPoint.ValueAtQuantile.newBuilder()
                                        .setQuantile(1.0)
                                        .setValue(20.3)
                                        .build())
                                .build())
                        .build())
                .build());
  }

  @Test
  void toProtoMetric_histogram() {
    assertThat(
            toProtoMetric(
                ImmutableMetricData.createDoubleHistogram(
                    Resource.empty(),
                    InstrumentationScopeInfo.empty(),
                    "name",
                    "description",
                    "1",
                    ImmutableHistogramData.create(
                        AggregationTemporality.DELTA,
                        singletonList(
                            ImmutableHistogramPointData.create(
                                123,
                                456,
                                KV_ATTR,
                                4.0,
                                1.0,
                                3.0,
                                ImmutableList.of(),
                                ImmutableList.of(33L)))))))
        .isEqualTo(
            Metric.newBuilder()
                .setName("name")
                .setDescription("description")
                .setUnit("1")
                .setHistogram(
                    Histogram.newBuilder()
                        .setAggregationTemporality(AGGREGATION_TEMPORALITY_DELTA)
                        .addDataPoints(
                            HistogramDataPoint.newBuilder()
                                .setStartTimeUnixNano(123)
                                .setTimeUnixNano(456)
                                .addAllAttributes(
                                    singletonList(
                                        KeyValue.newBuilder()
                                            .setKey("k")
                                            .setValue(stringValue("v"))
                                            .build()))
                                .setCount(33)
                                .setSum(4.0)
                                .setMin(1.0)
                                .setMax(3.0)
                                .addBucketCounts(33)
                                .build())
                        .build())
                .build());
  }

  @Test
  void toProtoMetric_exponentialHistogram() {
    assertThat(
            toProtoMetric(
                ImmutableMetricData.createExponentialHistogram(
                    Resource.empty(),
                    InstrumentationScopeInfo.empty(),
                    "name",
                    "description",
                    "1",
                    ExponentialHistogramData.create(
                        AggregationTemporality.CUMULATIVE,
                        singletonList(
                            ExponentialHistogramPointData.create(
                                20,
                                123.4,
                                257,
                                20.1,
                                44.3,
                                new TestExponentialHistogramBuckets(
                                    -1, ImmutableList.of(0L, 128L, 1L << 32)),
                                new TestExponentialHistogramBuckets(
                                    1, ImmutableList.of(0L, 128L, 1L << 32)),
                                123,
                                456,
                                KV_ATTR,
                                ImmutableList.of()))))))
        .isEqualTo(
            Metric.newBuilder()
                .setName("name")
                .setDescription("description")
                .setUnit("1")
                .setExponentialHistogram(
                    ExponentialHistogram.newBuilder()
                        .setAggregationTemporality(AGGREGATION_TEMPORALITY_CUMULATIVE)
                        .addDataPoints(
                            ExponentialHistogramDataPoint.newBuilder()
                                .setStartTimeUnixNano(123)
                                .setTimeUnixNano(456)
                                .setCount(
                                    2 * (128L + (1L << 32))
                                        + 257L) // positive counts + negative counts + zero counts
                                .addAllAttributes(
                                    singletonList(
                                        KeyValue.newBuilder()
                                            .setKey("k")
                                            .setValue(stringValue("v"))
                                            .build()))
                                .setScale(20)
                                .setSum(123.4)
                                .setZeroCount(257)
                                .setMin(20.1)
                                .setMax(44.3)
                                .setPositive(
                                    ExponentialHistogramDataPoint.Buckets.newBuilder()
                                        .setOffset(-1)
                                        .addBucketCounts(0)
                                        .addBucketCounts(128)
                                        .addBucketCounts(1L << 32))
                                .setNegative(
                                    ExponentialHistogramDataPoint.Buckets.newBuilder()
                                        .setOffset(1)
                                        .addBucketCounts(0)
                                        .addBucketCounts(128)
                                        .addBucketCounts(1L << 32))))
                .build());
  }

  @Test
  void protoResourceMetrics() {
    Resource resource =
        Resource.create(Attributes.of(stringKey("ka"), "va"), "http://resource.url");
    io.opentelemetry.proto.resource.v1.Resource resourceProto =
        io.opentelemetry.proto.resource.v1.Resource.newBuilder()
            .addAllAttributes(
                singletonList(
                    KeyValue.newBuilder().setKey("ka").setValue(stringValue("va")).build()))
            .build();
    io.opentelemetry.proto.resource.v1.Resource emptyResourceProto =
        io.opentelemetry.proto.resource.v1.Resource.newBuilder().build();
    InstrumentationScopeInfo instrumentationScopeInfo =
        InstrumentationScopeInfo.builder("name")
            .setVersion("version")
            .setSchemaUrl("http://url")
<<<<<<< HEAD
=======
            .setAttributes(Attributes.builder().put("key", "value").build())
>>>>>>> 84456420
            .build();
    InstrumentationScope scopeProto =
        InstrumentationScope.newBuilder()
            .setName("name")
            .setVersion("version")
            .addAttributes(
                KeyValue.newBuilder()
                    .setKey("key")
                    .setValue(AnyValue.newBuilder().setStringValue("value").build())
                    .build())
            .build();
    InstrumentationScope emptyScopeProto =
        InstrumentationScope.newBuilder().setName("").setVersion("").build();
    Metric metricDoubleSum =
        Metric.newBuilder()
            .setName("name")
            .setDescription("description")
            .setUnit("1")
            .setSum(
                Sum.newBuilder()
                    .setIsMonotonic(true)
                    .setAggregationTemporality(AGGREGATION_TEMPORALITY_CUMULATIVE)
                    .addDataPoints(
                        NumberDataPoint.newBuilder()
                            .setStartTimeUnixNano(123)
                            .setTimeUnixNano(456)
                            .addAllAttributes(
                                singletonList(
                                    KeyValue.newBuilder()
                                        .setKey("k")
                                        .setValue(stringValue("v"))
                                        .build()))
                            .setAsDouble(5.0)
                            .build())
                    .build())
            .build();

    assertThat(
            toProtoResourceMetrics(
                ImmutableList.of(
                    ImmutableMetricData.createDoubleSum(
                        resource,
                        instrumentationScopeInfo,
                        "name",
                        "description",
                        "1",
                        ImmutableSumData.create(
                            /* isMonotonic= */ true,
                            AggregationTemporality.CUMULATIVE,
                            Collections.singletonList(
                                ImmutableDoublePointData.create(123, 456, KV_ATTR, 5.0)))),
                    ImmutableMetricData.createDoubleSum(
                        resource,
                        instrumentationScopeInfo,
                        "name",
                        "description",
                        "1",
                        ImmutableSumData.create(
                            /* isMonotonic= */ true,
                            AggregationTemporality.CUMULATIVE,
                            Collections.singletonList(
                                ImmutableDoublePointData.create(123, 456, KV_ATTR, 5.0)))),
                    ImmutableMetricData.createDoubleSum(
                        Resource.empty(),
                        instrumentationScopeInfo,
                        "name",
                        "description",
                        "1",
                        ImmutableSumData.create(
                            /* isMonotonic= */ true,
                            AggregationTemporality.CUMULATIVE,
                            Collections.singletonList(
                                ImmutableDoublePointData.create(123, 456, KV_ATTR, 5.0)))),
                    ImmutableMetricData.createDoubleSum(
                        Resource.empty(),
                        InstrumentationScopeInfo.empty(),
                        "name",
                        "description",
                        "1",
                        ImmutableSumData.create(
                            /* isMonotonic= */ true,
                            AggregationTemporality.CUMULATIVE,
                            Collections.singletonList(
                                ImmutableDoublePointData.create(123, 456, KV_ATTR, 5.0)))))))
        .satisfiesExactlyInAnyOrder(
            resourceMetrics -> {
              assertThat(resourceMetrics.getResource()).isEqualTo(resourceProto);
              assertThat(resourceMetrics.getSchemaUrl()).isEqualTo("http://resource.url");
              assertThat(resourceMetrics.getScopeMetricsList())
                  .containsExactlyInAnyOrder(
                      ScopeMetrics.newBuilder()
                          .setScope(scopeProto)
                          .addAllMetrics(ImmutableList.of(metricDoubleSum, metricDoubleSum))
                          .setSchemaUrl("http://url")
                          .build());
            },
            resourceMetrics -> {
              assertThat(resourceMetrics.getResource()).isEqualTo(emptyResourceProto);
              assertThat(resourceMetrics.getScopeMetricsList())
                  .containsExactlyInAnyOrder(
                      ScopeMetrics.newBuilder()
                          .setScope(emptyScopeProto)
                          .addAllMetrics(singletonList(metricDoubleSum))
                          .build(),
                      ScopeMetrics.newBuilder()
                          .setScope(scopeProto)
                          .addAllMetrics(singletonList(metricDoubleSum))
                          .setSchemaUrl("http://url")
                          .build());
            });
  }

  private static List<NumberDataPoint> toNumberDataPoints(Collection<? extends PointData> points) {
    return points.stream()
        .map(
            point ->
                parse(NumberDataPoint.getDefaultInstance(), NumberDataPointMarshaler.create(point)))
        .collect(Collectors.toList());
  }

  private static List<SummaryDataPoint> toSummaryDataPoints(Collection<SummaryPointData> points) {
    return points.stream()
        .map(
            point ->
                parse(
                    SummaryDataPoint.getDefaultInstance(), SummaryDataPointMarshaler.create(point)))
        .collect(Collectors.toList());
  }

  private static List<HistogramDataPoint> toHistogramDataPoints(
      Collection<HistogramPointData> points) {
    return points.stream()
        .map(
            point ->
                parse(
                    HistogramDataPoint.getDefaultInstance(),
                    HistogramDataPointMarshaler.create(point)))
        .collect(Collectors.toList());
  }

  private static List<ExponentialHistogramDataPoint> toExponentialHistogramDataPoints(
      Collection<ExponentialHistogramPointData> points) {
    return points.stream()
        .map(
            point ->
                parse(
                    ExponentialHistogramDataPoint.getDefaultInstance(),
                    ExponentialHistogramDataPointMarshaler.create(point)))
        .collect(Collectors.toList());
  }

  private static Metric toProtoMetric(MetricData metricData) {
    return parse(Metric.getDefaultInstance(), MetricMarshaler.create(metricData));
  }

  private static List<ResourceMetrics> toProtoResourceMetrics(
      Collection<MetricData> metricDataList) {
    ExportMetricsServiceRequest exportRequest =
        parse(
            ExportMetricsServiceRequest.getDefaultInstance(),
            MetricsRequestMarshaler.create(metricDataList));
    return exportRequest.getResourceMetricsList();
  }

  @SuppressWarnings("unchecked")
  private static <T extends Message> T parse(T prototype, Marshaler marshaler) {
    byte[] serialized = toByteArray(marshaler);
    T result;
    try {
      result = (T) prototype.newBuilderForType().mergeFrom(serialized).build();
    } catch (InvalidProtocolBufferException e) {
      throw new UncheckedIOException(e);
    }
    // Our marshaler should produce the exact same length of serialized output (for example, field
    // default values are not outputted), so we check that here. The output itself may have slightly
    // different ordering, mostly due to the way we don't output oneof values in field order all the
    // tieme. If the lengths are equal and the resulting protos are equal, the marshaling is
    // guaranteed to be valid.
    assertThat(result.getSerializedSize()).isEqualTo(serialized.length);

    // We don't compare JSON strings due to some differences (particularly serializing enums as
    // numbers instead of names). This may improve in the future but what matters is what we produce
    // can be parsed.
    String json = toJson(marshaler);
    Message.Builder builder = prototype.newBuilderForType();
    try {
      JsonFormat.parser().merge(json, builder);
    } catch (InvalidProtocolBufferException e) {
      throw new UncheckedIOException(e);
    }

    // Hackily swap out "hex as base64" decoded IDs with correct ones since no JSON protobuf
    // libraries currently support customizing on the parse side.
    if (result instanceof NumberDataPoint) {
      NumberDataPoint.Builder fixed = (NumberDataPoint.Builder) builder;
      for (Exemplar.Builder exemplar : fixed.getExemplarsBuilderList()) {
        exemplar.setTraceId(toHex(exemplar.getTraceId()));
        exemplar.setSpanId(toHex(exemplar.getSpanId()));
      }
    }
    if (result instanceof HistogramDataPoint) {
      HistogramDataPoint.Builder fixed = (HistogramDataPoint.Builder) builder;
      for (Exemplar.Builder exemplar : fixed.getExemplarsBuilderList()) {
        exemplar.setTraceId(toHex(exemplar.getTraceId()));
        exemplar.setSpanId(toHex(exemplar.getSpanId()));
      }
    }
    if (result instanceof ExponentialHistogramDataPoint) {
      ExponentialHistogramDataPoint.Builder fixed = (ExponentialHistogramDataPoint.Builder) builder;
      for (Exemplar.Builder exemplar : fixed.getExemplarsBuilderList()) {
        exemplar.setTraceId(toHex(exemplar.getTraceId()));
        exemplar.setSpanId(toHex(exemplar.getSpanId()));
      }
    }

    assertThat(builder.build()).isEqualTo(result);

    return result;
  }

  private static ByteString toHex(ByteString hexReadAsBase64) {
    String hex =
        Base64.getEncoder().encodeToString(hexReadAsBase64.toByteArray()).toLowerCase(Locale.ROOT);
    return ByteString.copyFrom(OtelEncodingUtils.bytesFromBase16(hex, hex.length()));
  }

  private static byte[] toByteArray(Marshaler marshaler) {
    ByteArrayOutputStream bos = new ByteArrayOutputStream();
    try {
      marshaler.writeBinaryTo(bos);
    } catch (IOException e) {
      throw new UncheckedIOException(e);
    }
    return bos.toByteArray();
  }

  private static String toJson(Marshaler marshaler) {

    ByteArrayOutputStream bos = new ByteArrayOutputStream();
    try {
      marshaler.writeJsonTo(bos);
    } catch (IOException e) {
      throw new UncheckedIOException(e);
    }
    return new String(bos.toByteArray(), StandardCharsets.UTF_8);
  }

  /**
   * Helper class for creating Exponential Histogram bucket data directly without needing to record.
   * Essentially, mocking out the bucket operations and downscaling.
   */
  private static class TestExponentialHistogramBuckets implements ExponentialHistogramBuckets {

    private final int offset;
    private final List<Long> bucketCounts;

    TestExponentialHistogramBuckets(int offset, List<Long> bucketCounts) {
      this.offset = offset;
      this.bucketCounts = bucketCounts;
    }

    @Override
    public int getOffset() {
      return offset;
    }

    @Override
    public List<Long> getBucketCounts() {
      return bucketCounts;
    }

    @Override
    public long getTotalCount() {
      return getBucketCounts().stream().reduce(0L, Long::sum);
    }
  }
}<|MERGE_RESOLUTION|>--- conflicted
+++ resolved
@@ -901,10 +901,7 @@
         InstrumentationScopeInfo.builder("name")
             .setVersion("version")
             .setSchemaUrl("http://url")
-<<<<<<< HEAD
-=======
             .setAttributes(Attributes.builder().put("key", "value").build())
->>>>>>> 84456420
             .build();
     InstrumentationScope scopeProto =
         InstrumentationScope.newBuilder()
