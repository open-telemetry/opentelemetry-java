--- conflicted
+++ resolved
@@ -60,10 +60,7 @@
                         InstrumentationScopeInfo.builder("testLib")
                             .setVersion("1.0")
                             .setSchemaUrl("http://url")
-<<<<<<< HEAD
-=======
                             .setAttributes(Attributes.builder().put("key", "value").build())
->>>>>>> 84456420
                             .build())
                     .setBody(BODY)
                     .setSeverity(Severity.INFO)
