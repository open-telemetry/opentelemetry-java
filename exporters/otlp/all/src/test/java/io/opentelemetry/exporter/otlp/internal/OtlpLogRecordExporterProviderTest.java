/*
 * Copyright The OpenTelemetry Authors
 * SPDX-License-Identifier: Apache-2.0
 */

package io.opentelemetry.exporter.otlp.internal;

import static org.assertj.core.api.Assertions.assertThat;
import static org.assertj.core.api.Assertions.assertThatThrownBy;
import static org.mockito.ArgumentMatchers.any;
import static org.mockito.Mockito.doReturn;
import static org.mockito.Mockito.never;
import static org.mockito.Mockito.times;
import static org.mockito.Mockito.verify;

import com.linecorp.armeria.testing.junit5.server.SelfSignedCertificateExtension;
import io.opentelemetry.exporter.otlp.http.logs.OtlpHttpLogRecordExporter;
import io.opentelemetry.exporter.otlp.http.logs.OtlpHttpLogRecordExporterBuilder;
import io.opentelemetry.exporter.otlp.logs.OtlpGrpcLogRecordExporter;
import io.opentelemetry.exporter.otlp.logs.OtlpGrpcLogRecordExporterBuilder;
import io.opentelemetry.sdk.autoconfigure.spi.ConfigurationException;
import io.opentelemetry.sdk.autoconfigure.spi.internal.DefaultConfigProperties;
import io.opentelemetry.sdk.common.export.MemoryMode;
import io.opentelemetry.sdk.logs.export.LogRecordExporter;
import java.io.IOException;
import java.nio.file.Files;
import java.nio.file.Path;
import java.security.cert.CertificateEncodingException;
import java.time.Duration;
import java.util.Collections;
import java.util.HashMap;
import java.util.Map;
import org.assertj.core.api.AbstractObjectAssert;
import org.junit.jupiter.api.BeforeEach;
import org.junit.jupiter.api.Test;
import org.junit.jupiter.api.extension.ExtendWith;
import org.junit.jupiter.api.extension.RegisterExtension;
import org.junit.jupiter.api.io.TempDir;
import org.mockito.Mockito;
import org.mockito.Spy;
import org.mockito.junit.jupiter.MockitoExtension;
import org.mockito.junit.jupiter.MockitoSettings;
import org.mockito.quality.Strictness;

@ExtendWith(MockitoExtension.class)
@MockitoSettings(strictness = Strictness.LENIENT)
class OtlpLogRecordExporterProviderTest {

  @RegisterExtension
  static final SelfSignedCertificateExtension serverTls = new SelfSignedCertificateExtension();

  @RegisterExtension
  static final SelfSignedCertificateExtension clientTls = new SelfSignedCertificateExtension();

  @Spy private OtlpLogRecordExporterProvider provider;

  @Spy private OtlpHttpLogRecordExporterBuilder httpBuilder;

  @Spy private OtlpGrpcLogRecordExporterBuilder grpcBuilder;

  private String certificatePath;
  private String clientKeyPath;
  private String clientCertificatePath;

  @BeforeEach
  void setup(@TempDir Path tempDir) throws IOException, CertificateEncodingException {
    doReturn(httpBuilder).when(provider).httpBuilder();
    doReturn(grpcBuilder).when(provider).grpcBuilder();

    certificatePath =
        createTempFileWithContent(
            tempDir, "certificate.cert", serverTls.certificate().getEncoded());
    clientKeyPath =
        createTempFileWithContent(tempDir, "clientKey.key", clientTls.privateKey().getEncoded());
    clientCertificatePath =
        createTempFileWithContent(
            tempDir, "clientCertificate.cert", clientTls.certificate().getEncoded());
  }

  private static String createTempFileWithContent(Path dir, String filename, byte[] content)
      throws IOException {
    Path path = dir.resolve(filename);
    Files.write(path, content);
    return path.toString();
  }

  @Test
  void getName() {
    assertThat(provider.getName()).isEqualTo("otlp");
  }

  @Test
  void createExporter_UnsupportedProtocol() {
    assertThatThrownBy(
            () ->
                provider.createExporter(
                    DefaultConfigProperties.createFromMap(
                        Collections.singletonMap("otel.exporter.otlp.protocol", "foo"))))
        .isInstanceOf(ConfigurationException.class)
        .hasMessageContaining("Unsupported OTLP logs protocol: foo");
  }

  @Test
  void createExporter_NoMocks() {
    // Verifies createExporter after resetting the spy overrides
    Mockito.reset(provider);
    try (LogRecordExporter exporter =
        provider.createExporter(DefaultConfigProperties.createFromMap(Collections.emptyMap()))) {
      assertThat(exporter).isInstanceOf(OtlpGrpcLogRecordExporter.class);
    }
    try (LogRecordExporter exporter =
        provider.createExporter(
            DefaultConfigProperties.createFromMap(
                Collections.singletonMap("otel.exporter.otlp.protocol", "http/protobuf")))) {
      assertThat(exporter).isInstanceOf(OtlpHttpLogRecordExporter.class);
    }
  }

  @Test
  void createExporter_GrpcDefaults() {
    try (LogRecordExporter exporter =
        provider.createExporter(DefaultConfigProperties.createFromMap(Collections.emptyMap()))) {
      assertThat(exporter).isInstanceOf(OtlpGrpcLogRecordExporter.class);
      verify(grpcBuilder, times(1)).build();
      verify(grpcBuilder, never()).setEndpoint(any());
      verify(grpcBuilder, never()).addHeader(any(), any());
      verify(grpcBuilder, never()).setCompression(any());
      verify(grpcBuilder, never()).setTimeout(any());
      verify(grpcBuilder, never()).setTrustedCertificates(any());
      verify(grpcBuilder, never()).setClientTls(any(), any());
      assertThat(grpcBuilder).extracting("delegate").extracting("retryPolicy").isNotNull();
<<<<<<< HEAD
      assertThat(exporter).extracting("memoryMode").isEqualTo(MemoryMode.REUSABLE_DATA);
=======
      getMemoryMode(exporter).isEqualTo(MemoryMode.IMMUTABLE_DATA);
>>>>>>> 628db613
    }
    Mockito.verifyNoInteractions(httpBuilder);
  }

  private static AbstractObjectAssert<?, ?> getMemoryMode(LogRecordExporter exporter) {
    return assertThat(exporter).extracting("marshaler").extracting("memoryMode");
  }

  @Test
  void createExporter_GrpcWithGeneralConfiguration() throws CertificateEncodingException {
    Map<String, String> config = new HashMap<>();
    config.put("otel.exporter.otlp.endpoint", "https://localhost:443/");
    config.put("otel.exporter.otlp.certificate", certificatePath);
    config.put("otel.exporter.otlp.client.key", clientKeyPath);
    config.put("otel.exporter.otlp.client.certificate", clientCertificatePath);
    config.put("otel.exporter.otlp.headers", "header-key=header-value");
    config.put("otel.exporter.otlp.compression", "gzip");
    config.put("otel.exporter.otlp.timeout", "15s");
    config.put("otel.java.exporter.otlp.retry.disabled", "true");

    try (LogRecordExporter exporter =
        provider.createExporter(DefaultConfigProperties.createFromMap(config))) {
      assertThat(exporter).isInstanceOf(OtlpGrpcLogRecordExporter.class);
      verify(grpcBuilder, times(1)).build();
      verify(grpcBuilder).setEndpoint("https://localhost:443/");
      verify(grpcBuilder).addHeader("header-key", "header-value");
      verify(grpcBuilder).setCompression("gzip");
      verify(grpcBuilder).setTimeout(Duration.ofSeconds(15));
      verify(grpcBuilder).setTrustedCertificates(serverTls.certificate().getEncoded());
      verify(grpcBuilder)
          .setClientTls(clientTls.privateKey().getEncoded(), clientTls.certificate().getEncoded());
      assertThat(grpcBuilder).extracting("delegate").extracting("retryPolicy").isNull();
    }
    Mockito.verifyNoInteractions(httpBuilder);
  }

  @Test
  void createExporter_GrpcWithSignalConfiguration() throws CertificateEncodingException {
    Map<String, String> config = new HashMap<>();
    config.put("otel.exporter.otlp.endpoint", "https://dummy:443/");
    config.put("otel.exporter.otlp.logs.endpoint", "https://localhost:443/");
    config.put("otel.exporter.otlp.certificate", "dummy.cert");
    config.put("otel.exporter.otlp.logs.certificate", certificatePath);
    config.put("otel.exporter.otlp.client.key", "dummy.key");
    config.put("otel.exporter.otlp.logs.client.key", clientKeyPath);
    config.put("otel.exporter.otlp.client.certificate", "dummy-client.cert");
    config.put("otel.exporter.otlp.logs.client.certificate", clientCertificatePath);
    config.put("otel.exporter.otlp.headers", "dummy=value");
    config.put("otel.exporter.otlp.logs.headers", "header-key=header-value");
    config.put("otel.exporter.otlp.compression", "none");
    config.put("otel.exporter.otlp.logs.compression", "gzip");
    config.put("otel.exporter.otlp.timeout", "1s");
    config.put("otel.exporter.otlp.logs.timeout", "15s");
    config.put("otel.java.exporter.memory_mode", "immutable_data");

    try (LogRecordExporter exporter =
        provider.createExporter(DefaultConfigProperties.createFromMap(config))) {
      assertThat(exporter).isInstanceOf(OtlpGrpcLogRecordExporter.class);
      verify(grpcBuilder, times(1)).build();
      verify(grpcBuilder).setEndpoint("https://localhost:443/");
      verify(grpcBuilder).addHeader("header-key", "header-value");
      verify(grpcBuilder).setCompression("gzip");
      verify(grpcBuilder).setTimeout(Duration.ofSeconds(15));
      verify(grpcBuilder).setTrustedCertificates(serverTls.certificate().getEncoded());
      verify(grpcBuilder)
          .setClientTls(clientTls.privateKey().getEncoded(), clientTls.certificate().getEncoded());
<<<<<<< HEAD
      assertThat(exporter).extracting("memoryMode").isEqualTo(MemoryMode.IMMUTABLE_DATA);
=======
      getMemoryMode(exporter).isEqualTo(MemoryMode.REUSABLE_DATA);
>>>>>>> 628db613
    }
    Mockito.verifyNoInteractions(httpBuilder);
  }

  @Test
  void createExporter_HttpDefaults() {
    try (LogRecordExporter exporter =
        provider.createExporter(
            DefaultConfigProperties.createFromMap(
                Collections.singletonMap("otel.exporter.otlp.logs.protocol", "http/protobuf")))) {
      assertThat(exporter).isInstanceOf(OtlpHttpLogRecordExporter.class);
      verify(httpBuilder, times(1)).build();
      verify(httpBuilder, never()).setEndpoint(any());
      verify(httpBuilder, never()).addHeader(any(), any());
      verify(httpBuilder, never()).setCompression(any());
      verify(httpBuilder, never()).setTimeout(any());
      verify(httpBuilder, never()).setTrustedCertificates(any());
      verify(httpBuilder, never()).setClientTls(any(), any());
      assertThat(httpBuilder).extracting("delegate").extracting("retryPolicy").isNotNull();
<<<<<<< HEAD
      assertThat(exporter).extracting("memoryMode").isEqualTo(MemoryMode.REUSABLE_DATA);
=======
      getMemoryMode(exporter).isEqualTo(MemoryMode.IMMUTABLE_DATA);
>>>>>>> 628db613
    }
    Mockito.verifyNoInteractions(grpcBuilder);
  }

  @Test
  void createExporter_HttpWithGeneralConfiguration() throws CertificateEncodingException {
    Map<String, String> config = new HashMap<>();
    config.put("otel.exporter.otlp.protocol", "http/protobuf");
    config.put("otel.exporter.otlp.endpoint", "https://localhost:443/");
    config.put("otel.exporter.otlp.certificate", certificatePath);
    config.put("otel.exporter.otlp.client.key", clientKeyPath);
    config.put("otel.exporter.otlp.client.certificate", clientCertificatePath);
    config.put("otel.exporter.otlp.headers", "header-key=header-value");
    config.put("otel.exporter.otlp.compression", "gzip");
    config.put("otel.exporter.otlp.timeout", "15s");
    config.put("otel.java.exporter.otlp.retry.disabled", "true");

    try (LogRecordExporter exporter =
        provider.createExporter(DefaultConfigProperties.createFromMap(config))) {
      assertThat(exporter).isInstanceOf(OtlpHttpLogRecordExporter.class);
      verify(httpBuilder, times(1)).build();
      verify(httpBuilder).setEndpoint("https://localhost:443/v1/logs");
      verify(httpBuilder).addHeader("header-key", "header-value");
      verify(httpBuilder).setCompression("gzip");
      verify(httpBuilder).setTimeout(Duration.ofSeconds(15));
      verify(httpBuilder).setTrustedCertificates(serverTls.certificate().getEncoded());
      verify(httpBuilder)
          .setClientTls(clientTls.privateKey().getEncoded(), clientTls.certificate().getEncoded());
      assertThat(httpBuilder).extracting("delegate").extracting("retryPolicy").isNull();
    }
    Mockito.verifyNoInteractions(grpcBuilder);
  }

  @Test
  void createExporter_HttpWithSignalConfiguration() throws CertificateEncodingException {
    Map<String, String> config = new HashMap<>();
    config.put("otel.exporter.otlp.protocol", "grpc");
    config.put("otel.exporter.otlp.logs.protocol", "http/protobuf");
    config.put("otel.exporter.otlp.endpoint", "https://dummy:443/");
    config.put("otel.exporter.otlp.logs.endpoint", "https://localhost:443/v1/logs");
    config.put("otel.exporter.otlp.certificate", "dummy.cert");
    config.put("otel.exporter.otlp.logs.certificate", certificatePath);
    config.put("otel.exporter.otlp.client.key", "dummy.key");
    config.put("otel.exporter.otlp.logs.client.key", clientKeyPath);
    config.put("otel.exporter.otlp.client.certificate", "dummy-client.cert");
    config.put("otel.exporter.otlp.logs.client.certificate", clientCertificatePath);
    config.put("otel.exporter.otlp.headers", "dummy=value");
    config.put("otel.exporter.otlp.logs.headers", "header-key=header-value");
    config.put("otel.exporter.otlp.compression", "none");
    config.put("otel.exporter.otlp.logs.compression", "gzip");
    config.put("otel.exporter.otlp.timeout", "1s");
    config.put("otel.exporter.otlp.logs.timeout", "15s");
    config.put("otel.java.exporter.memory_mode", "immutable_data");

    try (LogRecordExporter exporter =
        provider.createExporter(DefaultConfigProperties.createFromMap(config))) {
      assertThat(exporter).isInstanceOf(OtlpHttpLogRecordExporter.class);
      verify(httpBuilder, times(1)).build();
      verify(httpBuilder).setEndpoint("https://localhost:443/v1/logs");
      verify(httpBuilder).addHeader("header-key", "header-value");
      verify(httpBuilder).setCompression("gzip");
      verify(httpBuilder).setTimeout(Duration.ofSeconds(15));
      verify(httpBuilder).setTrustedCertificates(serverTls.certificate().getEncoded());
      verify(httpBuilder)
          .setClientTls(clientTls.privateKey().getEncoded(), clientTls.certificate().getEncoded());
<<<<<<< HEAD
      assertThat(exporter).extracting("memoryMode").isEqualTo(MemoryMode.IMMUTABLE_DATA);
=======
      getMemoryMode(exporter).isEqualTo(MemoryMode.REUSABLE_DATA);
>>>>>>> 628db613
    }
    Mockito.verifyNoInteractions(grpcBuilder);
  }
}<|MERGE_RESOLUTION|>--- conflicted
+++ resolved
@@ -129,11 +129,7 @@
       verify(grpcBuilder, never()).setTrustedCertificates(any());
       verify(grpcBuilder, never()).setClientTls(any(), any());
       assertThat(grpcBuilder).extracting("delegate").extracting("retryPolicy").isNotNull();
-<<<<<<< HEAD
-      assertThat(exporter).extracting("memoryMode").isEqualTo(MemoryMode.REUSABLE_DATA);
-=======
-      getMemoryMode(exporter).isEqualTo(MemoryMode.IMMUTABLE_DATA);
->>>>>>> 628db613
+      getMemoryMode(exporter).isEqualTo(MemoryMode.REUSABLE_DATA);
     }
     Mockito.verifyNoInteractions(httpBuilder);
   }
@@ -200,11 +196,7 @@
       verify(grpcBuilder).setTrustedCertificates(serverTls.certificate().getEncoded());
       verify(grpcBuilder)
           .setClientTls(clientTls.privateKey().getEncoded(), clientTls.certificate().getEncoded());
-<<<<<<< HEAD
-      assertThat(exporter).extracting("memoryMode").isEqualTo(MemoryMode.IMMUTABLE_DATA);
-=======
-      getMemoryMode(exporter).isEqualTo(MemoryMode.REUSABLE_DATA);
->>>>>>> 628db613
+      getMemoryMode(exporter).isEqualTo(MemoryMode.IMMUTABLE_DATA);
     }
     Mockito.verifyNoInteractions(httpBuilder);
   }
@@ -224,11 +216,7 @@
       verify(httpBuilder, never()).setTrustedCertificates(any());
       verify(httpBuilder, never()).setClientTls(any(), any());
       assertThat(httpBuilder).extracting("delegate").extracting("retryPolicy").isNotNull();
-<<<<<<< HEAD
-      assertThat(exporter).extracting("memoryMode").isEqualTo(MemoryMode.REUSABLE_DATA);
-=======
-      getMemoryMode(exporter).isEqualTo(MemoryMode.IMMUTABLE_DATA);
->>>>>>> 628db613
+      getMemoryMode(exporter).isEqualTo(MemoryMode.REUSABLE_DATA);
     }
     Mockito.verifyNoInteractions(grpcBuilder);
   }
@@ -294,11 +282,7 @@
       verify(httpBuilder).setTrustedCertificates(serverTls.certificate().getEncoded());
       verify(httpBuilder)
           .setClientTls(clientTls.privateKey().getEncoded(), clientTls.certificate().getEncoded());
-<<<<<<< HEAD
-      assertThat(exporter).extracting("memoryMode").isEqualTo(MemoryMode.IMMUTABLE_DATA);
-=======
-      getMemoryMode(exporter).isEqualTo(MemoryMode.REUSABLE_DATA);
->>>>>>> 628db613
+      getMemoryMode(exporter).isEqualTo(MemoryMode.IMMUTABLE_DATA);
     }
     Mockito.verifyNoInteractions(grpcBuilder);
   }
