--- conflicted
+++ resolved
@@ -42,13 +42,8 @@
   }
 
   OtlpGrpcSpanExporterBuilder() {
-<<<<<<< HEAD
-    delegate =
+    this(
         new GrpcExporterBuilder<>(
-=======
-    this(
-        GrpcExporter.builder(
->>>>>>> d4a3b3b6
             "otlp",
             "span",
             DEFAULT_TIMEOUT_SECS,
