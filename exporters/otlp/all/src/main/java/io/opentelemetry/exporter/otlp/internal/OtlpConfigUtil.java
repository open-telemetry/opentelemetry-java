/*
 * Copyright The OpenTelemetry Authors
 * SPDX-License-Identifier: Apache-2.0
 */

package io.opentelemetry.exporter.otlp.internal;

<<<<<<< HEAD
import static io.opentelemetry.sdk.metrics.Aggregation.explicitBucketHistogram;

import io.opentelemetry.api.incubator.config.DeclarativeConfigProperties;
=======
>>>>>>> 2de5a2c4
import io.opentelemetry.exporter.internal.ExporterBuilderUtil;
import io.opentelemetry.sdk.autoconfigure.spi.ConfigProperties;
import io.opentelemetry.sdk.autoconfigure.spi.ConfigurationException;
import io.opentelemetry.sdk.autoconfigure.spi.internal.DefaultConfigProperties;
import io.opentelemetry.sdk.common.export.MemoryMode;
import io.opentelemetry.sdk.common.export.RetryPolicy;
import java.io.File;
import java.io.IOException;
import java.io.RandomAccessFile;
import java.net.MalformedURLException;
import java.net.URL;
import java.net.URLDecoder;
import java.nio.charset.StandardCharsets;
import java.time.Duration;
import java.util.Collections;
import java.util.List;
import java.util.Map;
import java.util.function.BiConsumer;
import java.util.function.Consumer;
import java.util.logging.Logger;
import javax.annotation.Nullable;

/**
 * This class is internal and is hence not for public use. Its APIs are unstable and can change at
 * any time.
 */
public final class OtlpConfigUtil {

  private static final Logger logger = Logger.getLogger(OtlpConfigUtil.class.getName());

  public static final String DATA_TYPE_TRACES = "traces";
  public static final String DATA_TYPE_METRICS = "metrics";
  public static final String DATA_TYPE_LOGS = "logs";

  public static final String PROTOCOL_GRPC = "grpc";
  public static final String PROTOCOL_HTTP_PROTOBUF = "http/protobuf";

  /** Determine the configured OTLP protocol for the {@code dataType}. */
  public static String getOtlpProtocol(String dataType, ConfigProperties config) {
    String protocol = config.getString("otel.exporter.otlp." + dataType + ".protocol");
    if (protocol != null) {
      return protocol;
    }
    return config.getString("otel.exporter.otlp.protocol", PROTOCOL_GRPC);
  }

  /** Determine the configured OTLP protocol for the {@code dataType}. */
<<<<<<< HEAD
  public static String getStructuredConfigOtlpProtocol(DeclarativeConfigProperties config) {
    return config.getString("protocol", PROTOCOL_GRPC);
=======
  public static String getStructuredConfigOtlpProtocol(StructuredConfigProperties config) {
    // NOTE: The default OTLP protocol is different for declarative config than for env var / system
    // property based config. This is intentional. OpenTelemetry changed the default protocol
    // recommendation from grpc to http/protobuf, but the autoconfigure's env var / system property
    // based config did not update to reflect this before stabilizing, and changing is a breaking
    // change requiring a major version bump. Declarative config is not yet stable and therefore can
    // switch to the current default recommendation, which aligns also aligns with the behavior of
    // the OpenTelemetry Java Agent 2.x+.
    return config.getString("protocol", PROTOCOL_HTTP_PROTOBUF);
>>>>>>> 2de5a2c4
  }

  /** Invoke the setters with the OTLP configuration for the {@code dataType}. */
  @SuppressWarnings("TooManyParameters")
  public static void configureOtlpExporterBuilder(
      String dataType,
      ConfigProperties config,
      Consumer<String> setEndpoint,
      BiConsumer<String, String> addHeader,
      Consumer<String> setCompression,
      Consumer<Duration> setTimeout,
      Consumer<byte[]> setTrustedCertificates,
      BiConsumer<byte[], byte[]> setClientTls,
      Consumer<RetryPolicy> setRetryPolicy,
      Consumer<MemoryMode> setMemoryMode) {
    String protocol = getOtlpProtocol(dataType, config);
    boolean isHttpProtobuf = protocol.equals(PROTOCOL_HTTP_PROTOBUF);
    URL endpoint =
        validateEndpoint(
            config.getString("otel.exporter.otlp." + dataType + ".endpoint"), isHttpProtobuf);
    if (endpoint != null) {
      if (endpoint.getPath().isEmpty()) {
        endpoint = createUrl(endpoint, "/");
      }
    } else {
      endpoint = validateEndpoint(config.getString("otel.exporter.otlp.endpoint"), isHttpProtobuf);
      if (endpoint != null && isHttpProtobuf) {
        String path = endpoint.getPath();
        if (!path.endsWith("/")) {
          path += "/";
        }
        path += signalPath(dataType);
        endpoint = createUrl(endpoint, path);
      }
    }
    if (endpoint != null) {
      setEndpoint.accept(endpoint.toString());
    }

    configureOtlpHeaders(config, dataType, addHeader);

    String compression = config.getString("otel.exporter.otlp." + dataType + ".compression");
    if (compression == null) {
      compression = config.getString("otel.exporter.otlp.compression");
    }
    if (compression != null) {
      setCompression.accept(compression);
    }

    Duration timeout = config.getDuration("otel.exporter.otlp." + dataType + ".timeout");
    if (timeout == null) {
      timeout = config.getDuration("otel.exporter.otlp.timeout");
    }
    if (timeout != null) {
      setTimeout.accept(timeout);
    }

    String certificatePath =
        config.getString(
            determinePropertyByType(config, "otel.exporter.otlp", dataType, "certificate"));
    String clientKeyPath =
        config.getString(
            determinePropertyByType(config, "otel.exporter.otlp", dataType, "client.key"));
    String clientKeyChainPath =
        config.getString(
            determinePropertyByType(config, "otel.exporter.otlp", dataType, "client.certificate"));

    if (clientKeyPath != null && clientKeyChainPath == null) {
      throw new ConfigurationException(
          "client key provided without client certificate - both client key and client certificate must be set");
    } else if (clientKeyPath == null && clientKeyChainPath != null) {
      throw new ConfigurationException(
          "client certificate provided without client key - both client key and client_certificate must be set");
    }

    byte[] certificateBytes = readFileBytes(certificatePath);
    if (certificateBytes != null) {
      setTrustedCertificates.accept(certificateBytes);
    }

    byte[] clientKeyBytes = readFileBytes(clientKeyPath);
    byte[] clientKeyChainBytes = readFileBytes(clientKeyChainPath);

    if (clientKeyBytes != null && clientKeyChainBytes != null) {
      setClientTls.accept(clientKeyBytes, clientKeyChainBytes);
    }

    Boolean retryDisabled = config.getBoolean("otel.java.exporter.otlp.retry.disabled");
    if (retryDisabled == null) {
      Boolean experimentalRetryEnabled =
          config.getBoolean("otel.experimental.exporter.otlp.retry.enabled");
      if (experimentalRetryEnabled != null) {
        retryDisabled = !experimentalRetryEnabled;
      }
    }
    if (retryDisabled != null && retryDisabled) {
      setRetryPolicy.accept(null);
    }

    ExporterBuilderUtil.configureExporterMemoryMode(config, setMemoryMode);
  }

  /** Invoke the setters with the OTLP configuration for the {@code dataType}. */
  @SuppressWarnings("TooManyParameters")
  public static void configureOtlpExporterBuilder(
      String dataType,
      DeclarativeConfigProperties config,
      Consumer<String> setEndpoint,
      BiConsumer<String, String> addHeader,
      Consumer<String> setCompression,
      Consumer<Duration> setTimeout,
      Consumer<byte[]> setTrustedCertificates,
      BiConsumer<byte[], byte[]> setClientTls,
      Consumer<RetryPolicy> setRetryPolicy,
      Consumer<MemoryMode> setMemoryMode) {
    String protocol = getStructuredConfigOtlpProtocol(config);
    boolean isHttpProtobuf = protocol.equals(PROTOCOL_HTTP_PROTOBUF);
    URL endpoint = validateEndpoint(config.getString("endpoint"), isHttpProtobuf);
    if (endpoint != null) {
      setEndpoint.accept(endpoint.toString());
    }

    String headerList = config.getString("headers_list");
    if (headerList != null) {
      ConfigProperties headersListConfig =
          DefaultConfigProperties.createFromMap(
              Collections.singletonMap("otel.exporter.otlp.headers", headerList));
      configureOtlpHeaders(headersListConfig, dataType, addHeader);
    }

    List<DeclarativeConfigProperties> headers = config.getStructuredList("headers");
    if (headers != null) {
      headers.forEach(
          header -> {
            String name = header.getString("name");
            String value = header.getString("value");
            if (name != null && value != null) {
              addHeader.accept(name, value);
            }
          });
    }

    String compression = config.getString("compression");
    if (compression != null) {
      setCompression.accept(compression);
    }

    Integer timeoutMs = config.getInt("timeout");
    if (timeoutMs != null) {
      setTimeout.accept(Duration.ofMillis(timeoutMs));
    }

    String certificatePath = config.getString("certificate");
    String clientKeyPath = config.getString("client_key");
    String clientKeyChainPath = config.getString("client_certificate");

    if (clientKeyPath != null && clientKeyChainPath == null) {
      throw new ConfigurationException(
          "client_key provided without client_certificate - both client_key and client_certificate must be set");
    } else if (clientKeyPath == null && clientKeyChainPath != null) {
      throw new ConfigurationException(
          "client_certificate provided without client_key - both client_key and client_certificate must be set");
    }
    byte[] certificateBytes = readFileBytes(certificatePath);
    if (certificateBytes != null) {
      setTrustedCertificates.accept(certificateBytes);
    }
    byte[] clientKeyBytes = readFileBytes(clientKeyPath);
    byte[] clientKeyChainBytes = readFileBytes(clientKeyChainPath);
    if (clientKeyBytes != null && clientKeyChainBytes != null) {
      setClientTls.accept(clientKeyBytes, clientKeyChainBytes);
    }

    ExporterBuilderUtil.configureExporterMemoryMode(config, setMemoryMode);
  }

  private static void configureOtlpHeaders(
      ConfigProperties config, String dataType, BiConsumer<String, String> addHeader) {
    Map<String, String> headers = config.getMap("otel.exporter.otlp." + dataType + ".headers");
    if (headers.isEmpty()) {
      headers = config.getMap("otel.exporter.otlp.headers");
    }
    for (Map.Entry<String, String> entry : headers.entrySet()) {
      String key = entry.getKey();
      String value = entry.getValue();
      try {
        // headers are encoded as URL - see
        // https://github.com/open-telemetry/opentelemetry-specification/blob/main/specification/protocol/exporter.md#specifying-headers-via-environment-variables
        addHeader.accept(key, URLDecoder.decode(value, StandardCharsets.UTF_8.displayName()));
      } catch (Exception e) {
        throw new ConfigurationException("Cannot decode header value: " + value, e);
      }
    }
  }

<<<<<<< HEAD
  /**
   * Invoke the {@code aggregationTemporalitySelectorConsumer} with the configured {@link
   * AggregationTemporality}.
   */
  public static void configureOtlpAggregationTemporality(
      ConfigProperties config,
      Consumer<AggregationTemporalitySelector> aggregationTemporalitySelectorConsumer) {
    String temporalityStr = config.getString("otel.exporter.otlp.metrics.temporality.preference");
    if (temporalityStr == null) {
      return;
    }
    AggregationTemporalitySelector temporalitySelector;
    switch (temporalityStr.toLowerCase(Locale.ROOT)) {
      case "cumulative":
        temporalitySelector = AggregationTemporalitySelector.alwaysCumulative();
        break;
      case "delta":
        temporalitySelector = AggregationTemporalitySelector.deltaPreferred();
        break;
      case "lowmemory":
        temporalitySelector = AggregationTemporalitySelector.lowMemory();
        break;
      default:
        throw new ConfigurationException("Unrecognized aggregation temporality: " + temporalityStr);
    }
    aggregationTemporalitySelectorConsumer.accept(temporalitySelector);
  }

  public static void configureOtlpAggregationTemporality(
      DeclarativeConfigProperties config,
      Consumer<AggregationTemporalitySelector> aggregationTemporalitySelectorConsumer) {
    String temporalityStr = config.getString("temporality_preference");
    if (temporalityStr == null) {
      return;
    }
    AggregationTemporalitySelector temporalitySelector;
    switch (temporalityStr.toLowerCase(Locale.ROOT)) {
      case "cumulative":
        temporalitySelector = AggregationTemporalitySelector.alwaysCumulative();
        break;
      case "delta":
        temporalitySelector = AggregationTemporalitySelector.deltaPreferred();
        break;
      case "lowmemory":
        temporalitySelector = AggregationTemporalitySelector.lowMemory();
        break;
      default:
        throw new ConfigurationException("Unrecognized temporality_preference: " + temporalityStr);
    }
    aggregationTemporalitySelectorConsumer.accept(temporalitySelector);
  }

  /**
   * Invoke the {@code defaultAggregationSelectorConsumer} with the configured {@link
   * DefaultAggregationSelector}.
   */
  public static void configureOtlpHistogramDefaultAggregation(
      ConfigProperties config,
      Consumer<DefaultAggregationSelector> defaultAggregationSelectorConsumer) {
    String defaultHistogramAggregation =
        config.getString("otel.exporter.otlp.metrics.default.histogram.aggregation");
    if (defaultHistogramAggregation != null) {
      ExporterBuilderUtil.configureHistogramDefaultAggregation(
          defaultHistogramAggregation, defaultAggregationSelectorConsumer);
    }
  }

  /**
   * Invoke the {@code defaultAggregationSelectorConsumer} with the configured {@link
   * DefaultAggregationSelector}.
   */
  public static void configureOtlpHistogramDefaultAggregation(
      DeclarativeConfigProperties config,
      Consumer<DefaultAggregationSelector> defaultAggregationSelectorConsumer) {
    String defaultHistogramAggregation = config.getString("default_histogram_aggregation");
    if (defaultHistogramAggregation == null) {
      return;
    }
    if (AggregationUtil.aggregationName(Aggregation.base2ExponentialBucketHistogram())
        .equalsIgnoreCase(defaultHistogramAggregation)) {
      defaultAggregationSelectorConsumer.accept(
          DefaultAggregationSelector.getDefault()
              .with(InstrumentType.HISTOGRAM, Aggregation.base2ExponentialBucketHistogram()));
    } else if (!AggregationUtil.aggregationName(explicitBucketHistogram())
        .equalsIgnoreCase(defaultHistogramAggregation)) {
      throw new ConfigurationException(
          "Unrecognized default_histogram_aggregation: " + defaultHistogramAggregation);
    }
  }

=======
>>>>>>> 2de5a2c4
  private static URL createUrl(URL context, String spec) {
    try {
      return new URL(context, spec);
    } catch (MalformedURLException e) {
      throw new ConfigurationException("Unexpected exception creating URL.", e);
    }
  }

  @Nullable
  private static URL validateEndpoint(@Nullable String endpoint, boolean isHttpProtobuf) {
    if (endpoint == null) {
      return null;
    }
    URL endpointUrl;
    try {
      endpointUrl = new URL(endpoint);
    } catch (MalformedURLException e) {
      throw new ConfigurationException("OTLP endpoint must be a valid URL: " + endpoint, e);
    }
    if (!endpointUrl.getProtocol().equals("http") && !endpointUrl.getProtocol().equals("https")) {
      throw new ConfigurationException(
          "OTLP endpoint scheme must be http or https: " + endpointUrl.getProtocol());
    }
    if (endpointUrl.getQuery() != null) {
      throw new ConfigurationException(
          "OTLP endpoint must not have a query string: " + endpointUrl.getQuery());
    }
    if (endpointUrl.getRef() != null) {
      throw new ConfigurationException(
          "OTLP endpoint must not have a fragment: " + endpointUrl.getRef());
    }
    if (!isHttpProtobuf
        && (!endpointUrl.getPath().isEmpty() && !endpointUrl.getPath().equals("/"))) {
      throw new ConfigurationException(
          "OTLP endpoint must not have a path: " + endpointUrl.getPath());
    }
    if ((endpointUrl.getPort() == 4317 && isHttpProtobuf)
        || (endpointUrl.getPort() == 4318 && !isHttpProtobuf)) {
      int expectedPort = isHttpProtobuf ? 4318 : 4317;
      String protocol = isHttpProtobuf ? PROTOCOL_HTTP_PROTOBUF : PROTOCOL_GRPC;
      logger.warning(
          "OTLP exporter endpoint port is likely incorrect for protocol version \""
              + protocol
              + "\". The endpoint "
              + endpointUrl
              + " has port "
              + endpointUrl.getPort()
              + ". Typically, the \""
              + protocol
              + "\" version of OTLP uses port "
              + expectedPort
              + ".");
    }
    return endpointUrl;
  }

  @Nullable
  private static byte[] readFileBytes(@Nullable String filePath) {
    if (filePath == null) {
      return null;
    }
    File file = new File(filePath);
    if (!file.exists()) {
      throw new ConfigurationException("Invalid OTLP certificate/key path: " + filePath);
    }
    try (RandomAccessFile raf = new RandomAccessFile(file, "r")) {
      byte[] bytes = new byte[(int) raf.length()];
      raf.readFully(bytes);
      return bytes;
    } catch (IOException e) {
      throw new ConfigurationException("Error reading content of file (" + filePath + ")", e);
    }
  }

  private static String determinePropertyByType(
      ConfigProperties config, String prefix, String dataType, String suffix) {
    String propertyToRead = prefix + "." + dataType + "." + suffix;
    if (configContainsKey(config, propertyToRead)) {
      return propertyToRead;
    }
    return prefix + "." + suffix;
  }

  private static boolean configContainsKey(ConfigProperties config, String propertyToRead) {
    return config.getString(propertyToRead) != null;
  }

  private static String signalPath(String dataType) {
    switch (dataType) {
      case DATA_TYPE_METRICS:
        return "v1/metrics";
      case DATA_TYPE_TRACES:
        return "v1/traces";
      case DATA_TYPE_LOGS:
        return "v1/logs";
      default:
        throw new IllegalArgumentException(
            "Cannot determine signal path for unrecognized data type: " + dataType);
    }
  }

  private OtlpConfigUtil() {}
}<|MERGE_RESOLUTION|>--- conflicted
+++ resolved
@@ -5,12 +5,7 @@
 
 package io.opentelemetry.exporter.otlp.internal;
 
-<<<<<<< HEAD
-import static io.opentelemetry.sdk.metrics.Aggregation.explicitBucketHistogram;
-
 import io.opentelemetry.api.incubator.config.DeclarativeConfigProperties;
-=======
->>>>>>> 2de5a2c4
 import io.opentelemetry.exporter.internal.ExporterBuilderUtil;
 import io.opentelemetry.sdk.autoconfigure.spi.ConfigProperties;
 import io.opentelemetry.sdk.autoconfigure.spi.ConfigurationException;
@@ -58,11 +53,7 @@
   }
 
   /** Determine the configured OTLP protocol for the {@code dataType}. */
-<<<<<<< HEAD
   public static String getStructuredConfigOtlpProtocol(DeclarativeConfigProperties config) {
-    return config.getString("protocol", PROTOCOL_GRPC);
-=======
-  public static String getStructuredConfigOtlpProtocol(StructuredConfigProperties config) {
     // NOTE: The default OTLP protocol is different for declarative config than for env var / system
     // property based config. This is intentional. OpenTelemetry changed the default protocol
     // recommendation from grpc to http/protobuf, but the autoconfigure's env var / system property
@@ -71,7 +62,6 @@
     // switch to the current default recommendation, which aligns also aligns with the behavior of
     // the OpenTelemetry Java Agent 2.x+.
     return config.getString("protocol", PROTOCOL_HTTP_PROTOBUF);
->>>>>>> 2de5a2c4
   }
 
   /** Invoke the setters with the OTLP configuration for the {@code dataType}. */
@@ -267,99 +257,6 @@
     }
   }
 
-<<<<<<< HEAD
-  /**
-   * Invoke the {@code aggregationTemporalitySelectorConsumer} with the configured {@link
-   * AggregationTemporality}.
-   */
-  public static void configureOtlpAggregationTemporality(
-      ConfigProperties config,
-      Consumer<AggregationTemporalitySelector> aggregationTemporalitySelectorConsumer) {
-    String temporalityStr = config.getString("otel.exporter.otlp.metrics.temporality.preference");
-    if (temporalityStr == null) {
-      return;
-    }
-    AggregationTemporalitySelector temporalitySelector;
-    switch (temporalityStr.toLowerCase(Locale.ROOT)) {
-      case "cumulative":
-        temporalitySelector = AggregationTemporalitySelector.alwaysCumulative();
-        break;
-      case "delta":
-        temporalitySelector = AggregationTemporalitySelector.deltaPreferred();
-        break;
-      case "lowmemory":
-        temporalitySelector = AggregationTemporalitySelector.lowMemory();
-        break;
-      default:
-        throw new ConfigurationException("Unrecognized aggregation temporality: " + temporalityStr);
-    }
-    aggregationTemporalitySelectorConsumer.accept(temporalitySelector);
-  }
-
-  public static void configureOtlpAggregationTemporality(
-      DeclarativeConfigProperties config,
-      Consumer<AggregationTemporalitySelector> aggregationTemporalitySelectorConsumer) {
-    String temporalityStr = config.getString("temporality_preference");
-    if (temporalityStr == null) {
-      return;
-    }
-    AggregationTemporalitySelector temporalitySelector;
-    switch (temporalityStr.toLowerCase(Locale.ROOT)) {
-      case "cumulative":
-        temporalitySelector = AggregationTemporalitySelector.alwaysCumulative();
-        break;
-      case "delta":
-        temporalitySelector = AggregationTemporalitySelector.deltaPreferred();
-        break;
-      case "lowmemory":
-        temporalitySelector = AggregationTemporalitySelector.lowMemory();
-        break;
-      default:
-        throw new ConfigurationException("Unrecognized temporality_preference: " + temporalityStr);
-    }
-    aggregationTemporalitySelectorConsumer.accept(temporalitySelector);
-  }
-
-  /**
-   * Invoke the {@code defaultAggregationSelectorConsumer} with the configured {@link
-   * DefaultAggregationSelector}.
-   */
-  public static void configureOtlpHistogramDefaultAggregation(
-      ConfigProperties config,
-      Consumer<DefaultAggregationSelector> defaultAggregationSelectorConsumer) {
-    String defaultHistogramAggregation =
-        config.getString("otel.exporter.otlp.metrics.default.histogram.aggregation");
-    if (defaultHistogramAggregation != null) {
-      ExporterBuilderUtil.configureHistogramDefaultAggregation(
-          defaultHistogramAggregation, defaultAggregationSelectorConsumer);
-    }
-  }
-
-  /**
-   * Invoke the {@code defaultAggregationSelectorConsumer} with the configured {@link
-   * DefaultAggregationSelector}.
-   */
-  public static void configureOtlpHistogramDefaultAggregation(
-      DeclarativeConfigProperties config,
-      Consumer<DefaultAggregationSelector> defaultAggregationSelectorConsumer) {
-    String defaultHistogramAggregation = config.getString("default_histogram_aggregation");
-    if (defaultHistogramAggregation == null) {
-      return;
-    }
-    if (AggregationUtil.aggregationName(Aggregation.base2ExponentialBucketHistogram())
-        .equalsIgnoreCase(defaultHistogramAggregation)) {
-      defaultAggregationSelectorConsumer.accept(
-          DefaultAggregationSelector.getDefault()
-              .with(InstrumentType.HISTOGRAM, Aggregation.base2ExponentialBucketHistogram()));
-    } else if (!AggregationUtil.aggregationName(explicitBucketHistogram())
-        .equalsIgnoreCase(defaultHistogramAggregation)) {
-      throw new ConfigurationException(
-          "Unrecognized default_histogram_aggregation: " + defaultHistogramAggregation);
-    }
-  }
-
-=======
->>>>>>> 2de5a2c4
   private static URL createUrl(URL context, String spec) {
     try {
       return new URL(context, spec);
