--- conflicted
+++ resolved
@@ -148,84 +148,7 @@
     ExporterBuilderUtil.configureExporterMemoryMode(config, setMemoryMode);
   }
 
-<<<<<<< HEAD
-  /** Invoke the setters with the OTLP configuration for the {@code dataType}. */
-  @SuppressWarnings("TooManyParameters")
-  public static void configureOtlpExporterBuilder(
-      String dataType,
-      StructuredConfigProperties config,
-      Consumer<String> setEndpoint,
-      BiConsumer<String, String> addHeader,
-      Consumer<String> setCompression,
-      Consumer<Duration> setTimeout,
-      Consumer<byte[]> setTrustedCertificates,
-      BiConsumer<byte[], byte[]> setClientTls,
-      Consumer<RetryPolicy> setRetryPolicy,
-      Consumer<MemoryMode> setMemoryMode,
-      boolean isHttpProtobuf) {
-    URL endpoint = validateEndpoint(config.getString("endpoint"), isHttpProtobuf);
-    if (endpoint != null) {
-      setEndpoint.accept(endpoint.toString());
-    }
-
-    String headerList = config.getString("headers_list");
-    if (headerList != null) {
-      ConfigProperties headersListConfig =
-          DefaultConfigProperties.createFromMap(
-              Collections.singletonMap("otel.exporter.otlp.headers", headerList));
-      configureOtlpHeaders(headersListConfig, dataType, addHeader);
-    }
-
-    List<StructuredConfigProperties> headers = config.getStructuredList("headers");
-    if (headers != null) {
-      headers.forEach(
-          header -> {
-            String name = header.getString("name");
-            String value = header.getString("value");
-            if (name != null && value != null) {
-              addHeader.accept(name, value);
-            }
-          });
-    }
-
-    String compression = config.getString("compression");
-    if (compression != null) {
-      setCompression.accept(compression);
-    }
-
-    Integer timeoutMs = config.getInt("timeout");
-    if (timeoutMs != null) {
-      setTimeout.accept(Duration.ofMillis(timeoutMs));
-    }
-
-    String certificatePath = config.getString("certificate_file");
-    String clientKeyPath = config.getString("client_key_file");
-    String clientKeyChainPath = config.getString("client_certificate_file");
-
-    if (clientKeyPath != null && clientKeyChainPath == null) {
-      throw new ConfigurationException(
-          "client_key provided without client_certificate - both client_key_file and client_certificate_file must be set");
-    } else if (clientKeyPath == null && clientKeyChainPath != null) {
-      throw new ConfigurationException(
-          "client_certificate provided without client_key - both client_key_file and client_certificate_file must be set");
-    }
-    byte[] certificateBytes = readFileBytes(certificatePath);
-    if (certificateBytes != null) {
-      setTrustedCertificates.accept(certificateBytes);
-    }
-    byte[] clientKeyBytes = readFileBytes(clientKeyPath);
-    byte[] clientKeyChainBytes = readFileBytes(clientKeyChainPath);
-    if (clientKeyBytes != null && clientKeyChainBytes != null) {
-      setClientTls.accept(clientKeyBytes, clientKeyChainBytes);
-    }
-
-    ExporterBuilderUtil.configureExporterMemoryMode(config, setMemoryMode);
-  }
-
-  private static void configureOtlpHeaders(
-=======
   static void configureOtlpHeaders(
->>>>>>> d511a28d
       ConfigProperties config, String dataType, BiConsumer<String, String> addHeader) {
     Map<String, String> headers = config.getMap("otel.exporter.otlp." + dataType + ".headers");
     if (headers.isEmpty()) {
