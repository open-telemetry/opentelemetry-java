--- conflicted
+++ resolved
@@ -69,14 +69,10 @@
 
   OtlpHttpMetricExporterBuilder() {
     this(
-<<<<<<< HEAD
         new HttpExporterBuilder<>(
             "otlp", ExporterMetrics.Signal.METRIC, "otlp_http_metric_exporter", DEFAULT_ENDPOINT),
-=======
-        new HttpExporterBuilder<>("otlp", "metric", DEFAULT_ENDPOINT),
         DEFAULT_AGGREGATION_TEMPORALITY_SELECTOR,
         DefaultAggregationSelector.getDefault(),
->>>>>>> 8c1e348f
         DEFAULT_MEMORY_MODE);
   }
 
@@ -251,62 +247,38 @@
   }
 
   /**
+   * Sets the {@link HealthMetricLevel} defining which self-monitoring metrics this exporter collects.
+   *
+   * @since 1.50.0
+   */
+  public OtlpHttpMetricExporterBuilder setHealthMetricLevel(HealthMetricLevel level) {
+    requireNonNull(level, "level");
+    delegate.setHealthMetricLevel(level);
+    return this;
+  }
+
+  /**
    * Sets the {@link MeterProvider} to use to collect metrics related to export. If not set, uses
    * {@link GlobalOpenTelemetry#getMeterProvider()}.
-<<<<<<< HEAD
-   *
-   * @since 1.50.0
-   */
-  public OtlpHttpMetricExporterBuilder setMeterProvider(MeterProvider meterProvider) {
-    requireNonNull(meterProvider, "meterProvider");
-    setMeterProvider(() -> meterProvider);
-=======
    */
   public OtlpHttpMetricExporterBuilder setMeterProvider(MeterProvider meterProvider) {
     requireNonNull(meterProvider, "meterProvider");
     delegate.setMeterProvider(() -> meterProvider);
->>>>>>> 8c1e348f
-    return this;
-  }
-
-  /**
-<<<<<<< HEAD
-   * Sets the {@link MeterProvider} supplier used to collect metrics related to export. If not set,
-   * uses {@link GlobalOpenTelemetry#getMeterProvider()}.
-   *
-   * @since 1.50.0
-   */
-  public OtlpHttpMetricExporterBuilder setMeterProvider(
-      Supplier<MeterProvider> meterProviderSupplier) {
-    requireNonNull(meterProviderSupplier, "meterProviderSupplier");
-=======
+    return this;
+  }
+
+  /**
    * Sets the {@link MeterProvider} supplier to use to collect metrics related to export. If not
    * set, uses {@link GlobalOpenTelemetry#getMeterProvider()}.
    */
   public OtlpHttpMetricExporterBuilder setMeterProvider(
       Supplier<MeterProvider> meterProviderSupplier) {
     requireNonNull(meterProviderSupplier, "meterProvider");
->>>>>>> 8c1e348f
     delegate.setMeterProvider(meterProviderSupplier);
     return this;
   }
 
   /**
-<<<<<<< HEAD
-   * Sets the {@link HealthMetricLevel} defining which self-monitoring metrics this exporter
-   * collects.
-   *
-   * @since 1.50.0
-   */
-  public OtlpHttpMetricExporterBuilder setHealthMetricLevel(HealthMetricLevel level) {
-    requireNonNull(level, "level");
-    delegate.setHealthMetricLevel(level);
-    return this;
-  }
-
-  /**
-=======
->>>>>>> 8c1e348f
    * Set the {@link MemoryMode}. If unset, defaults to {@link #DEFAULT_MEMORY_MODE}.
    *
    * <p>When memory mode is {@link MemoryMode#REUSABLE_DATA}, serialization is optimized to reduce
