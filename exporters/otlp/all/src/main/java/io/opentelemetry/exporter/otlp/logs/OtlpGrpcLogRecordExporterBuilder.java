/*
 * Copyright The OpenTelemetry Authors
 * SPDX-License-Identifier: Apache-2.0
 */

package io.opentelemetry.exporter.otlp.logs;

import static io.opentelemetry.api.internal.Utils.checkArgument;
import static java.util.Objects.requireNonNull;

import io.grpc.ManagedChannel;
import io.opentelemetry.api.GlobalOpenTelemetry;
import io.opentelemetry.api.metrics.MeterProvider;
import io.opentelemetry.exporter.internal.grpc.GrpcExporterBuilder;
import io.opentelemetry.exporter.internal.otlp.logs.LogsRequestMarshaler;
import io.opentelemetry.exporter.otlp.internal.OtlpUserAgent;
import io.opentelemetry.sdk.common.export.RetryPolicy;
import java.net.URI;
import java.time.Duration;
import java.util.concurrent.TimeUnit;
import javax.net.ssl.SSLContext;
import javax.net.ssl.X509TrustManager;

/**
 * Builder for {@link OtlpGrpcLogRecordExporter}.
 *
 * @since 1.27.0
 */
public final class OtlpGrpcLogRecordExporterBuilder {

  private static final String GRPC_SERVICE_NAME =
      "opentelemetry.proto.collector.logs.v1.LogsService";
  // Visible for testing
  static final String GRPC_ENDPOINT_PATH = "/" + GRPC_SERVICE_NAME + "/Export";

  private static final String DEFAULT_ENDPOINT_URL = "http://localhost:4317";
  private static final URI DEFAULT_ENDPOINT = URI.create(DEFAULT_ENDPOINT_URL);
  private static final long DEFAULT_TIMEOUT_SECS = 10;

  // Visible for testing
  final GrpcExporterBuilder<LogsRequestMarshaler> delegate;

  OtlpGrpcLogRecordExporterBuilder(GrpcExporterBuilder<LogsRequestMarshaler> delegate) {
    this.delegate = delegate;
    OtlpUserAgent.addUserAgentHeader(delegate::addHeader);
  }

  OtlpGrpcLogRecordExporterBuilder() {
<<<<<<< HEAD
    delegate =
        new GrpcExporterBuilder<>(
=======
    this(
        GrpcExporter.builder(
>>>>>>> d4a3b3b6
            "otlp",
            "log",
            DEFAULT_TIMEOUT_SECS,
            DEFAULT_ENDPOINT,
            () -> MarshalerLogsServiceGrpc::newFutureStub,
            GRPC_ENDPOINT_PATH));
  }

  /**
   * Sets the managed chanel to use when communicating with the backend. Takes precedence over
   * {@link #setEndpoint(String)} if both are called.
   *
   * <p>Note: calling this overrides the spec compliant {@code User-Agent} header. To ensure spec
   * compliance, set {@link io.grpc.ManagedChannelBuilder#userAgent(String)} to {@link
   * OtlpUserAgent#getUserAgent()} when building the channel.
   *
   * @param channel the channel to use
   * @return this builder's instance
   * @deprecated Use {@link #setEndpoint(String)}. If you have a use case not satisfied by the
   *     methods on this builder, please file an issue to let us know what it is.
   */
  @Deprecated
  public OtlpGrpcLogRecordExporterBuilder setChannel(ManagedChannel channel) {
    delegate.setChannel(channel);
    return this;
  }

  /**
   * Sets the maximum time to wait for the collector to process an exported batch of logs. If unset,
   * defaults to {@value DEFAULT_TIMEOUT_SECS}s.
   */
  public OtlpGrpcLogRecordExporterBuilder setTimeout(long timeout, TimeUnit unit) {
    requireNonNull(unit, "unit");
    checkArgument(timeout >= 0, "timeout must be non-negative");
    delegate.setTimeout(timeout, unit);
    return this;
  }

  /**
   * Sets the maximum time to wait for the collector to process an exported batch of logs. If unset,
   * defaults to {@value DEFAULT_TIMEOUT_SECS}s.
   */
  public OtlpGrpcLogRecordExporterBuilder setTimeout(Duration timeout) {
    requireNonNull(timeout, "timeout");
    delegate.setTimeout(timeout);
    return this;
  }

  /**
   * Sets the OTLP endpoint to connect to. If unset, defaults to {@value DEFAULT_ENDPOINT_URL}. The
   * endpoint must start with either http:// or https://.
   */
  public OtlpGrpcLogRecordExporterBuilder setEndpoint(String endpoint) {
    requireNonNull(endpoint, "endpoint");
    delegate.setEndpoint(endpoint);
    return this;
  }

  /**
   * Sets the method used to compress payloads. If unset, compression is disabled. Currently
   * supported compression methods include "gzip" and "none".
   */
  public OtlpGrpcLogRecordExporterBuilder setCompression(String compressionMethod) {
    requireNonNull(compressionMethod, "compressionMethod");
    checkArgument(
        compressionMethod.equals("gzip") || compressionMethod.equals("none"),
        "Unsupported compression method. Supported compression methods include: gzip, none.");
    delegate.setCompression(compressionMethod);
    return this;
  }

  /**
   * Sets the certificate chain to use for verifying servers when TLS is enabled. The {@code byte[]}
   * should contain an X.509 certificate collection in PEM format. If not set, TLS connections will
   * use the system default trusted certificates.
   */
  public OtlpGrpcLogRecordExporterBuilder setTrustedCertificates(byte[] trustedCertificatesPem) {
    delegate.setTrustManagerFromCerts(trustedCertificatesPem);
    return this;
  }

  /**
   * Sets ths client key and the certificate chain to use for verifying client when TLS is enabled.
   * The key must be PKCS8, and both must be in PEM format.
   */
  public OtlpGrpcLogRecordExporterBuilder setClientTls(
      byte[] privateKeyPem, byte[] certificatePem) {
    delegate.setKeyManagerFromCerts(privateKeyPem, certificatePem);
    return this;
  }

  /**
   * Sets the "bring-your-own" SSLContext for use with TLS. Users should call this _or_ set raw
   * certificate bytes, but not both.
   */
  public OtlpGrpcLogRecordExporterBuilder setSslContext(
      SSLContext sslContext, X509TrustManager trustManager) {
    delegate.setSslContext(sslContext, trustManager);
    return this;
  }

  /**
   * Add header to request. Optional. Applicable only if {@link
   * OtlpGrpcLogRecordExporterBuilder#setChannel(ManagedChannel)} is not used to set channel.
   *
   * @param key header key
   * @param value header value
   * @return this builder's instance
   */
  public OtlpGrpcLogRecordExporterBuilder addHeader(String key, String value) {
    delegate.addHeader(key, value);
    return this;
  }

  /**
   * Ses the retry policy. Retry is disabled by default.
   *
   * @since 1.28.0
   */
  public OtlpGrpcLogRecordExporterBuilder setRetryPolicy(RetryPolicy retryPolicy) {
    requireNonNull(retryPolicy, "retryPolicy");
    delegate.setRetryPolicy(retryPolicy);
    return this;
  }

  /**
   * Sets the {@link MeterProvider} to use to collect metrics related to export. If not set, uses
   * {@link GlobalOpenTelemetry#getMeterProvider()}.
   */
  public OtlpGrpcLogRecordExporterBuilder setMeterProvider(MeterProvider meterProvider) {
    requireNonNull(meterProvider, "meterProvider");
    delegate.setMeterProvider(meterProvider);
    return this;
  }

  /**
   * Constructs a new instance of the exporter based on the builder's values.
   *
   * @return a new exporter's instance
   */
  public OtlpGrpcLogRecordExporter build() {
    return new OtlpGrpcLogRecordExporter(delegate, delegate.build());
  }
}<|MERGE_RESOLUTION|>--- conflicted
+++ resolved
@@ -46,13 +46,8 @@
   }
 
   OtlpGrpcLogRecordExporterBuilder() {
-<<<<<<< HEAD
-    delegate =
+    this(
         new GrpcExporterBuilder<>(
-=======
-    this(
-        GrpcExporter.builder(
->>>>>>> d4a3b3b6
             "otlp",
             "log",
             DEFAULT_TIMEOUT_SECS,
