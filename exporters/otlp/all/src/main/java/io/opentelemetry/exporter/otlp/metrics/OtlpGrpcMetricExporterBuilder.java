--- conflicted
+++ resolved
@@ -72,10 +72,6 @@
     this.aggregationTemporalitySelector = aggregationTemporalitySelector;
     this.defaultAggregationSelector = defaultAggregationSelector;
     this.memoryMode = memoryMode;
-<<<<<<< HEAD
-    delegate.setHealthMetricLevel(HealthMetricLevel.OFF);
-=======
->>>>>>> 8c1e348f
     OtlpUserAgent.addUserAgentHeader(delegate::addConstantHeader);
   }
 
@@ -281,57 +277,38 @@
   }
 
   /**
+   * Sets the {@link HealthMetricLevel} defining which self-monitoring metrics this exporter collects.
+   *
+   * @since 1.50.0
+   */
+  public OtlpGrpcMetricExporterBuilder setHealthMetricLevel(HealthMetricLevel level) {
+    requireNonNull(level, "level");
+    delegate.setHealthMetricLevel(level);
+    return this;
+  }
+
+  /**
    * Sets the {@link MeterProvider} to use to collect metrics related to export. If not set, uses
    * {@link GlobalOpenTelemetry#getMeterProvider()}.
    */
   public OtlpGrpcMetricExporterBuilder setMeterProvider(MeterProvider meterProvider) {
     requireNonNull(meterProvider, "meterProvider");
-<<<<<<< HEAD
-    setMeterProvider(() -> meterProvider);
-=======
     delegate.setMeterProvider(() -> meterProvider);
->>>>>>> 8c1e348f
-    return this;
-  }
-
-  /**
-<<<<<<< HEAD
-   * Sets the {@link MeterProvider} supplier used to collect metrics related to export. If not set,
-   * uses {@link GlobalOpenTelemetry#getMeterProvider()}.
-   *
-   * @since 1.32.0
-   */
-  public OtlpGrpcMetricExporterBuilder setMeterProvider(
-      Supplier<MeterProvider> meterProviderSupplier) {
-    requireNonNull(meterProviderSupplier, "meterProviderSupplier");
-=======
+    return this;
+  }
+
+  /**
    * Sets the {@link MeterProvider} supplier to use to collect metrics related to export. If not
    * set, uses {@link GlobalOpenTelemetry#getMeterProvider()}.
    */
   public OtlpGrpcMetricExporterBuilder setMeterProvider(
       Supplier<MeterProvider> meterProviderSupplier) {
     requireNonNull(meterProviderSupplier, "meterProvider");
->>>>>>> 8c1e348f
     delegate.setMeterProvider(meterProviderSupplier);
     return this;
   }
 
   /**
-<<<<<<< HEAD
-   * Sets the {@link HealthMetricLevel} defining which self-monitoring metrics this exporter
-   * collects.
-   *
-   * @since 1.50.0
-   */
-  public OtlpGrpcMetricExporterBuilder setHealthMetricLevel(HealthMetricLevel level) {
-    requireNonNull(level, "level");
-    delegate.setHealthMetricLevel(level);
-    return this;
-  }
-
-  /**
-=======
->>>>>>> 8c1e348f
    * Set the {@link MemoryMode}. If unset, defaults to {@link #DEFAULT_MEMORY_MODE}.
    *
    * <p>When memory mode is {@link MemoryMode#REUSABLE_DATA}, serialization is optimized to reduce
