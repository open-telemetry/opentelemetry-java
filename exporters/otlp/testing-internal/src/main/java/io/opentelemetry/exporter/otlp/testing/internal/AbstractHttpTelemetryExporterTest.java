--- conflicted
+++ resolved
@@ -814,14 +814,10 @@
                   + "timeoutNanos="
                   + TimeUnit.SECONDS.toNanos(10)
                   + ", "
-<<<<<<< HEAD
                   + "compressorEncoding=null, "
-=======
                   + "connectTimeoutNanos="
                   + TimeUnit.SECONDS.toNanos(10)
                   + ", "
-                  + "compressionEnabled=false, "
->>>>>>> 0c436e0a
                   + "exportAsJson=false, "
                   + "headers=Headers\\{User-Agent=OBFUSCATED\\}"
                   + "\\}");
@@ -858,14 +854,10 @@
                   + "timeoutNanos="
                   + TimeUnit.SECONDS.toNanos(5)
                   + ", "
-<<<<<<< HEAD
                   + "compressorEncoding=gzip, "
-=======
                   + "connectTimeoutNanos="
                   + TimeUnit.SECONDS.toNanos(4)
                   + ", "
-                  + "compressionEnabled=true, "
->>>>>>> 0c436e0a
                   + "exportAsJson=false, "
                   + "headers=Headers\\{.*foo=OBFUSCATED.*\\}, "
                   + "retryPolicy=RetryPolicy\\{maxAttempts=2, initialBackoff=PT0\\.05S, maxBackoff=PT3S, backoffMultiplier=1\\.3\\}"
