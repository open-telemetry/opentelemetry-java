--- conflicted
+++ resolved
@@ -24,15 +24,11 @@
 /** Builder utility for this exporter. */
 @SuppressWarnings("deprecation") // Remove after ConfigBuilder is deleted
 public final class OtlpGrpcMetricExporterBuilder
-<<<<<<< HEAD
-    extends ConfigBuilder<OtlpGrpcMetricExporterBuilder> {
+    extends io.opentelemetry.sdk.common.export.ConfigBuilder<OtlpGrpcMetricExporterBuilder> {
 
   private static final String DEFAULT_ENDPOINT = "localhost:4317";
   private static final long DEFAULT_TIMEOUT_SECS = 10;
 
-=======
-    extends io.opentelemetry.sdk.common.export.ConfigBuilder<OtlpGrpcMetricExporterBuilder> {
->>>>>>> 890015b0
   private static final String KEY_TIMEOUT = "otel.exporter.otlp.metric.timeout";
   private static final String KEY_ENDPOINT = "otel.exporter.otlp.metric.endpoint";
   private static final String KEY_INSECURE = "otel.exporter.otlp.metric.insecure";
