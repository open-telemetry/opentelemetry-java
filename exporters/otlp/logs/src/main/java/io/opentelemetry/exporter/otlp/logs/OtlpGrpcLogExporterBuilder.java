/*
 * Copyright The OpenTelemetry Authors
 * SPDX-License-Identifier: Apache-2.0
 */

package io.opentelemetry.exporter.otlp.logs;

import static io.opentelemetry.api.internal.Utils.checkArgument;
import static java.util.Objects.requireNonNull;

import io.grpc.ManagedChannel;
import io.opentelemetry.exporter.otlp.internal.grpc.GrpcExporter;
import io.opentelemetry.exporter.otlp.internal.grpc.GrpcExporterBuilder;
import io.opentelemetry.exporter.otlp.internal.logs.LogsRequestMarshaler;
import java.net.URI;
import java.time.Duration;
import java.util.concurrent.TimeUnit;

/** Builder for {@link OtlpGrpcLogExporter}. */
public final class OtlpGrpcLogExporterBuilder {

  // Visible for testing
  static final String GRPC_ENDPOINT_PATH =
      "/opentelemetry.proto.collector.logs.v1.LogsService/Export";

  private static final String DEFAULT_ENDPOINT_URL = "http://localhost:4317";
  private static final URI DEFAULT_ENDPOINT = URI.create(DEFAULT_ENDPOINT_URL);
  private static final long DEFAULT_TIMEOUT_SECS = 10;

  // Visible for testing
  final GrpcExporterBuilder<LogsRequestMarshaler> delegate;

  OtlpGrpcLogExporterBuilder() {
    delegate =
        GrpcExporter.builder(
            "log",
            DEFAULT_TIMEOUT_SECS,
            DEFAULT_ENDPOINT,
            () -> MarshalerLogsServiceGrpc::newFutureStub,
            GRPC_ENDPOINT_PATH);
  }

  /**
   * Sets the managed chanel to use when communicating with the backend. Takes precedence over
   * {@link #setEndpoint(String)} if both are called.
   *
   * @param channel the channel to use
   * @return this builder's instance
   */
  public OtlpGrpcLogExporterBuilder setChannel(ManagedChannel channel) {
    delegate.setChannel(channel);
    return this;
  }

  /**
   * Sets the maximum time to wait for the collector to process an exported batch of logs. If unset,
   * defaults to {@value DEFAULT_TIMEOUT_SECS}s.
   */
  public OtlpGrpcLogExporterBuilder setTimeout(long timeout, TimeUnit unit) {
    requireNonNull(unit, "unit");
    checkArgument(timeout >= 0, "timeout must be non-negative");
    delegate.setTimeout(timeout, unit);
    return this;
  }

  /**
   * Sets the maximum time to wait for the collector to process an exported batch of logs. If unset,
   * defaults to {@value DEFAULT_TIMEOUT_SECS}s.
   */
  public OtlpGrpcLogExporterBuilder setTimeout(Duration timeout) {
    requireNonNull(timeout, "timeout");
    delegate.setTimeout(timeout);
    return this;
  }

  /**
   * Sets the OTLP endpoint to connect to. If unset, defaults to {@value DEFAULT_ENDPOINT_URL}. The
   * endpoint must start with either http:// or https://.
   */
  public OtlpGrpcLogExporterBuilder setEndpoint(String endpoint) {
    requireNonNull(endpoint, "endpoint");
    delegate.setEndpoint(endpoint);
    return this;
  }

  /**
   * Sets the method used to compress payloads. If unset, compression is disabled. Currently
   * supported compression methods include "gzip" and "none".
   */
  public OtlpGrpcLogExporterBuilder setCompression(String compressionMethod) {
    requireNonNull(compressionMethod, "compressionMethod");
    checkArgument(
<<<<<<< HEAD
        compressionMethod.equals("gzip"),
        "Unsupported compression method. Supported compression methods include: gzip.");
    delegate.setCompression(compressionMethod);
=======
        compressionMethod.equals("gzip") || compressionMethod.equals("none"),
        "Unsupported compression method. Supported compression methods include: gzip, none.");
    if (compressionMethod.equals("gzip")) {
      this.compressionEnabled = true;
    }
>>>>>>> 50e2ac76
    return this;
  }

  /**
   * Sets the certificate chain to use for verifying servers when TLS is enabled. The {@code byte[]}
   * should contain an X.509 certificate collection in PEM format. If not set, TLS connections will
   * use the system default trusted certificates.
   */
  public OtlpGrpcLogExporterBuilder setTrustedCertificates(byte[] trustedCertificatesPem) {
    delegate.setTrustedCertificates(trustedCertificatesPem);
    return this;
  }

  /**
   * Add header to request. Optional. Applicable only if {@link
   * OtlpGrpcLogExporterBuilder#setChannel(ManagedChannel)} is not used to set channel.
   *
   * @param key header key
   * @param value header value
   * @return this builder's instance
   */
  public OtlpGrpcLogExporterBuilder addHeader(String key, String value) {
    delegate.addHeader(key, value);
    return this;
  }

  /**
   * Constructs a new instance of the exporter based on the builder's values.
   *
   * @return a new exporter's instance
   */
  public OtlpGrpcLogExporter build() {
    return new OtlpGrpcLogExporter(delegate.build());
  }
}<|MERGE_RESOLUTION|>--- conflicted
+++ resolved
@@ -90,17 +90,9 @@
   public OtlpGrpcLogExporterBuilder setCompression(String compressionMethod) {
     requireNonNull(compressionMethod, "compressionMethod");
     checkArgument(
-<<<<<<< HEAD
-        compressionMethod.equals("gzip"),
-        "Unsupported compression method. Supported compression methods include: gzip.");
-    delegate.setCompression(compressionMethod);
-=======
         compressionMethod.equals("gzip") || compressionMethod.equals("none"),
         "Unsupported compression method. Supported compression methods include: gzip, none.");
-    if (compressionMethod.equals("gzip")) {
-      this.compressionEnabled = true;
-    }
->>>>>>> 50e2ac76
+    delegate.setCompression(compressionMethod);
     return this;
   }
 
