plugins {
  id("otel.java-conventions")
  id("otel.publish-conventions")

  id("otel.jmh-conventions")
  id("otel.animalsniffer-conventions")

  id("com.squareup.wire")
  id("org.unbroken-dome.test-sets")
}

description = "OpenTelemetry Protocol Trace Exporter"
otelJava.moduleName.set("io.opentelemetry.exporter.otlp.trace")

testSets {
  create("testGrpcNetty")
  create("testGrpcNettyShaded")
  create("testGrpcOkhttp")
}

dependencies {
  protoSource(project(":proto"))

  api(project(":sdk:trace"))

  implementation(project(":api:metrics"))
  implementation(project(":exporters:otlp:common"))

  compileOnly("io.grpc:grpc-netty")
  compileOnly("io.grpc:grpc-netty-shaded")
  compileOnly("io.grpc:grpc-okhttp")

<<<<<<< HEAD
  implementation(project(":exporters:otlp:common")) {
    exclude(mapOf("module" to "proto"))
  }
=======
>>>>>>> d014c4cd
  api("io.grpc:grpc-stub")
  implementation("io.grpc:grpc-api")

  testImplementation(project(":proto"))
  testImplementation(project(":sdk:testing"))

  testImplementation("io.grpc:grpc-protobuf")
  testImplementation("io.grpc:grpc-testing")
  testImplementation("org.slf4j:slf4j-simple")

  testImplementation("org.jeasy:easy-random-randomizers")

  add("testGrpcNettyImplementation", "com.linecorp.armeria:armeria-grpc")
  add("testGrpcNettyImplementation", "com.linecorp.armeria:armeria-junit5")
  add("testGrpcNettyRuntimeOnly", "io.grpc:grpc-netty")
  add("testGrpcNettyRuntimeOnly", "org.bouncycastle:bcpkix-jdk15on")

  add("testGrpcNettyShadedImplementation", "com.linecorp.armeria:armeria-grpc")
  add("testGrpcNettyShadedImplementation", "com.linecorp.armeria:armeria-junit5")
  add("testGrpcNettyShadedRuntimeOnly", "io.grpc:grpc-netty-shaded")
  add("testGrpcNettyShadedRuntimeOnly", "org.bouncycastle:bcpkix-jdk15on")

  add("testGrpcOkhttpImplementation", "com.linecorp.armeria:armeria-grpc")
  add("testGrpcOkhttpImplementation", "com.linecorp.armeria:armeria-junit5")
  add("testGrpcOkhttpRuntimeOnly", "io.grpc:grpc-okhttp")
  add("testGrpcOkhttpRuntimeOnly", "org.bouncycastle:bcpkix-jdk15on")

  jmh(project(":proto"))
  jmh(project(":sdk:testing"))
}

tasks {
  named("check") {
    dependsOn("testGrpcNetty", "testGrpcNettyShaded", "testGrpcOkhttp")
  }
}

wire {
  root("opentelemetry.proto.collector.trace.v1.ExportTraceServiceRequest")

  custom {
    customHandlerClass = "io.opentelemetry.gradle.ProtoFieldsWireHandler"
  }
}<|MERGE_RESOLUTION|>--- conflicted
+++ resolved
@@ -24,18 +24,15 @@
   api(project(":sdk:trace"))
 
   implementation(project(":api:metrics"))
-  implementation(project(":exporters:otlp:common"))
+
+  implementation(project(":exporters:otlp:common")) {
+    exclude(mapOf("module" to "proto"))
+  }
 
   compileOnly("io.grpc:grpc-netty")
   compileOnly("io.grpc:grpc-netty-shaded")
   compileOnly("io.grpc:grpc-okhttp")
 
-<<<<<<< HEAD
-  implementation(project(":exporters:otlp:common")) {
-    exclude(mapOf("module" to "proto"))
-  }
-=======
->>>>>>> d014c4cd
   api("io.grpc:grpc-stub")
   implementation("io.grpc:grpc-api")
 
