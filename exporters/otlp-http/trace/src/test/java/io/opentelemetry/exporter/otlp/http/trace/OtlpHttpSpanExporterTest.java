--- conflicted
+++ resolved
@@ -190,13 +190,6 @@
     OtlpHttpSpanExporter exporter = builder.build();
 
     exportAndAssertResult(exporter, /* expectedResult= */ false);
-<<<<<<< HEAD
-    LoggingEvent log =
-        logs.assertContains(
-            "Failed to export spans. Server responded with HTTP status code 500. "
-                + "Error message: Server error!");
-    assertThat(log.getLevel()).isEqualTo(Level.WARN);
-=======
     await()
         .atMost(Duration.ofSeconds(10))
         .untilAsserted(
@@ -206,7 +199,6 @@
                       "Failed to export spans. Server responded with HTTP status code 500. Error message: Server error!");
               assertThat(log.getLevel()).isEqualTo(Level.WARN);
             });
->>>>>>> 07d263a6
   }
 
   @Test
@@ -216,13 +208,6 @@
     OtlpHttpSpanExporter exporter = builder.build();
 
     exportAndAssertResult(exporter, /* expectedResult= */ false);
-<<<<<<< HEAD
-    LoggingEvent log =
-        logs.assertContains(
-            "Failed to export spans. Server responded with HTTP status code 500. "
-                + "Error message: Unable to parse response body, HTTP status message:");
-    assertThat(log.getLevel()).isEqualTo(Level.WARN);
-=======
     await()
         .atMost(Duration.ofSeconds(10))
         .untilAsserted(
@@ -232,7 +217,6 @@
                       "Failed to export spans. Server responded with HTTP status code 500. Error message: Unable to parse response body, HTTP status message:");
               assertThat(log.getLevel()).isEqualTo(Level.WARN);
             });
->>>>>>> 07d263a6
   }
 
   private static ExportTraceServiceRequest exportAndAssertResult(
