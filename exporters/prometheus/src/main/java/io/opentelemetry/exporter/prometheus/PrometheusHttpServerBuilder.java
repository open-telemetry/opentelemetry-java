/*
 * Copyright The OpenTelemetry Authors
 * SPDX-License-Identifier: Apache-2.0
 */

package io.opentelemetry.exporter.prometheus;

import static io.opentelemetry.api.internal.Utils.checkArgument;
import static java.util.Objects.requireNonNull;

import io.opentelemetry.sdk.common.export.MemoryMode;
import io.prometheus.metrics.model.registry.PrometheusRegistry;
import java.util.concurrent.ExecutorService;
import java.util.function.Predicate;
import javax.annotation.Nullable;

/** A builder for {@link PrometheusHttpServer}. */
public final class PrometheusHttpServerBuilder {

  static final int DEFAULT_PORT = 9464;
  private static final String DEFAULT_HOST = "0.0.0.0";
  private static final MemoryMode DEFAULT_MEMORY_MODE = MemoryMode.IMMUTABLE_DATA;

  private String host = DEFAULT_HOST;
  private int port = DEFAULT_PORT;
  private PrometheusRegistry prometheusRegistry = new PrometheusRegistry();
  private boolean otelScopeEnabled = true;
  @Nullable private Predicate<String> allowedResourceAttributesFilter;
  @Nullable private ExecutorService executor;
  private MemoryMode memoryMode = DEFAULT_MEMORY_MODE;

  PrometheusHttpServerBuilder() {}

  /** Sets the host to bind to. If unset, defaults to {@value #DEFAULT_HOST}. */
  public PrometheusHttpServerBuilder setHost(String host) {
    requireNonNull(host, "host");
    checkArgument(!host.isEmpty(), "host must not be empty");
    this.host = host;
    return this;
  }

  /** Sets the port to bind to. If unset, defaults to {@value #DEFAULT_PORT}. */
  public PrometheusHttpServerBuilder setPort(int port) {
    checkArgument(port >= 0, "port must be positive");
    this.port = port;
    return this;
  }

  /** Sets the {@link ExecutorService} to be used for {@link PrometheusHttpServer}. */
  public PrometheusHttpServerBuilder setExecutor(ExecutorService executor) {
    requireNonNull(executor, "executor");
    this.executor = executor;
    return this;
  }

  /** Sets the {@link PrometheusRegistry} to be used for {@link PrometheusHttpServer}. */
  @SuppressWarnings("UnusedReturnValue")
  public PrometheusHttpServerBuilder setPrometheusRegistry(PrometheusRegistry prometheusRegistry) {
    requireNonNull(prometheusRegistry, "prometheusRegistry");
    this.prometheusRegistry = prometheusRegistry;
    return this;
  }

  /** Set if the {@code otel_scope_*} attributes are generated. Default is {@code true}. */
  @SuppressWarnings("UnusedReturnValue")
  public PrometheusHttpServerBuilder setOtelScopeEnabled(boolean otelScopeEnabled) {
    this.otelScopeEnabled = otelScopeEnabled;
    return this;
  }

  /**
   * Set if the resource attributes should be added as labels on each exported metric.
   *
   * <p>If set, resource attributes will be added as labels on each exported metric if their key
   * tests positive (true) when passed through {@code resourceAttributesFilter}.
   *
   * @param resourceAttributesFilter a predicate that returns true if the resource attribute should
   *     be added as a label on each exported metric. The predicates input is the resource attribute
   *     key.
   */
  public PrometheusHttpServerBuilder setAllowedResourceAttributesFilter(
      Predicate<String> resourceAttributesFilter) {
    this.allowedResourceAttributesFilter = requireNonNull(resourceAttributesFilter);
    return this;
  }

  /** Set the {@link MemoryMode}. */
  PrometheusHttpServerBuilder setMemoryMode(MemoryMode memoryMode) {
    requireNonNull(memoryMode, "memoryMode");
    this.memoryMode = memoryMode;
    return this;
  }

  /**
   * Returns a new {@link PrometheusHttpServer} with the configuration of this builder which can be
   * registered with a {@link io.opentelemetry.sdk.metrics.SdkMeterProvider}.
   */
  public PrometheusHttpServer build() {
    return new PrometheusHttpServer(
        new PrometheusHttpServerBuilder(this), // copy to prevent modification
        host,
        port,
        executor,
        prometheusRegistry,
        otelScopeEnabled,
        allowedResourceAttributesFilter,
        memoryMode);
  }
<<<<<<< HEAD
=======

  PrometheusHttpServerBuilder() {}

  PrometheusHttpServerBuilder(PrometheusHttpServerBuilder builder) {
    this.host = builder.host;
    this.port = builder.port;
    this.prometheusRegistry = builder.prometheusRegistry;
    this.otelScopeEnabled = builder.otelScopeEnabled;
    this.allowedResourceAttributesFilter = builder.allowedResourceAttributesFilter;
    this.executor = builder.executor;
  }
>>>>>>> 1dde2550
}<|MERGE_RESOLUTION|>--- conflicted
+++ resolved
@@ -30,6 +30,15 @@
   private MemoryMode memoryMode = DEFAULT_MEMORY_MODE;
 
   PrometheusHttpServerBuilder() {}
+
+  PrometheusHttpServerBuilder(PrometheusHttpServerBuilder builder) {
+    this.host = builder.host;
+    this.port = builder.port;
+    this.prometheusRegistry = builder.prometheusRegistry;
+    this.otelScopeEnabled = builder.otelScopeEnabled;
+    this.allowedResourceAttributesFilter = builder.allowedResourceAttributesFilter;
+    this.executor = builder.executor;
+  }
 
   /** Sets the host to bind to. If unset, defaults to {@value #DEFAULT_HOST}. */
   public PrometheusHttpServerBuilder setHost(String host) {
@@ -106,18 +115,4 @@
         allowedResourceAttributesFilter,
         memoryMode);
   }
-<<<<<<< HEAD
-=======
-
-  PrometheusHttpServerBuilder() {}
-
-  PrometheusHttpServerBuilder(PrometheusHttpServerBuilder builder) {
-    this.host = builder.host;
-    this.port = builder.port;
-    this.prometheusRegistry = builder.prometheusRegistry;
-    this.otelScopeEnabled = builder.otelScopeEnabled;
-    this.allowedResourceAttributesFilter = builder.allowedResourceAttributesFilter;
-    this.executor = builder.executor;
-  }
->>>>>>> 1dde2550
 }