--- conflicted
+++ resolved
@@ -33,15 +33,12 @@
  */
 public final class PrometheusHttpServer implements MetricReader {
 
+  private final PrometheusHttpServerBuilder builder;
   private final HTTPServer httpServer;
   private final PrometheusMetricReader prometheusMetricReader;
   private final PrometheusRegistry prometheusRegistry;
   private final String host;
-<<<<<<< HEAD
   private final MemoryMode memoryMode;
-=======
-  private final PrometheusHttpServerBuilder builder;
->>>>>>> 1dde2550
 
   /**
    * Returns a new {@link PrometheusHttpServer} which can be registered to an {@link
@@ -64,13 +61,9 @@
       @Nullable ExecutorService executor,
       PrometheusRegistry prometheusRegistry,
       boolean otelScopeEnabled,
-<<<<<<< HEAD
       @Nullable Predicate<String> allowedResourceAttributesFilter,
       MemoryMode memoryMode) {
-=======
-      @Nullable Predicate<String> allowedResourceAttributesFilter) {
     this.builder = builder;
->>>>>>> 1dde2550
     this.prometheusMetricReader =
         new PrometheusMetricReader(otelScopeEnabled, allowedResourceAttributesFilter);
     this.host = host;
