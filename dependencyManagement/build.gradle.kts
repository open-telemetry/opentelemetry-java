--- conflicted
+++ resolved
@@ -71,35 +71,6 @@
 )
 
 val DEPENDENCIES = listOf(
-<<<<<<< HEAD
-        "com.github.stefanbirkner:system-rules:1.19.0",
-        "com.google.code.findbugs:jsr305:3.0.2",
-        "com.google.code.gson:gson:2.8.7",
-        "com.google.guava:guava-beta-checker:1.0",
-        "com.lmax:disruptor:3.4.4",
-        "com.sparkjava:spark-core:2.9.3",
-        "com.squareup.okhttp3:okhttp:4.9.1",
-        "com.sun.net.httpserver:http:20070405",
-        "com.tngtech.archunit:archunit-junit4:0.19.0",
-        "com.uber.nullaway:nullaway:0.9.2",
-        "edu.berkeley.cs.jqf:jqf-fuzz:1.7",
-        "eu.rekawek.toxiproxy:toxiproxy-java:2.1.4",
-        "io.github.netmikey.logunit:logunit-jul:1.1.0",
-        "io.jaegertracing:jaeger-client:1.6.0",
-        "io.opentracing:opentracing-api:0.33.0",
-        "io.zipkin.zipkin2:zipkin-junit:2.23.2",
-        "junit:junit:4.13.2",
-        "nl.jqno.equalsverifier:equalsverifier:3.6.1",
-        "org.assertj:assertj-core:3.19.0",
-        "org.awaitility:awaitility:4.1.0",
-        "org.bouncycastle:bcpkix-jdk15on:1.69",
-        "org.codehaus.mojo:animal-sniffer-annotations:1.20",
-        "org.curioswitch.curiostack:protobuf-jackson:1.2.0",
-        "org.jctools:jctools-core:3.3.0",
-        "org.junit-pioneer:junit-pioneer:1.4.2",
-        "org.skyscreamer:jsonassert:1.5.0",
-        "org.slf4j:slf4j-simple:1.7.30"
-=======
   "com.github.stefanbirkner:system-rules:1.19.0",
   "com.google.code.findbugs:jsr305:3.0.2",
   "com.google.code.gson:gson:2.8.7",
@@ -109,7 +80,7 @@
   "com.squareup.okhttp3:okhttp:4.9.1",
   "com.sun.net.httpserver:http:20070405",
   "com.tngtech.archunit:archunit-junit4:0.19.0",
-  "com.uber.nullaway:nullaway:0.9.1",
+  "com.uber.nullaway:nullaway:0.9.2",
   "edu.berkeley.cs.jqf:jqf-fuzz:1.7",
   "eu.rekawek.toxiproxy:toxiproxy-java:2.1.4",
   "io.github.netmikey.logunit:logunit-jul:1.1.0",
@@ -127,7 +98,6 @@
   "org.junit-pioneer:junit-pioneer:1.4.2",
   "org.skyscreamer:jsonassert:1.5.0",
   "org.slf4j:slf4j-simple:1.7.30"
->>>>>>> 60c3c5ca
 )
 
 javaPlatform {
