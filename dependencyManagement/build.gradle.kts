--- conflicted
+++ resolved
@@ -29,13 +29,8 @@
 )
 
 val autoValueVersion = "1.10.2"
-<<<<<<< HEAD
-val errorProneVersion = "2.19.1"
+val errorProneVersion = "2.21.0"
 val jmhVersion = "1.37"
-=======
-val errorProneVersion = "2.21.0"
-val jmhVersion = "1.36"
->>>>>>> 2f89fa7a
 // Mockito 5.x.x requires Java 11 https://github.com/mockito/mockito/releases/tag/v5.0.0
 val mockitoVersion = "4.11.0"
 val slf4jVersion = "2.0.7"
