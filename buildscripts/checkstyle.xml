<?xml version="1.0"?>
<!DOCTYPE module PUBLIC
          "-//Checkstyle//DTD Checkstyle Configuration 1.3//EN"
          "https://checkstyle.org/dtds/configuration_1_3.dtd">

<!--
    Checkstyle configuration that checks the Google coding conventions from Google Java Style
    that can be found at https://google.github.io/styleguide/javaguide.html.

    Checkstyle is very configurable. Be sure to read the documentation at
    http://checkstyle.sf.net (or in your downloaded distribution).

    To completely disable a check, just comment it out or delete it from the file.

    Authors: Max Vetrenko, Ruslan Diachenko, Roman Ivanov.
 -->

<module name = "Checker">
    <property name="charset" value="UTF-8"/>

    <property name="severity" value="error"/>

    <property name="fileExtensions" value="java, properties, xml"/>
    <!-- Checks for whitespace                               -->
    <!-- See http://checkstyle.sf.net/config_whitespace.html -->
    <module name="FileTabCharacter">
        <property name="eachLine" value="true"/>
    </module>

    <module name="TreeWalker">
        <module name="OuterTypeFilename"/>
        <module name="IllegalTokenText">
            <property name="tokens" value="STRING_LITERAL, CHAR_LITERAL"/>
            <property name="format"
             value="\\u00(09|0(a|A)|0(c|C)|0(d|D)|22|27|5(C|c))|\\(0(10|11|12|14|15|42|47)|134)"/>
            <property name="message"
             value="Consider using special escape sequence instead of octal value or Unicode escaped value."/>
        </module>
        <module name="AvoidEscapedUnicodeCharacters">
            <property name="allowEscapesForControlCharacters" value="true"/>
            <property name="allowByTailComment" value="true"/>
            <property name="allowNonPrintableEscapes" value="true"/>
        </module>
        <module name="LineLength">
            <property name="max" value="100"/>
            <property name="ignorePattern" value="^package.*|^import.*|a href|href|http://|https://|ftp://"/>
        </module>
        <module name="AvoidStarImport"/>
        <module name="RedundantImport"/>
        <module name="OneTopLevelClass"/>
        <module name="EmptyBlock">
            <property name="option" value="TEXT"/>
            <property name="tokens"
             value="LITERAL_TRY, LITERAL_FINALLY, LITERAL_IF, LITERAL_ELSE, LITERAL_SWITCH"/>
        </module>
        <module name="NeedBraces"/>
<<<<<<< HEAD
        <module name="WhitespaceAround">
            <property name="allowEmptyConstructors" value="true"/>
            <property name="allowEmptyLambdas" value="true"/>
            <property name="allowEmptyMethods" value="true"/>
            <property name="allowEmptyTypes" value="true"/>
            <property name="allowEmptyLoops" value="true"/>
            <message key="ws.notFollowed"
             value="WhitespaceAround: ''{0}'' is not followed by whitespace. Empty blocks may only be represented as '{}' when not part of a multi-block statement (4.1.3)"/>
            <message key="ws.notPreceded"
             value="WhitespaceAround: ''{0}'' is not preceded with whitespace."/>
        </module>
        <module name="OneStatementPerLine"/>
=======
>>>>>>> 4dbbe807
        <module name="MultipleVariableDeclarations"/>
        <module name="ArrayTypeStyle"/>
        <!-- <!-\- This rule conflicts with Error Prone's exhaustiveness checking. -\-> -->
        <!-- <module name="MissingSwitchDefault"/> -->
        <module name="FallThrough"/>
        <module name="UpperEll"/>
        <module name="ModifierOrder"/>
        <module name="PackageName">
            <property name="format" value="^[a-z]+(\.[a-z][a-z0-9]*)*$"/>
            <message key="name.invalidPattern"
             value="Package name ''{0}'' must match pattern ''{1}''."/>
        </module>
        <module name="TypeName">
            <message key="name.invalidPattern"
             value="Type name ''{0}'' must match pattern ''{1}''."/>
        </module>
        <module name="MemberName">
            <property name="format" value="^[a-z][a-z0-9][a-zA-Z0-9]*$"/>
            <message key="name.invalidPattern"
             value="Member name ''{0}'' must match pattern ''{1}''."/>
        </module>
        <module name="ParameterName">
            <property name="format" value="^[a-z]([a-z0-9][a-zA-Z0-9]*)?$"/>
            <message key="name.invalidPattern"
             value="Parameter name ''{0}'' must match pattern ''{1}''."/>
        </module>
        <module name="LambdaParameterName">
            <property name="format" value="^[a-z]([a-z0-9][a-zA-Z0-9]*)?$"/>
            <message key="name.invalidPattern"
                     value="Lambda parameter name ''{0}'' must match pattern ''{1}''."/>
        </module>
        <module name="CatchParameterName">
            <property name="format" value="^[a-z]([a-z0-9][a-zA-Z0-9]*)?$"/>
            <message key="name.invalidPattern"
             value="Catch parameter name ''{0}'' must match pattern ''{1}''."/>
        </module>
        <module name="LocalVariableName">
            <property name="tokens" value="VARIABLE_DEF"/>
            <property name="format" value="^[a-z]([a-z0-9][a-zA-Z0-9]*)?$"/>
            <message key="name.invalidPattern"
             value="Local variable name ''{0}'' must match pattern ''{1}''."/>
        </module>
        <module name="ClassTypeParameterName">
            <property name="format" value="(^[A-Z][0-9]?)$|([A-Z][a-zA-Z0-9]*[T]$)"/>
            <message key="name.invalidPattern"
             value="Class type name ''{0}'' must match pattern ''{1}''."/>
        </module>
        <module name="MethodTypeParameterName">
            <property name="format" value="(^[A-Z][0-9]?)$|([A-Z][a-zA-Z0-9]*[T]$)"/>
            <message key="name.invalidPattern"
             value="Method type name ''{0}'' must match pattern ''{1}''."/>
        </module>
        <module name="InterfaceTypeParameterName">
            <property name="format" value="(^[A-Z][0-9]?)$|([A-Z][a-zA-Z0-9]*[T]$)"/>
            <message key="name.invalidPattern"
             value="Interface type name ''{0}'' must match pattern ''{1}''."/>
        </module>
        <module name="NoFinalizer"/>
        <!-- <!-\- Checkstyle indentation rules conflict with google-java-format: -\-> -->
        <!-- <module name="Indentation"> -->
        <!--     <property name="basicOffset" value="2"/> -->
        <!--     <property name="braceAdjustment" value="0"/> -->
        <!--     <property name="caseIndent" value="2"/> -->
        <!--     <property name="throwsIndent" value="4"/> -->
        <!--     <property name="lineWrappingIndentation" value="4"/> -->
        <!--     <property name="arrayInitIndent" value="2"/> -->
        <!-- </module> -->
        <module name="AbbreviationAsWordInName">
            <property name="ignoreFinal" value="false"/>
            <property name="allowedAbbreviationLength" value="1"/>
        </module>
        <module name="OverloadMethodsDeclarationOrder"/>
        <!-- <!-\- Many unit tests define all variables at the start of the method. -\-> -->
        <!-- <module name="VariableDeclarationUsageDistance"/> -->
        <module name="CustomImportOrder">
            <property name="sortImportsInGroupAlphabetically" value="true"/>
            <property name="separateLineBetweenGroups" value="true"/>
            <property name="customImportOrderRules" value="STATIC###THIRD_PARTY_PACKAGE"/>
        </module>
        <module name="AnnotationLocation">
            <property name="id" value="AnnotationLocationMostCases"/>
            <property name="tokens"
             value="CLASS_DEF, INTERFACE_DEF, ENUM_DEF, METHOD_DEF, CTOR_DEF"/>
        </module>
        <module name="AnnotationLocation">
            <property name="id" value="AnnotationLocationVariables"/>
            <property name="tokens" value="VARIABLE_DEF"/>
            <property name="allowSamelineMultipleAnnotations" value="true"/>
        </module>
        <module name="NonEmptyAtclauseDescription"/>
        <module name="JavadocTagContinuationIndentation"/>
        <module name="SummaryJavadoc">
            <property name="forbiddenSummaryFragments"
             value="^@return the *|^This method returns |^A [{]@code [a-zA-Z0-9]+[}]( is a )"/>
        </module>
        <module name="JavadocParagraph"/>
        <module name="AtclauseOrder">
            <property name="tagOrder" value="@param, @return, @throws, @deprecated"/>
            <property name="target"
             value="CLASS_DEF, INTERFACE_DEF, ENUM_DEF, METHOD_DEF, CTOR_DEF, VARIABLE_DEF"/>
        </module>
        <module name="JavadocMethod">
            <property name="scope" value="public"/>
            <property name="allowMissingParamTags" value="true"/>
            <property name="allowMissingThrowsTags" value="true"/>
            <property name="allowMissingReturnTag" value="true"/>
            <property name="minLineCount" value="2"/>
            <!-- <!-\- Too restrictive for tests -\-> -->
            <!-- <property name="allowedAnnotations" value="Override, Test"/ -->
            <property name="allowedAnnotations"
                      value="Override, Test, Before, After, BeforeClass, AfterClass, Setup,
                             TearDown"/>
            <property name="allowThrowsTagsForSubclasses" value="true"/>
        </module>
        <module name="MethodName">
            <property name="format" value="^[a-z][a-z0-9][a-zA-Z0-9_]*$"/>
            <message key="name.invalidPattern"
             value="Method name ''{0}'' must match pattern ''{1}''."/>
        </module>
        <module name="SingleLineJavadoc">
            <!-- <!-\- Wrong interpretation of the style guide; -\-> -->
            <!-- <property name="ignoreInlineTags" value="false"/ -->
        </module>
        <module name="EmptyCatchBlock">
            <property name="exceptionVariableName" value="expected"/>
        </module>
        <module name="SuppressWarningsHolder"/>
        <!-- <!-\- Enable ImportControl later. -\-> -->
        <!-- module name="ImportControl" -->
            <!-- property name="file" value="${rootDir}/buildscripts/import-control.xml"/ -->
            <!-- property name="path" value="^.*[\\/]src[\\/]main[\\/]java[\\/].*$"/ -->
        <!-- /module -->
        <module name="SuppressionCommentFilter"/>
    </module>
    <module name="SuppressWarningsFilter"/>
    <module name="SuppressionFilter">
        <property name="file" value="${config_loc}/checkstyle-suppressions.xml"/>
        <property name="optional" value="false"/>
    </module>
</module><|MERGE_RESOLUTION|>--- conflicted
+++ resolved
@@ -54,21 +54,6 @@
              value="LITERAL_TRY, LITERAL_FINALLY, LITERAL_IF, LITERAL_ELSE, LITERAL_SWITCH"/>
         </module>
         <module name="NeedBraces"/>
-<<<<<<< HEAD
-        <module name="WhitespaceAround">
-            <property name="allowEmptyConstructors" value="true"/>
-            <property name="allowEmptyLambdas" value="true"/>
-            <property name="allowEmptyMethods" value="true"/>
-            <property name="allowEmptyTypes" value="true"/>
-            <property name="allowEmptyLoops" value="true"/>
-            <message key="ws.notFollowed"
-             value="WhitespaceAround: ''{0}'' is not followed by whitespace. Empty blocks may only be represented as '{}' when not part of a multi-block statement (4.1.3)"/>
-            <message key="ws.notPreceded"
-             value="WhitespaceAround: ''{0}'' is not preceded with whitespace."/>
-        </module>
-        <module name="OneStatementPerLine"/>
-=======
->>>>>>> 4dbbe807
         <module name="MultipleVariableDeclarations"/>
         <module name="ArrayTypeStyle"/>
         <!-- <!-\- This rule conflicts with Error Prone's exhaustiveness checking. -\-> -->
