/*
 * Copyright The OpenTelemetry Authors
 * SPDX-License-Identifier: Apache-2.0
 */

package io.opentelemetry.opencensusshim;

import static org.assertj.core.api.Assertions.assertThat;
import static org.mockito.ArgumentMatchers.anyCollection;
import static org.mockito.ArgumentMatchers.anyList;
import static org.mockito.Mockito.never;
import static org.mockito.Mockito.reset;
import static org.mockito.Mockito.spy;
import static org.mockito.Mockito.times;
import static org.mockito.Mockito.verify;
import static org.mockito.Mockito.when;

import com.google.common.collect.ImmutableList;
import com.google.common.collect.ImmutableMap;
import io.opencensus.trace.Annotation;
import io.opencensus.trace.AttributeValue;
import io.opencensus.trace.Link;
import io.opencensus.trace.MessageEvent;
import io.opencensus.trace.Span.Kind;
import io.opencensus.trace.SpanContext;
import io.opencensus.trace.Status;
import io.opencensus.trace.Tracing;
import io.opencensus.trace.samplers.Samplers;
import io.opentelemetry.api.GlobalOpenTelemetry;
import io.opentelemetry.api.OpenTelemetry;
import io.opentelemetry.api.common.AttributeKey;
import io.opentelemetry.api.common.Attributes;
import io.opentelemetry.api.trace.Span;
import io.opentelemetry.api.trace.StatusCode;
import io.opentelemetry.api.trace.Tracer;
import io.opentelemetry.context.Context;
import io.opentelemetry.context.Scope;
import io.opentelemetry.sdk.OpenTelemetrySdk;
import io.opentelemetry.sdk.common.CompletableResultCode;
import io.opentelemetry.sdk.trace.SdkTracerProvider;
import io.opentelemetry.sdk.trace.SpanProcessor;
import io.opentelemetry.sdk.trace.data.SpanData;
import io.opentelemetry.sdk.trace.export.SimpleSpanProcessor;
import io.opentelemetry.sdk.trace.export.SpanExporter;
import java.util.Collection;
import java.util.concurrent.TimeUnit;
import org.junit.jupiter.api.BeforeEach;
import org.junit.jupiter.api.Test;
import org.junit.jupiter.api.extension.ExtendWith;
import org.mockito.ArgumentCaptor;
import org.mockito.Captor;
import org.mockito.junit.jupiter.MockitoExtension;
import org.mockito.junit.jupiter.MockitoSettings;
import org.mockito.quality.Strictness;

@ExtendWith(MockitoExtension.class)
@MockitoSettings(strictness = Strictness.LENIENT)
class TraceInteroperabilityTest {

  private static final String NULL_SPAN_ID = "0000000000000000";

  // Initialize OpenTelemetry statically because OpenCensus is.
  private static final SpanExporter spanExporter;
  private static final OpenTelemetry openTelemetry;

  static {
    spanExporter = spy(SpanExporter.class);
    when(spanExporter.export(anyList())).thenReturn(CompletableResultCode.ofSuccess());
<<<<<<< HEAD
    SpanProcessor spanProcessor = SimpleSpanProcessor.create(spanExporter);
    OpenTelemetrySdk.getGlobalTracerManagement().addSpanProcessor(spanProcessor);
=======

    SpanProcessor spanProcessor = SimpleSpanProcessor.builder(spanExporter).build();
    openTelemetry =
        OpenTelemetrySdk.builder()
            .setTracerProvider(SdkTracerProvider.builder().addSpanProcessor(spanProcessor).build())
            .build();
    GlobalOpenTelemetry.set(openTelemetry);
  }

  @Captor private ArgumentCaptor<Collection<SpanData>> spanDataCaptor;

  @BeforeEach
  void resetMocks() {
    reset(spanExporter);
>>>>>>> 202d782f
  }

  @Test
  void testParentChildRelationshipsAreExportedCorrectly() {
    Tracer tracer = openTelemetry.getTracer("io.opentelemetry.test.scoped.span.1");
    Span span = tracer.spanBuilder("OpenTelemetrySpan").startSpan();
    try (Scope scope = Context.current().with(span).makeCurrent()) {
      span.addEvent("OpenTelemetry: Event 1");
      createOpenCensusScopedSpanWithChildSpan(
          /* withInnerOpenTelemetrySpan= */ true, /* withInnerOpenCensusSpan= */ false);
      span.addEvent("OpenTelemetry: Event 2");
    } finally {
      span.end();
    }

    verify(spanExporter, times(3)).export(spanDataCaptor.capture());
    Collection<SpanData> export1 = spanDataCaptor.getAllValues().get(0);
    Collection<SpanData> export2 = spanDataCaptor.getAllValues().get(1);
    Collection<SpanData> export3 = spanDataCaptor.getAllValues().get(2);

    assertThat(export1.size()).isEqualTo(1);
    SpanData spanData1 = export1.iterator().next();
    assertThat(spanData1.getName()).isEqualTo("OpenTelemetrySpan2");
    assertThat(spanData1.getTotalRecordedEvents()).isEqualTo(2);
    assertThat(spanData1.getEvents().get(0).getName()).isEqualTo("OpenTelemetry2: Event 1");
    assertThat(spanData1.getEvents().get(1).getName()).isEqualTo("OpenTelemetry2: Event 2");

    assertThat(export2.size()).isEqualTo(1);
    SpanData spanData2 = export2.iterator().next();
    assertThat(spanData2.getName()).isEqualTo("OpenCensusSpan1");
    assertThat(spanData2.getTotalRecordedEvents()).isEqualTo(2);
    assertThat(spanData2.getEvents().get(0).getName()).isEqualTo("OpenCensus1: Event 1");
    assertThat(spanData2.getEvents().get(1).getName()).isEqualTo("OpenCensus1: Event 2");

    assertThat(export3.size()).isEqualTo(1);
    SpanData spanData3 = export3.iterator().next();
    assertThat(spanData3.getName()).isEqualTo("OpenTelemetrySpan");
    assertThat(spanData3.getTotalRecordedEvents()).isEqualTo(2);
    assertThat(spanData3.getEvents().get(0).getName()).isEqualTo("OpenTelemetry: Event 1");
    assertThat(spanData3.getEvents().get(1).getName()).isEqualTo("OpenTelemetry: Event 2");

    assertThat(spanData1.getParentSpanId()).isEqualTo(spanData2.getSpanId());
    assertThat(spanData2.getParentSpanId()).isEqualTo(spanData3.getSpanId());
    assertThat(spanData3.getParentSpanId()).isEqualTo(NULL_SPAN_ID);
  }

  @Test
  void testRemoteParent() {
    io.opencensus.trace.Tracer tracer = Tracing.getTracer();
    io.opencensus.trace.Span remoteParentSpan =
        tracer.spanBuilder("remote parent span").startSpan();
    try (io.opencensus.common.Scope scope =
        tracer
            .spanBuilderWithRemoteParent("OpenCensusSpan", remoteParentSpan.getContext())
            .setSpanKind(Kind.SERVER)
            .setRecordEvents(true)
            .setSampler(Samplers.alwaysSample())
            .startScopedSpan()) {
      remoteParentSpan.addAnnotation("test");
    }
    Tracing.getExportComponent().shutdown();

    verify(spanExporter, times(1)).export(spanDataCaptor.capture());
    Collection<SpanData> export1 = spanDataCaptor.getAllValues().get(0);

    assertThat(export1.size()).isEqualTo(1);
    SpanData spanData1 = export1.iterator().next();
    assertThat(spanData1.getName()).isEqualTo("OpenCensusSpan");
    assertThat(spanData1.getLinks().get(0).getSpanContext().getSpanIdAsHexString())
        .isEqualTo(remoteParentSpan.getContext().getSpanId().toLowerBase16());
  }

  @Test
  void testParentChildRelationshipsAreExportedCorrectlyForOpenCensusOnly() {
    io.opencensus.trace.Tracer tracer = Tracing.getTracer();
    io.opencensus.trace.Span parentLinkSpan = tracer.spanBuilder("parent link span").startSpan();
    try (io.opencensus.common.Scope scope =
        tracer
            .spanBuilder("OpenCensusSpan")
            .setSpanKind(Kind.SERVER)
            .setRecordEvents(true)
            .setSampler(Samplers.alwaysSample())
            .setParentLinks(ImmutableList.of(parentLinkSpan))
            .startScopedSpan()) {
      io.opencensus.trace.Span span = tracer.getCurrentSpan();
      span.putAttributes(
          ImmutableMap.of(
              "testKey",
              AttributeValue.doubleAttributeValue(2.5),
              "testKey2",
              AttributeValue.booleanAttributeValue(false),
              "testKey3",
              AttributeValue.longAttributeValue(3)));
      span.addMessageEvent(
          MessageEvent.builder(MessageEvent.Type.SENT, 12345)
              .setUncompressedMessageSize(10)
              .setCompressedMessageSize(8)
              .build());
      span.addAnnotation(
          "OpenCensus: Event 1",
          ImmutableMap.of(
              "testKey",
              AttributeValue.doubleAttributeValue(123),
              "testKey2",
              AttributeValue.booleanAttributeValue(true)));
      span.addLink(Link.fromSpanContext(SpanContext.INVALID, Link.Type.PARENT_LINKED_SPAN));
      createOpenCensusScopedSpanWithChildSpan(
          /* withInnerOpenTelemetrySpan= */ false, /* withInnerOpenCensusSpan= */ true);
      span.addAnnotation(Annotation.fromDescription("OpenCensus: Event 2"));
      span.setStatus(Status.OK);
    }
    Tracing.getExportComponent().shutdown();

    verify(spanExporter, times(3)).export(spanDataCaptor.capture());
    Collection<SpanData> export1 = spanDataCaptor.getAllValues().get(0);
    Collection<SpanData> export2 = spanDataCaptor.getAllValues().get(1);
    Collection<SpanData> export3 = spanDataCaptor.getAllValues().get(2);

    assertThat(export1.size()).isEqualTo(1);
    SpanData spanData1 = export1.iterator().next();
    assertThat(spanData1.getName()).isEqualTo("OpenCensusSpan2");
    assertThat(spanData1.getTotalRecordedEvents()).isEqualTo(2);
    assertThat(spanData1.getEvents().get(0).getName()).isEqualTo("OpenCensus2: Event 1");
    assertThat(spanData1.getEvents().get(1).getName()).isEqualTo("OpenCensus2: Event 2");

    assertThat(export2.size()).isEqualTo(1);
    SpanData spanData2 = export2.iterator().next();
    assertThat(spanData2.getName()).isEqualTo("OpenCensusSpan1");
    assertThat(spanData2.getTotalRecordedEvents()).isEqualTo(2);
    assertThat(spanData2.getEvents().get(0).getName()).isEqualTo("OpenCensus1: Event 1");
    assertThat(spanData2.getEvents().get(1).getName()).isEqualTo("OpenCensus1: Event 2");

    assertThat(export3.size()).isEqualTo(1);
    SpanData spanData3 = export3.iterator().next();
    assertThat(spanData3.getName()).isEqualTo("OpenCensusSpan");
    assertThat(spanData3.getLinks().get(0).getSpanContext().getSpanIdAsHexString())
        .isEqualTo(parentLinkSpan.getContext().getSpanId().toLowerBase16());
    assertThat(spanData3.getKind()).isEqualTo(Span.Kind.SERVER);
    assertThat(spanData3.getStatus()).isEqualTo(SpanData.Status.ok());
    assertThat(spanData3.getAttributes().get(AttributeKey.doubleKey("testKey"))).isEqualTo(2.5);
    assertThat(spanData3.getAttributes().get(AttributeKey.booleanKey("testKey2"))).isEqualTo(false);
    assertThat(spanData3.getAttributes().get(AttributeKey.longKey("testKey3"))).isEqualTo(3);
    assertThat(spanData3.getTotalRecordedEvents()).isEqualTo(3);
    assertThat(spanData3.getEvents().get(0).getName()).isEqualTo("12345");
    assertThat(
            spanData3
                .getEvents()
                .get(0)
                .getAttributes()
                .get(AttributeKey.longKey("message.event.size.compressed")))
        .isEqualTo(8);
    assertThat(
            spanData3
                .getEvents()
                .get(0)
                .getAttributes()
                .get(AttributeKey.longKey("message.event.size.uncompressed")))
        .isEqualTo(10);
    assertThat(
            spanData3
                .getEvents()
                .get(0)
                .getAttributes()
                .get(AttributeKey.stringKey("message.event.type")))
        .isEqualTo("SENT");
    assertThat(spanData3.getEvents().get(1).getName()).isEqualTo("OpenCensus: Event 1");
    assertThat(spanData3.getEvents().get(1).getAttributes().get(AttributeKey.doubleKey("testKey")))
        .isEqualTo(123);
    assertThat(
            spanData3.getEvents().get(1).getAttributes().get(AttributeKey.booleanKey("testKey2")))
        .isEqualTo(true);
    assertThat(spanData3.getEvents().get(2).getName()).isEqualTo("OpenCensus: Event 2");

    assertThat(spanData1.getParentSpanId()).isEqualTo(spanData2.getSpanId());
    assertThat(spanData2.getParentSpanId()).isEqualTo(spanData3.getSpanId());
    assertThat(spanData3.getParentSpanId()).isEqualTo(NULL_SPAN_ID);
  }

  @Test
  void testOpenTelemetryMethodsOnOpenCensusSpans() {
    io.opencensus.trace.Tracer tracer = Tracing.getTracer();
    try (io.opencensus.common.Scope scope =
        tracer
            .spanBuilder("OpenCensusSpan")
            .setRecordEvents(true)
            .setSampler(Samplers.alwaysSample())
            .startScopedSpan()) {
      OpenTelemetrySpanImpl span = (OpenTelemetrySpanImpl) tracer.getCurrentSpan();
      span.setStatus(StatusCode.ERROR);
      span.setAttribute("testKey", "testValue");
      span.addEvent("OpenCensus span: Event 1");
      span.addEvent(
          "OpenCensus span: Event 2",
          Attributes.of(AttributeKey.doubleKey("key2"), 3.5),
          0,
          TimeUnit.HOURS);
      span.updateName("OpenCensus Span renamed");
      span.addEvent("OpenCensus span: Event 3", 5, TimeUnit.MILLISECONDS);
      span.updateName("OpenCensus Span renamed");
      span.addEvent("OpenCensus span: Event 4", Attributes.of(AttributeKey.longKey("key3"), 4L));
      span.updateName("OpenCensus Span renamed");
    }
    Tracing.getExportComponent().shutdown();

    verify(spanExporter, times(1)).export(spanDataCaptor.capture());
    Collection<SpanData> export1 = spanDataCaptor.getAllValues().get(0);

    assertThat(export1.size()).isEqualTo(1);
    SpanData spanData1 = export1.iterator().next();
    assertThat(spanData1.getName()).isEqualTo("OpenCensus Span renamed");
    assertThat(spanData1.getTotalRecordedEvents()).isEqualTo(4);
    assertThat(spanData1.getEvents().get(0).getName()).isEqualTo("OpenCensus span: Event 1");
    assertThat(spanData1.getEvents().get(1).getName()).isEqualTo("OpenCensus span: Event 2");
    assertThat(spanData1.getEvents().get(1).getAttributes().get(AttributeKey.doubleKey("key2")))
        .isEqualTo(3.5);
    assertThat(spanData1.getEvents().get(1).getEpochNanos()).isEqualTo(0);
    assertThat(spanData1.getEvents().get(2).getName()).isEqualTo("OpenCensus span: Event 3");
    assertThat(spanData1.getEvents().get(2).getEpochNanos()).isEqualTo((long) 5e6);
    assertThat(spanData1.getEvents().get(3).getName()).isEqualTo("OpenCensus span: Event 4");
    assertThat(spanData1.getEvents().get(3).getAttributes().get(AttributeKey.longKey("key3")))
        .isEqualTo(4L);
    assertThat(spanData1.getAttributes().get(AttributeKey.stringKey("testKey")))
        .isEqualTo("testValue");
  }

  @Test
  public void testNoSampleDoesNotExport() {
    io.opencensus.trace.Tracer tracer = Tracing.getTracer();
    try (io.opencensus.common.Scope scope =
        tracer.spanBuilder("OpenCensusSpan").setSampler(Samplers.neverSample()).startScopedSpan()) {
      io.opencensus.trace.Span span = tracer.getCurrentSpan();
      span.addAnnotation("OpenCensus: Event 1");
      span.addAnnotation("OpenCensus: Event 2");
      span.addAnnotation(Annotation.fromDescription("OpenCensus: Event 2"));
      span.setStatus(Status.RESOURCE_EXHAUSTED);
      span.putAttribute("testKey", AttributeValue.stringAttributeValue("testValue"));
    }
    Tracing.getExportComponent().shutdown();
    verify(spanExporter, never()).export(anyCollection());
  }

  @Test
  public void testNoRecordDoesNotExport() {
    io.opencensus.trace.Tracer tracer = Tracing.getTracer();
    try (io.opencensus.common.Scope scope =
        tracer.spanBuilder("OpenCensusSpan").setRecordEvents(false).startScopedSpan()) {
      io.opencensus.trace.Span span = tracer.getCurrentSpan();
      span.addAnnotation("OpenCensus: Event 1");
      span.addAnnotation(Annotation.fromDescription("OpenCensus: Event 2"));
      span.setStatus(Status.RESOURCE_EXHAUSTED);
      span.putAttribute("testKey", AttributeValue.stringAttributeValue("testValue"));
    }
    Tracing.getExportComponent().shutdown();
    verify(spanExporter, never()).export(anyCollection());
  }

  private static void createOpenCensusScopedSpanWithChildSpan(
      boolean withInnerOpenTelemetrySpan, boolean withInnerOpenCensusSpan) {
    io.opencensus.trace.Tracer tracer = Tracing.getTracer();
    try (io.opencensus.common.Scope scope =
        tracer
            .spanBuilder("OpenCensusSpan1")
            .setRecordEvents(true)
            .setSampler(Samplers.alwaysSample())
            .startScopedSpan()) {
      io.opencensus.trace.Span span = tracer.getCurrentSpan();
      span.addAnnotation("OpenCensus1: Event 1");
      if (withInnerOpenTelemetrySpan) {
        createOpenTelemetryScopedSpan();
      }
      if (withInnerOpenCensusSpan) {
        createOpenCensusScopedSpan();
      }
      span.addAnnotation("OpenCensus1: Event 2");
    }
  }

  private static void createOpenCensusScopedSpan() {
    io.opencensus.trace.Tracer tracer = Tracing.getTracer();
    try (io.opencensus.common.Scope scope =
        tracer
            .spanBuilder("OpenCensusSpan2")
            .setRecordEvents(true)
            .setSampler(Samplers.alwaysSample())
            .startScopedSpan()) {
      io.opencensus.trace.Span span = tracer.getCurrentSpan();
      span.addAnnotation("OpenCensus2: Event 1");
      span.addAnnotation("OpenCensus2: Event 2");
    }
  }

  private static void createOpenTelemetryScopedSpan() {
    Tracer tracer = openTelemetry.getTracer("io.opentelemetry.test.scoped.span.2");
    Span span = tracer.spanBuilder("OpenTelemetrySpan2").startSpan();
    try (Scope scope = Context.current().with(span).makeCurrent()) {
      span.addEvent("OpenTelemetry2: Event 1");
      span.addEvent("OpenTelemetry2: Event 2");
    } finally {
      span.end();
    }
  }
}<|MERGE_RESOLUTION|>--- conflicted
+++ resolved
@@ -66,12 +66,8 @@
   static {
     spanExporter = spy(SpanExporter.class);
     when(spanExporter.export(anyList())).thenReturn(CompletableResultCode.ofSuccess());
-<<<<<<< HEAD
+
     SpanProcessor spanProcessor = SimpleSpanProcessor.create(spanExporter);
-    OpenTelemetrySdk.getGlobalTracerManagement().addSpanProcessor(spanProcessor);
-=======
-
-    SpanProcessor spanProcessor = SimpleSpanProcessor.builder(spanExporter).build();
     openTelemetry =
         OpenTelemetrySdk.builder()
             .setTracerProvider(SdkTracerProvider.builder().addSpanProcessor(spanProcessor).build())
@@ -84,7 +80,6 @@
   @BeforeEach
   void resetMocks() {
     reset(spanExporter);
->>>>>>> 202d782f
   }
 
   @Test
