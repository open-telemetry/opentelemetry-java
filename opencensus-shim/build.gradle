plugins {
    id "java"
    id "maven-publish"
}

description = 'OpenTelemetry OpenCensus Shim'
ext.moduleName = "io.opentelemetry.opencensusshim"

dependencies {
    api project(':opentelemetry-api'),
<<<<<<< HEAD
        project(':opentelemetry-extension-trace-propagators'),
=======
            project(':opentelemetry-sdk'),
>>>>>>> be9c31ec
            libraries.opencensus_api,
            libraries.opencensus_impl_core,
            libraries.opencensus_metric_exporter

    testImplementation project(':opentelemetry-sdk'),
            libraries.junit,
            libraries.assertj,
            libraries.slf4jsimple,
            libraries.opencensus_api,
            libraries.opencensus_impl
}<|MERGE_RESOLUTION|>--- conflicted
+++ resolved
@@ -8,11 +8,8 @@
 
 dependencies {
     api project(':opentelemetry-api'),
-<<<<<<< HEAD
-        project(':opentelemetry-extension-trace-propagators'),
-=======
             project(':opentelemetry-sdk'),
->>>>>>> be9c31ec
+            project(':opentelemetry-extension-trace-propagators'),
             libraries.opencensus_api,
             libraries.opencensus_impl_core,
             libraries.opencensus_metric_exporter
