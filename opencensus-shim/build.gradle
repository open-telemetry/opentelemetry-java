plugins {
    id "java-library"
    id "maven-publish"
}

description = 'OpenTelemetry OpenCensus Shim'
ext.moduleName = "io.opentelemetry.opencensusshim"

dependencies {
    api project(':api:all'),
            project(':sdk:all'),
<<<<<<< HEAD
            project(':extensions:trace-propagators'),

=======
            project(':sdk:metrics'),
>>>>>>> 95163d71
            libraries.opencensus_api,
            libraries.opencensus_impl_core,
            libraries.opencensus_metric_exporter

    testImplementation project(':sdk:all'),
            libraries.junit,
            libraries.assertj,
            libraries.slf4jsimple,
            libraries.opencensus_api,
            libraries.opencensus_impl
}<|MERGE_RESOLUTION|>--- conflicted
+++ resolved
@@ -8,13 +8,9 @@
 
 dependencies {
     api project(':api:all'),
+            project(':extensions:trace-propagators'),
             project(':sdk:all'),
-<<<<<<< HEAD
-            project(':extensions:trace-propagators'),
-
-=======
             project(':sdk:metrics'),
->>>>>>> 95163d71
             libraries.opencensus_api,
             libraries.opencensus_impl_core,
             libraries.opencensus_metric_exporter
