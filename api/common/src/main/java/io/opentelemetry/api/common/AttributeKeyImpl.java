/*
 * Copyright The OpenTelemetry Authors
 * SPDX-License-Identifier: Apache-2.0
 */

package io.opentelemetry.api.common;

import com.google.auto.value.AutoValue;
import javax.annotation.Nullable;

@SuppressWarnings("rawtypes")
@AutoValue
abstract class AttributeKeyImpl<T> implements AttributeKey<T> {

  static <T> AttributeKeyImpl<T> create(String key, AttributeType type) {
    return new AutoValue_AttributeKeyImpl<>(type, key);
  }

  @Override
  public String getKey() {
    return key();
  }

  @Nullable
  abstract String key();
<<<<<<< HEAD

  @Override
  public final String toString() {
    return getKey();
  }

  //////////////////////////////////
  // IMPORTANT: the equals/hashcode/compareTo *only* include the key, and not the type,
  // so that de-duping of attributes is based on the key, and not also based on the type.
  //////////////////////////////////

  @Override
  public final boolean equals(Object o) {
    if (this == o) {
      return true;
    }
    if (!(o instanceof AttributeKeyImpl)) {
      return false;
    }

    AttributeKeyImpl<?> that = (AttributeKeyImpl<?>) o;

    return getKey() != null ? getKey().equals(that.getKey()) : that.getKey() == null;
  }

  @Override
  public final int hashCode() {
    return getKey() != null ? getKey().hashCode() : 0;
  }

  @Override
  public int compareTo(AttributeKey o) {
    if (getKey() == null) {
      return o.getKey() == null ? 0 : -1;
    }
    if (o.getKey() == null) {
      return 1;
    }
    return getKey().compareTo(o.getKey());
  }
=======
>>>>>>> 91dc1191
}<|MERGE_RESOLUTION|>--- conflicted
+++ resolved
@@ -23,47 +23,9 @@
 
   @Nullable
   abstract String key();
-<<<<<<< HEAD
 
   @Override
   public final String toString() {
     return getKey();
   }
-
-  //////////////////////////////////
-  // IMPORTANT: the equals/hashcode/compareTo *only* include the key, and not the type,
-  // so that de-duping of attributes is based on the key, and not also based on the type.
-  //////////////////////////////////
-
-  @Override
-  public final boolean equals(Object o) {
-    if (this == o) {
-      return true;
-    }
-    if (!(o instanceof AttributeKeyImpl)) {
-      return false;
-    }
-
-    AttributeKeyImpl<?> that = (AttributeKeyImpl<?>) o;
-
-    return getKey() != null ? getKey().equals(that.getKey()) : that.getKey() == null;
-  }
-
-  @Override
-  public final int hashCode() {
-    return getKey() != null ? getKey().hashCode() : 0;
-  }
-
-  @Override
-  public int compareTo(AttributeKey o) {
-    if (getKey() == null) {
-      return o.getKey() == null ? 0 : -1;
-    }
-    if (o.getKey() == null) {
-      return 1;
-    }
-    return getKey().compareTo(o.getKey());
-  }
-=======
->>>>>>> 91dc1191
 }