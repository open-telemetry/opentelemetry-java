/*
 * Copyright The OpenTelemetry Authors
 * SPDX-License-Identifier: Apache-2.0
 */

package io.opentelemetry.api.internal;

import static io.opentelemetry.api.internal.Utils.checkArgument;

import java.util.Arrays;
import java.util.Comparator;
import java.util.List;
import java.util.Map;
import java.util.function.BiConsumer;
import javax.annotation.Nullable;
import javax.annotation.concurrent.Immutable;

/**
 * An immutable set of key-value pairs.
 *
 * <p>Key-value pairs are dropped for {@code null} or empty keys.
 *
 * <p>Note: for subclasses of this, null keys will be removed, but if your key has another concept
 * of being "empty", you'll need to remove them before calling the constructor, assuming you don't
 * want the "empty" keys to be kept in your collection.
 *
 * @param <V> The type of the values contained in this.
 */
@Immutable
public abstract class ImmutableKeyValuePairs<K, V> {
  private final Object[] data;

  /**
   * Sorts and dedupes the key/value pairs in {@code data}. {@code null} values will be removed.
   * Keys must be {@link Comparable}.
   */
  protected ImmutableKeyValuePairs(Object[] data) {
    this(data, Comparator.naturalOrder());
  }

  /**
   * Sorts and dedupes the key/value pairs in {@code data}. {@code null} values will be removed.
   * Keys will be compared with the given {@link Comparator}.
   */
  protected ImmutableKeyValuePairs(Object[] data, Comparator<?> keyComparator) {
    this.data = sortAndFilter(data, keyComparator);
  }

  // TODO: Improve this to avoid one allocation, for the moment only some Builders and the asMap
  //  calls this.
  protected final List<Object> data() {
    return Arrays.asList(data);
  }

  public final int size() {
    return data.length / 2;
  }

  public final boolean isEmpty() {
    return data.length == 0;
  }

  public final Map<K, V> asMap() {
    return ReadOnlyArrayMap.wrap(data());
  }

  /** Returns the value for the given {@code key}, or {@code null} if the key is not present. */
  @Nullable
  @SuppressWarnings("unchecked")
  public final V get(K key) {
<<<<<<< HEAD
    if (key == null) {
      return null;
    }
    for (int i = 0; i < data().size(); i += 2) {
      if (key.equals(data().get(i))) {
        return (V) data().get(i + 1);
=======
    for (int i = 0; i < data.length; i += 2) {
      if (key.equals(data[i])) {
        return (V) data[i + 1];
>>>>>>> 5c0ea253
      }
    }
    return null;
  }

  /** Iterates over all the key-value pairs of labels contained by this instance. */
  @SuppressWarnings("unchecked")
  public final void forEach(BiConsumer<K, V> consumer) {
    for (int i = 0; i < data.length; i += 2) {
      consumer.accept((K) data[i], (V) data[i + 1]);
    }
  }

  /**
   * Sorts and dedupes the key/value pairs in {@code data}. {@code null} values will be removed.
   * Keys will be compared with the given {@link Comparator}.
   */
  private static Object[] sortAndFilter(Object[] data, Comparator<?> keyComparator) {
    checkArgument(
        data.length % 2 == 0, "You must provide an even number of key/value pair arguments.");

    if (data.length == 0) {
      return data;
    }

    mergeSort(data, keyComparator);
    return dedupe(data, keyComparator);
  }

  // note: merge sort implementation cribbed from this wikipedia article:
  // https://en.wikipedia.org/wiki/Merge_sort (this is the top-down variant)
  private static void mergeSort(Object[] data, Comparator<?> keyComparator) {
    Object[] workArray = new Object[data.length];
    System.arraycopy(data, 0, workArray, 0, data.length);
    splitAndMerge(
        workArray,
        0,
        data.length,
        data,
        keyComparator); // sort data from workArray[] into sourceArray[]
  }

  /**
   * Sort the given run of array targetArray[] using array workArray[] as a source. beginIndex is
   * inclusive; endIndex is exclusive (targetArray[endIndex] is not in the set).
   */
  private static void splitAndMerge(
      Object[] workArray,
      int beginIndex,
      int endIndex,
      Object[] targetArray,
      Comparator<?> keyComparator) {
    if (endIndex - beginIndex <= 2) { // if single element in the run, it's sorted
      return;
    }
    // split the run longer than 1 item into halves
    int midpoint = ((endIndex + beginIndex) / 4) * 2; // note: due to it's being key/value pairs
    // recursively sort both runs from array targetArray[] into workArray[]
    splitAndMerge(targetArray, beginIndex, midpoint, workArray, keyComparator);
    splitAndMerge(targetArray, midpoint, endIndex, workArray, keyComparator);
    // merge the resulting runs from array workArray[] into targetArray[]
    merge(workArray, beginIndex, midpoint, endIndex, targetArray, keyComparator);
  }

  /**
   * Left source half is sourceArray[ beginIndex:middleIndex-1]. Right source half is sourceArray[
   * middleIndex:endIndex-1]. Result is targetArray[ beginIndex:endIndex-1].
   */
  @SuppressWarnings("unchecked")
  private static <K> void merge(
      Object[] sourceArray,
      int beginIndex,
      int middleIndex,
      int endIndex,
      Object[] targetArray,
      Comparator<K> keyComparator) {
    int leftKeyIndex = beginIndex;
    int rightKeyIndex = middleIndex;

    // While there are elements in the left or right runs, fill in the target array from left to
    // right
    for (int k = beginIndex; k < endIndex; k += 2) {
      // If left run head exists and is <= existing right run head.
      if (leftKeyIndex < middleIndex - 1
          && (rightKeyIndex >= endIndex - 1
              || compareToNullSafe(
                      (K) sourceArray[leftKeyIndex], (K) sourceArray[rightKeyIndex], keyComparator)
                  <= 0)) {
        targetArray[k] = sourceArray[leftKeyIndex];
        targetArray[k + 1] = sourceArray[leftKeyIndex + 1];
        leftKeyIndex = leftKeyIndex + 2;
      } else {
        targetArray[k] = sourceArray[rightKeyIndex];
        targetArray[k + 1] = sourceArray[rightKeyIndex + 1];
        rightKeyIndex = rightKeyIndex + 2;
      }
    }
  }

  private static <K> int compareToNullSafe(
      @Nullable K key, @Nullable K pivotKey, Comparator<K> keyComparator) {
    if (key == null) {
      return pivotKey == null ? 0 : -1;
    }
    if (pivotKey == null) {
      return 1;
    }
    return keyComparator.compare(key, pivotKey);
  }

  @SuppressWarnings("unchecked")
  private static <K> Object[] dedupe(Object[] data, Comparator<K> keyComparator) {
    Object previousKey = null;
    int size = 0;

    // Implement the "last one in wins" behavior.
    for (int i = 0; i < data.length; i += 2) {
      Object key = data[i];
      Object value = data[i + 1];
      // Skip entries with key null.
      if (key == null) {
        continue;
      }
      // If the previously added key is equal with the current key, we overwrite what we have.
      if (previousKey != null && keyComparator.compare((K) key, (K) previousKey) == 0) {
        size -= 2;
      }
      // Skip entries with null value, we do it here because we want them to overwrite and remove
      // entries with same key that we already added.
      if (value == null) {
        continue;
      }
      previousKey = key;
      data[size++] = key;
      data[size++] = value;
    }
    // Elements removed from the array, copy the array. We optimize for the case where we don't have
    // duplicates or invalid entries.
    if (data.length != size) {
      Object[] result = new Object[size];
      System.arraycopy(data, 0, result, 0, size);
      return result;
    }
    return data;
  }

  @Override
  public boolean equals(Object o) {
    if (this == o) {
      return true;
    }
    if (!(o instanceof ImmutableKeyValuePairs)) {
      return false;
    }
    ImmutableKeyValuePairs<?, ?> that = (ImmutableKeyValuePairs<?, ?>) o;
    return Arrays.equals(this.data, that.data);
  }

  @Override
  public int hashCode() {
    int result = 1;
    result *= 1000003;
    result ^= Arrays.hashCode(data);
    return result;
  }

  @Override
  public String toString() {
    final StringBuilder sb = new StringBuilder("{");
    for (int i = 0; i < data.length; i += 2) {
      // Quote string values
      Object value = data[i + 1];
      String valueStr = value instanceof String ? '"' + (String) value + '"' : value.toString();
      sb.append(data[i]).append("=").append(valueStr).append(", ");
    }
    // get rid of that last pesky comma
    if (sb.length() > 1) {
      sb.setLength(sb.length() - 2);
    }
    sb.append("}");
    return sb.toString();
  }
}<|MERGE_RESOLUTION|>--- conflicted
+++ resolved
@@ -68,18 +68,12 @@
   @Nullable
   @SuppressWarnings("unchecked")
   public final V get(K key) {
-<<<<<<< HEAD
     if (key == null) {
       return null;
     }
-    for (int i = 0; i < data().size(); i += 2) {
-      if (key.equals(data().get(i))) {
-        return (V) data().get(i + 1);
-=======
     for (int i = 0; i < data.length; i += 2) {
       if (key.equals(data[i])) {
         return (V) data[i + 1];
->>>>>>> 5c0ea253
       }
     }
     return null;
