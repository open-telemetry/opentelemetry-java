--- conflicted
+++ resolved
@@ -8,13 +8,8 @@
 import io.opentelemetry.api.trace.Tracer;
 import io.opentelemetry.api.trace.TracerProvider;
 import io.opentelemetry.context.propagation.ContextPropagators;
-<<<<<<< HEAD
-import io.opentelemetry.spi.OpenTelemetryFactory;
-import io.opentelemetry.spi.trace.TracerProviderFactory;
-=======
 import java.lang.reflect.InvocationTargetException;
 import java.lang.reflect.Method;
->>>>>>> e9c71e59
 import java.util.logging.Level;
 import java.util.logging.Logger;
 import javax.annotation.Nullable;
@@ -34,16 +29,12 @@
 @SuppressWarnings("deprecation") // Remove after deleting OpenTelemetry SPI
 public final class GlobalOpenTelemetry {
 
-<<<<<<< HEAD
-  private static final Logger logger = Logger.getLogger(GlobalOpenTelemetry.class.getName());
+  private static final OpenTelemetry NOOP = DefaultOpenTelemetry.builder().build();
 
   private static final boolean suppressSdkCheck =
       Boolean.getBoolean("otel.sdk.suppress-sdk-initialized-warning");
-=======
-  private static final OpenTelemetry NOOP = DefaultOpenTelemetry.builder().build();
 
   private static final Logger logger = Logger.getLogger(GlobalOpenTelemetry.class.getName());
->>>>>>> e9c71e59
 
   private static final Object mutex = new Object();
 
@@ -61,32 +52,18 @@
     OpenTelemetry current = globalOpenTelemetry;
     if (current == null) {
       synchronized (mutex) {
-<<<<<<< HEAD
-        current = globalOpenTelemetry;
-        if (current == null) {
-          if (!suppressSdkCheck) {
-            SdkChecker.logIfSdkFound();
-          }
-
-          OpenTelemetryFactory openTelemetryFactory = Utils.loadSpi(OpenTelemetryFactory.class);
-          if (openTelemetryFactory != null) {
-            current = openTelemetryFactory.create();
-            set(openTelemetryFactory.create());
-          } else {
-            current = DefaultOpenTelemetry.builder().build();
-          }
-          set(current);
-=======
         if (globalOpenTelemetry == null) {
-
           OpenTelemetry autoConfigured = maybeAutoConfigure();
           if (autoConfigured != null) {
             set(autoConfigured);
             return autoConfigured;
           }
 
+          if (!suppressSdkCheck) {
+            SdkChecker.logIfSdkFound();
+          }
+
           return NOOP;
->>>>>>> e9c71e59
         }
       }
     }
@@ -149,7 +126,6 @@
     return get().getPropagators();
   }
 
-<<<<<<< HEAD
   // Use an inner class that checks and logs in its static initializer to have log-once behavior
   // using initial classloader lock and no further runtime locks or atomics.
   private static class SdkChecker {
@@ -181,7 +157,8 @@
     // that's it. JVM will then optimize it away completely because it's empty so we have no
     // overhead for a log-once pattern.
     static void logIfSdkFound() {}
-=======
+  }
+
   @Nullable
   private static OpenTelemetry maybeAutoConfigure() {
     final Class<?> openTelemetrySdkAutoConfiguration;
@@ -207,6 +184,5 @@
           t.getTargetException());
       return null;
     }
->>>>>>> e9c71e59
   }
 }