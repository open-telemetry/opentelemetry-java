/*
 * Copyright The OpenTelemetry Authors
 * SPDX-License-Identifier: Apache-2.0
 */

package io.opentelemetry.trace;

import com.google.errorprone.annotations.MustBeClosed;
import io.opentelemetry.context.Context;
import io.opentelemetry.context.ContextKey;
import io.opentelemetry.context.Scope;
import javax.annotation.Nullable;
import javax.annotation.concurrent.Immutable;

/** Util methods/functionality to interact with the {@link Context}. */
@Immutable
public final class TracingContextUtils {
  private static final ContextKey<Span> CONTEXT_SPAN_KEY =
      ContextKey.named("opentelemetry-trace-span-key");

  /**
   * Creates a new {@code Context} with the given {@link Span} set.
   *
   * @param span the value to be set.
   * @param context the parent {@code Context}.
   * @return a new context with the given value set.
   */
<<<<<<< HEAD
  public static Context withSpan(Span span, Context context) {
    return context.with(CONTEXT_SPAN_KEY, span);
=======
  static Context withSpan(Span span, Context context) {
    return context.withValues(CONTEXT_SPAN_KEY, span);
>>>>>>> c1fbaaf4
  }

  /**
   * Returns the {@link Span} from the current {@code Context}, falling back to a default, no-op
   * {@link Span}.
   *
   * @return the {@link Span} from the current {@code Context}.
   */
  public static Span getCurrentSpan() {
    return getSpan(io.opentelemetry.context.Context.current());
  }

  /**
   * Returns the {@link Span} from the specified {@code Context}, falling back to a default, no-op
   * {@link Span}.
   *
   * @param context the specified {@code Context}.
   * @return the {@link Span} from the specified {@code Context}.
   */
  public static Span getSpan(Context context) {
    Span span = context.get(CONTEXT_SPAN_KEY);
    return span == null ? Span.getInvalid() : span;
  }

  /**
   * Returns the {@link Span} from the specified {@code Context}. If none is found, this method
   * returns {code null}.
   *
   * @param context the specified {@code Context}.
   * @return the {@link Span} from the specified {@code Context}.
   */
  @Nullable
  public static Span getSpanWithoutDefault(Context context) {
    return context.get(CONTEXT_SPAN_KEY);
  }

  /**
   * Returns a new {@link Scope} encapsulating the provided {@link Span} added to the current {@code
   * Context}.
   *
   * <p>Example of usage:
   *
   * <pre>{@code
   * private static Tracer tracer = OpenTelemetry.getTracer();
   * void doWork() {
   *   // Create a Span as a child of the current Span.
   *   Span span = tracer.spanBuilder("my span").startSpan();
   *   try (Scope ws = TracingContextUtils.currentContextWith(span)) {
   *     TracingContextUtils.getCurrentSpan().addEvent("my event");
   *     doSomeOtherWork();  // Here "span" is the current Span.
   *   }
   *   span.end();
   * }
   * }</pre>
   *
   * @param span the {@link Span} to be added to the current {@code Context}.
   * @return the {@link Scope} for the updated {@code Context}.
   */
  @MustBeClosed
  public static Scope currentContextWith(Span span) {
    return Context.current().with(span).makeCurrent();
  }

  private TracingContextUtils() {}
}<|MERGE_RESOLUTION|>--- conflicted
+++ resolved
@@ -25,13 +25,8 @@
    * @param context the parent {@code Context}.
    * @return a new context with the given value set.
    */
-<<<<<<< HEAD
-  public static Context withSpan(Span span, Context context) {
+  static Context withSpan(Span span, Context context) {
     return context.with(CONTEXT_SPAN_KEY, span);
-=======
-  static Context withSpan(Span span, Context context) {
-    return context.withValues(CONTEXT_SPAN_KEY, span);
->>>>>>> c1fbaaf4
   }
 
   /**
