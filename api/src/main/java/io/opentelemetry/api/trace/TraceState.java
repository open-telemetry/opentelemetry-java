/*
 * Copyright The OpenTelemetry Authors
 * SPDX-License-Identifier: Apache-2.0
 */

package io.opentelemetry.api.trace;

import com.google.auto.value.AutoValue;
import io.opentelemetry.api.internal.Utils;
import java.util.Collections;
import java.util.List;
import java.util.Objects;
import java.util.function.BiConsumer;
import javax.annotation.Nullable;
import javax.annotation.concurrent.Immutable;

/**
 * Carries tracing-system specific context in a list of key-value pairs. TraceState allows different
 * vendors propagate additional information and inter-operate with their legacy Id formats.
 *
 * <p>Implementation is optimized for a small list of key-value pairs.
 *
 * <p>Key is opaque string up to 256 characters printable. It MUST begin with a lowercase letter,
 * and can only contain lowercase letters a-z, digits 0-9, underscores _, dashes -, asterisks *, and
 * forward slashes /.
 *
 * <p>Value is opaque string up to 256 characters printable ASCII RFC0020 characters (i.e., the
 * range 0x20 to 0x7E) except comma , and =.
 */
@Immutable
@AutoValue
public abstract class TraceState {
  private static final int KEY_MAX_SIZE = 256;
  private static final int VALUE_MAX_SIZE = 256;
  private static final int MAX_KEY_VALUE_PAIRS = 32;
  private static final TraceState DEFAULT = TraceState.builder().build();
  private static final int MAX_TENANT_ID_SIZE = 240;
  public static final int MAX_VENDOR_ID_SIZE = 13;

  /**
   * Returns the default {@code TraceState} with no entries.
   *
   * @return the default {@code TraceState}.
   */
  public static TraceState getDefault() {
    return DEFAULT;
  }

  /**
   * Returns the value to which the specified key is mapped, or null if this map contains no mapping
   * for the key.
   *
   * @param key with which the specified value is to be associated
   * @return the value to which the specified key is mapped, or null if this map contains no mapping
   *     for the key.
   */
  @Nullable
  public String get(String key) {
    for (Entry entry : getEntries()) {
      if (entry.getKey().equals(key)) {
        return entry.getValue();
      }
    }
    return null;
  }

  /** Returns the number of entries in this {@link TraceState}. */
  public int size() {
    return getEntries().size();
  }

  /** Returns whether this {@link TraceState} is empty, containing no entries. */
  public boolean isEmpty() {
    return getEntries().isEmpty();
  }

  /** Iterates over all the key-value entries contained in this {@link TraceState}. */
  public void forEach(BiConsumer<String, String> consumer) {
    for (Entry entry : getEntries()) {
      consumer.accept(entry.getKey(), entry.getValue());
    }
  }

  /**
   * Returns a {@link List} view of the mappings contained in this {@code TraceState}.
   *
   * @return a {@link List} view of the mappings contained in this {@code TraceState}.
   */
  abstract List<Entry> getEntries();

  /**
   * Returns a {@code Builder} based on an empty {@code TraceState}.
   *
   * @return a {@code Builder} based on an empty {@code TraceState}.
   */
  public static TraceStateBuilder builder() {
    return new TraceStateBuilder();
  }

  /**
   * Returns a {@code Builder} based on this {@code TraceState}.
   *
   * @return a {@code Builder} based on this {@code TraceState}.
   */
  public TraceStateBuilder toBuilder() {
    return new TraceStateBuilder(this);
  }

  static TraceState create(List<Entry> entries) {
    Utils.checkState(entries.size() <= MAX_KEY_VALUE_PAIRS, "Invalid size");
    return new AutoValue_TraceState(Collections.unmodifiableList(entries));
  }

  TraceState() {}

  /** Immutable key-value pair for {@code TraceState}. */
  @Immutable
  @AutoValue
<<<<<<< HEAD
  public abstract static class Entry {

=======
  abstract static class Entry {
>>>>>>> 5be613a3
    /**
     * Creates a new {@code Entry} for the {@code TraceState}.
     *
     * @param key the Entry's key.
     * @param value the Entry's value.
     * @return the new {@code Entry}.
     */
    // Visible for testing
    static Entry create(String key, String value) {
      Objects.requireNonNull(key, "key");
      Objects.requireNonNull(value, "value");
      Utils.checkArgument(validateKey(key), "Invalid key %s", key);
      Utils.checkArgument(validateValue(value), "Invalid value %s", value);
      return new AutoValue_TraceState_Entry(key, value);
    }

    /**
     * Returns the key {@code String}.
     *
     * @return the key {@code String}.
     */
    abstract String getKey();

    /**
     * Returns the value {@code String}.
     *
     * @return the value {@code String}.
     */
    abstract String getValue();

    Entry() {}
  }

  // Key is opaque string up to 256 characters printable. It MUST begin with a lowercase letter, and
  // can only contain lowercase letters a-z, digits 0-9, underscores _, dashes -, asterisks *, and
  // forward slashes /.  For multi-tenant vendor scenarios, an at sign (@) can be used to prefix the
  // vendor name. The tenant id (before the '@') is limited to 240 characters and the vendor id is
  // limited to 13 characters. If in the multi-tenant vendor format, then the first character
  // may additionally be digit.
  //
  // todo: benchmark this implementation
  private static boolean validateKey(String key) {
    if (key.length() > KEY_MAX_SIZE
        || key.isEmpty()
        || isNotLowercaseLetterOrDigit(key.charAt(0))) {
      return false;
    }
    boolean isMultiTenantVendorKey = false;
    for (int i = 1; i < key.length(); i++) {
      char c = key.charAt(i);
      if (isNotLegalKeyCharacter(c)) {
        return false;
      }
      if (c == '@') {
        // you can't have 2 '@' signs
        if (isMultiTenantVendorKey) {
          return false;
        }
        isMultiTenantVendorKey = true;
        // tenant id (the part to the left of the '@' sign) must be 240 characters or less
        if (i > MAX_TENANT_ID_SIZE) {
          return false;
        }
        // vendor id (the part to the right of the '@' sign) must be 13 characters or less
        if (key.length() - i > MAX_VENDOR_ID_SIZE) {
          return false;
        }
      }
    }
    if (!isMultiTenantVendorKey) {
      // if it's not the vendor format (with an '@' sign), the key must start with a letter.
      return isNotDigit(key.charAt(0));
    }
    return true;
  }

  private static boolean isNotLegalKeyCharacter(char c) {
    return isNotLowercaseLetterOrDigit(c)
        && c != '_'
        && c != '-'
        && c != '@'
        && c != '*'
        && c != '/';
  }

  private static boolean isNotLowercaseLetterOrDigit(char ch) {
    return (ch < 'a' || ch > 'z') && isNotDigit(ch);
  }

  private static boolean isNotDigit(char ch) {
    return ch < '0' || ch > '9';
  }

  // Value is opaque string up to 256 characters printable ASCII RFC0020 characters (i.e., the range
  // 0x20 to 0x7E) except comma , and =.
  private static boolean validateValue(String value) {
    if (value.length() > VALUE_MAX_SIZE || value.charAt(value.length() - 1) == ' ' /* '\u0020' */) {
      return false;
    }
    for (int i = 0; i < value.length(); i++) {
      char c = value.charAt(i);
      if (c == ',' || c == '=' || c < ' ' /* '\u0020' */ || c > '~' /* '\u007E' */) {
        return false;
      }
    }
    return true;
  }
}<|MERGE_RESOLUTION|>--- conflicted
+++ resolved
@@ -116,12 +116,7 @@
   /** Immutable key-value pair for {@code TraceState}. */
   @Immutable
   @AutoValue
-<<<<<<< HEAD
-  public abstract static class Entry {
-
-=======
   abstract static class Entry {
->>>>>>> 5be613a3
     /**
      * Creates a new {@code Entry} for the {@code TraceState}.
      *
