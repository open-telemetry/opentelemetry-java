/*
 * Copyright The OpenTelemetry Authors
 * SPDX-License-Identifier: Apache-2.0
 */

package io.opentelemetry.api.trace;

import static java.util.concurrent.TimeUnit.NANOSECONDS;
import static java.util.concurrent.TimeUnit.SECONDS;

import io.opentelemetry.api.common.AttributeKey;
import io.opentelemetry.api.common.Attributes;
import io.opentelemetry.context.Context;
import io.opentelemetry.context.ImplicitContextKeyed;
import java.time.Instant;
import java.util.concurrent.TimeUnit;
import javax.annotation.Nonnull;
import javax.annotation.Nullable;
import javax.annotation.concurrent.ThreadSafe;

/**
 * An interface that represents a span. It has an associated {@link SpanContext}.
 *
 * <p>Spans are created by the {@link SpanBuilder#startSpan} method.
 *
 * <p>{@code Span} <b>must</b> be ended by calling {@link #end()}.
 */
@ThreadSafe
public interface Span extends ImplicitContextKeyed {

  /**
   * Returns the {@link Span} from the current {@link Context}, falling back to a default, no-op
   * {@link Span} if there is no span in the current context.
   */
  static Span current() {
    Span span = Context.current().get(SpanContextKey.KEY);
    return span == null ? getInvalid() : span;
  }

  /**
   * Returns the {@link Span} from the specified {@link Context}, falling back to a default, no-op
   * {@link Span} if there is no span in the context.
   */
  static Span fromContext(Context context) {
    Span span = context.get(SpanContextKey.KEY);
    return span == null ? getInvalid() : span;
  }

  /**
   * Returns the {@link Span} from the specified {@link Context}, or {@code null} if there is no
   * span in the context.
   */
  @Nullable
  static Span fromContextOrNull(Context context) {
    return context.get(SpanContextKey.KEY);
  }

  /**
   * Returns an invalid {@link Span}. An invalid {@link Span} is used when tracing is disabled,
   * usually because there is no OpenTelemetry SDK installed.
   */
  static Span getInvalid() {
    return PropagatedSpan.INVALID;
  }

  /**
   * Returns a non-recording {@link Span} that holds the provided {@link SpanContext} but has no
   * functionality. It will not be exported and all tracing operations are no-op, but it can be used
   * to propagate a valid {@link SpanContext} downstream.
   */
  static Span wrap(SpanContext spanContext) {
    if (spanContext == null || !spanContext.isValid()) {
      return getInvalid();
    }
    return PropagatedSpan.create(spanContext);
  }

  /**
   * Type of span. Can be used to specify additional relationships between spans in addition to a
   * parent/child relationship.
   */
  enum Kind {
    /** Default value. Indicates that the span is used internally. */
    INTERNAL,

    /** Indicates that the span covers server-side handling of an RPC or other remote request. */
    SERVER,

    /**
     * Indicates that the span covers the client-side wrapper around an RPC or other remote request.
     */
    CLIENT,

    /**
     * Indicates that the span describes producer sending a message to a broker. Unlike client and
     * server, there is no direct critical path latency relationship between producer and consumer
     * spans.
     */
    PRODUCER,

    /**
     * Indicates that the span describes consumer receiving a message from a broker. Unlike client
     * and server, there is no direct critical path latency relationship between producer and
     * consumer spans.
     */
    CONSUMER
  }

  /**
   * Sets an attribute to the {@code Span}. If the {@code Span} previously contained a mapping for
   * the key, the old value is replaced by the specified value.
   *
   * <p>If a null or empty String {@code value} is passed in, the behavior is undefined, and hence
   * strongly discouraged.
   *
   * <p>Note: It is strongly recommended to use {@link #setAttribute(AttributeKey, Object)}, and
   * pre-allocate your keys, if possible.
   *
   * @param key the key for this attribute.
   * @param value the value for this attribute.
   * @return this.
   */
  Span setAttribute(String key, @Nonnull String value);

  /**
   * Sets an attribute to the {@code Span}. If the {@code Span} previously contained a mapping for
   * the key, the old value is replaced by the specified value.
   *
   * <p>Note: It is strongly recommended to use {@link #setAttribute(AttributeKey, Object)}, and
   * pre-allocate your keys, if possible.
   *
   * @param key the key for this attribute.
   * @param value the value for this attribute.
   * @return this.
   */
  Span setAttribute(String key, long value);

  /**
   * Sets an attribute to the {@code Span}. If the {@code Span} previously contained a mapping for
   * the key, the old value is replaced by the specified value.
   *
   * <p>Note: It is strongly recommended to use {@link #setAttribute(AttributeKey, Object)}, and
   * pre-allocate your keys, if possible.
   *
   * @param key the key for this attribute.
   * @param value the value for this attribute.
   * @return this.
   */
  Span setAttribute(String key, double value);

  /**
   * Sets an attribute to the {@code Span}. If the {@code Span} previously contained a mapping for
   * the key, the old value is replaced by the specified value.
   *
   * <p>Note: It is strongly recommended to use {@link #setAttribute(AttributeKey, Object)}, and
   * pre-allocate your keys, if possible.
   *
   * @param key the key for this attribute.
   * @param value the value for this attribute.
   * @return this.
   */
  Span setAttribute(String key, boolean value);

  /**
   * Sets an attribute to the {@code Span}. If the {@code Span} previously contained a mapping for
   * the key, the old value is replaced by the specified value.
   *
   * <p>Note: the behavior of null values is undefined, and hence strongly discouraged.
   *
   * @param key the key for this attribute.
   * @param value the value for this attribute.
   * @return this.
   */
  <T> Span setAttribute(AttributeKey<T> key, @Nonnull T value);

  /**
   * Sets an attribute to the {@code Span}. If the {@code Span} previously contained a mapping for
   * the key, the old value is replaced by the specified value.
   *
   * @param key the key for this attribute.
   * @param value the value for this attribute.
   * @return this.
   */
  default Span setAttribute(AttributeKey<Long> key, int value) {
    setAttribute(key, (long) value);
    return this;
  }

  /**
   * Adds an event to the {@link Span}. The timestamp of the event will be the current time.
   *
   * @param name the name of the event.
   * @return this.
   */
  Span addEvent(String name);

  /**
   * Adds an event to the {@link Span} with the given {@code timestamp}, as nanos since epoch. Note,
   * this {@code timestamp} is not the same as {@link System#nanoTime()} but may be computed using
   * it, for example, by taking a difference of readings from {@link System#nanoTime()} and adding
   * to the span start time.
   *
   * <p>When possible, it is preferred to use {@link #addEvent(String)} at the time the event
   * occurred.
   *
   * @param name the name of the event.
   * @param timestamp the explicit event timestamp since epoch.
   * @param unit the unit of the timestamp
   * @return this.
   */
  Span addEvent(String name, long timestamp, TimeUnit unit);

  /**
   * Adds an event to the {@link Span} with the given {@code timestamp}, as nanos since epoch. Note,
   * this {@code timestamp} is not the same as {@link System#nanoTime()} but may be computed using
   * it, for example, by taking a difference of readings from {@link System#nanoTime()} and adding
   * to the span start time.
   *
   * <p>When possible, it is preferred to use {@link #addEvent(String)} at the time the event
   * occurred.
   *
   * @param name the name of the event.
   * @param timestamp the explicit event timestamp since epoch.
   * @return this.
   */
  default Span addEvent(String name, Instant timestamp) {
    if (timestamp == null) {
      return addEvent(name);
    }
    return addEvent(
        name, SECONDS.toNanos(timestamp.getEpochSecond()) + timestamp.getNano(), NANOSECONDS);
  }

  /**
   * Adds an event to the {@link Span} with the given {@link Attributes}. The timestamp of the event
   * will be the current time.
   *
   * @param name the name of the event.
   * @param attributes the attributes that will be added; these are associated with this event, not
   *     the {@code Span} as for {@code setAttribute()}.
   * @return this.
   */
  Span addEvent(String name, Attributes attributes);

  /**
   * Adds an event to the {@link Span} with the given {@link Attributes} and {@code timestamp}.
   * Note, this {@code timestamp} is not the same as {@link System#nanoTime()} but may be computed
   * using it, for example, by taking a difference of readings from {@link System#nanoTime()} and
   * adding to the span start time.
   *
   * <p>When possible, it is preferred to use {@link #addEvent(String)} at the time the event
   * occurred.
   *
   * @param name the name of the event.
   * @param attributes the attributes that will be added; these are associated with this event, not
   *     the {@code Span} as for {@code setAttribute()}.
   * @param timestamp the explicit event timestamp since epoch.
   * @param unit the unit of the timestamp
   * @return this.
   */
  Span addEvent(String name, Attributes attributes, long timestamp, TimeUnit unit);

  /**
   * Adds an event to the {@link Span} with the given {@link Attributes} and {@code timestamp}.
   * Note, this {@code timestamp} is not the same as {@link System#nanoTime()} but may be computed
   * using it, for example, by taking a difference of readings from {@link System#nanoTime()} and
   * adding to the span start time.
   *
   * <p>When possible, it is preferred to use {@link #addEvent(String)} at the time the event
   * occurred.
   *
   * @param name the name of the event.
   * @param attributes the attributes that will be added; these are associated with this event, not
   *     the {@code Span} as for {@code setAttribute()}.
   * @param timestamp the explicit event timestamp since epoch.
   * @return this.
   */
  default Span addEvent(String name, Attributes attributes, Instant timestamp) {
    if (timestamp == null) {
      return addEvent(name, attributes);
    }
    return addEvent(
        name,
        attributes,
        SECONDS.toNanos(timestamp.getEpochSecond()) + timestamp.getNano(),
        NANOSECONDS);
  }

  /**
   * Sets the status to the {@code Span}.
   *
   * <p>If used, this will override the default {@code Span} status. Default status code is {@link
   * StatusCode#UNSET}.
   *
   * <p>Only the value of the last call will be recorded, and implementations are free to ignore
   * previous calls.
   *
   * @param canonicalCode the {@link StatusCode} to set.
   * @return this.
   */
  Span setStatus(StatusCode canonicalCode);

  /**
   * Sets the status to the {@code Span}.
   *
   * <p>If used, this will override the default {@code Span} status. Default status code is {@link
   * StatusCode#UNSET}.
   *
   * <p>Only the value of the last call will be recorded, and implementations are free to ignore
   * previous calls.
   *
   * @param canonicalCode the {@link StatusCode} to set.
   * @param description the description of the {@code Status}.
   * @return this.
   */
  Span setStatus(StatusCode canonicalCode, String description);

  /**
   * Records information about the {@link Throwable} to the {@link Span}.
   *
   * <p>Note that {@link io.opentelemetry.api.trace.attributes.SemanticAttributes#EXCEPTION_ESCAPED}
   * cannot be determined by this function. You should record this attribute manually using {@link
   * #recordException(Throwable, Attributes)} if you know that an exception is escaping.
   *
   * @param exception the {@link Throwable} to record.
   * @return this.
   */
  Span recordException(Throwable exception);

  /**
   * Records information about the {@link Throwable} to the {@link Span}.
   *
   * @param exception the {@link Throwable} to record.
   * @param additionalAttributes the additional {@link Attributes} to record.
   * @return this.
   */
  Span recordException(Throwable exception, Attributes additionalAttributes);

  /**
   * Updates the {@code Span} name.
   *
   * <p>If used, this will override the name provided via {@code Span.Builder}.
   *
   * <p>Upon this update, any sampling behavior based on {@code Span} name will depend on the
   * implementation.
   *
   * @param name the {@code Span} name.
   * @return this.
   */
  Span updateName(String name);

  /**
   * Marks the end of {@code Span} execution.
   *
   * <p>Only the timing of the first end call for a given {@code Span} will be recorded, and
   * implementations are free to ignore all further calls.
   */
  void end();

  /**
   * Marks the end of {@code Span} execution with the specified timestamp.
   *
   * <p>Only the timing of the first end call for a given {@code Span} will be recorded, and
   * implementations are free to ignore all further calls.
   *
   * <p>Use this method for specifying explicit end options, such as end {@code Timestamp}. When no
   * explicit values are required, use {@link #end()}.
   *
   * @param timestamp the explicit timestamp from the epoch, for this {@code Span}. {@code 0}
   *     indicates current time should be used.
   * @param unit the unit of the timestamp
   */
  void end(long timestamp, TimeUnit unit);

  /**
   * Marks the end of {@code Span} execution with the specified timestamp.
   *
   * <p>Only the timing of the first end call for a given {@code Span} will be recorded, and
   * implementations are free to ignore all further calls.
   *
   * <p>Use this method for specifying explicit end options, such as end {@code Timestamp}. When no
   * explicit values are required, use {@link #end()}.
   *
   * @param timestamp the explicit timestamp from the epoch, for this {@code Span}. {@code 0}
   *     indicates current time should be used.
   */
  default void end(Instant timestamp) {
    if (timestamp == null) {
      end();
      return;
    }
    end(SECONDS.toNanos(timestamp.getEpochSecond()) + timestamp.getNano(), NANOSECONDS);
  }

  /**
   * Returns the {@code SpanContext} associated with this {@code Span}.
   *
   * @return the {@code SpanContext} associated with this {@code Span}.
   */
  SpanContext getSpanContext();

  /**
   * Returns {@code true} if this {@code Span} records tracing events (e.g. {@link
   * #addEvent(String)}, {@link #setAttribute(String, long)}).
   *
   * @return {@code true} if this {@code Span} records tracing events.
   */
  boolean isRecording();

  @Override
  default Context storeInContext(Context context) {
    return context.with(SpanContextKey.KEY, this);
  }
<<<<<<< HEAD
=======

  /**
   * {@link Builder} is used to construct {@link Span} instances which define arbitrary scopes of
   * code that are sampled for distributed tracing as a single atomic unit.
   *
   * <p>This is a simple example where all the work is being done within a single scope and a single
   * thread and the Context is automatically propagated:
   *
   * <pre>{@code
   * class MyClass {
   *   private static final Tracer tracer = OpenTelemetry.getTracer();
   *   void doWork {
   *     // Create a Span as a child of the current Span.
   *     Span span = tracer.spanBuilder("MyChildSpan").startSpan();
   *     try (Scope ss = TracingContextUtils.currentContextWith(span)) {
   *       TracingContextUtils.getCurrentSpan().addEvent("my event");
   *       doSomeWork();  // Here the new span is in the current Context, so it can be used
   *                      // implicitly anywhere down the stack.
   *     } finally {
   *       span.end();
   *     }
   *   }
   * }
   * }</pre>
   *
   * <p>There might be cases where you do not perform all the work inside one static scope and the
   * Context is automatically propagated:
   *
   * <pre>{@code
   * class MyRpcServerInterceptorListener implements RpcServerInterceptor.Listener {
   *   private static final Tracer tracer = OpenTelemetry.getTracer();
   *   private Span mySpan;
   *
   *   public MyRpcInterceptor() {}
   *
   *   public void onRequest(String rpcName, Metadata metadata) {
   *     // Create a Span as a child of the remote Span.
   *     mySpan = tracer.spanBuilder(rpcName)
   *         .setParent(getTraceContextFromMetadata(metadata)).startSpan();
   *   }
   *
   *   public void onExecuteHandler(ServerCallHandler serverCallHandler) {
   *     try (Scope ws = TracingContextUtils.currentContextWith(mySpan)) {
   *       TracingContextUtils.getCurrentSpan().addEvent("Start rpc execution.");
   *       serverCallHandler.run();  // Here the new span is in the current Context, so it can be
   *                                 // used implicitly anywhere down the stack.
   *     }
   *   }
   *
   *   // Called when the RPC is canceled and guaranteed onComplete will not be called.
   *   public void onCancel() {
   *     // IMPORTANT: DO NOT forget to ended the Span here as the work is done.
   *     mySpan.setStatus(Status.CANCELLED);
   *     mySpan.end();
   *   }
   *
   *   // Called when the RPC is done and guaranteed onCancel will not be called.
   *   public void onComplete(RpcStatus rpcStatus) {
   *     // IMPORTANT: DO NOT forget to ended the Span here as the work is done.
   *     mySpan.setStatus(rpcStatusToCanonicalTraceStatus(status);
   *     mySpan.end();
   *   }
   * }
   * }</pre>
   *
   * <p>This is a simple example where all the work is being done within a single scope and the
   * Context is manually propagated:
   *
   * <pre>{@code
   * class MyClass {
   *   private static final Tracer tracer = OpenTelemetry.getTracer();
   *   void DoWork(Span parent) {
   *     Span childSpan = tracer.spanBuilder("MyChildSpan")
   *         .setParent(parent).startSpan();
   *     childSpan.addEvent("my event");
   *     try {
   *       doSomeWork(childSpan); // Manually propagate the new span down the stack.
   *     } finally {
   *       // To make sure we end the span even in case of an exception.
   *       childSpan.end();  // Manually end the span.
   *     }
   *   }
   * }
   * }</pre>
   *
   * <p>If your Java version is less than Java SE 7, see {@link Builder#startSpan} for usage
   * examples.
   */
  interface Builder {

    /**
     * Sets the parent to use from the specified {@code Context}. If not set, the value of {@code
     * Span.current()} at {@link #startSpan()} time will be used as parent.
     *
     * <p>If no {@link Span} is available in the specified {@code Context}, the resulting {@code
     * Span} will become a root instance, as if {@link #setNoParent()} had been called.
     *
     * <p>If called multiple times, only the last specified value will be used. Observe that the
     * state defined by a previous call to {@link #setNoParent()} will be discarded.
     *
     * @param context the {@code Context}.
     * @return this.
     * @throws NullPointerException if {@code context} is {@code null}.
     */
    Builder setParent(Context context);

    /**
     * Sets the option to become a root {@code Span} for a new trace. If not set, the value of
     * {@code Span.current()} at {@link #startSpan()} time will be used as parent.
     *
     * <p>Observe that any previously set parent will be discarded.
     *
     * @return this.
     */
    Builder setNoParent();

    /**
     * Adds a link to the newly created {@code Span}.
     *
     * <p>Links are used to link {@link Span}s in different traces. Used (for example) in batching
     * operations, where a single batch handler processes multiple requests from different traces or
     * the same trace.
     *
     * @param spanContext the context of the linked {@code Span}.
     * @return this.
     * @throws NullPointerException if {@code spanContext} is {@code null}.
     */
    Builder addLink(SpanContext spanContext);

    /**
     * Adds a link to the newly created {@code Span}.
     *
     * <p>Links are used to link {@link Span}s in different traces. Used (for example) in batching
     * operations, where a single batch handler processes multiple requests from different traces or
     * the same trace.
     *
     * @param spanContext the context of the linked {@code Span}.
     * @param attributes the attributes of the {@code Link}.
     * @return this.
     * @throws NullPointerException if {@code spanContext} is {@code null}.
     * @throws NullPointerException if {@code attributes} is {@code null}.
     */
    Builder addLink(SpanContext spanContext, Attributes attributes);

    /**
     * Sets an attribute to the newly created {@code Span}. If {@code Span.Builder} previously
     * contained a mapping for the key, the old value is replaced by the specified value.
     *
     * <p>If a null or empty String {@code value} is passed in, the behavior is undefined, and hence
     * strongly discouraged.
     *
     * <p>Note: It is strongly recommended to use {@link #setAttribute(AttributeKey, Object)}, and
     * pre-allocate your keys, if possible.
     *
     * @param key the key for this attribute.
     * @param value the value for this attribute.
     * @return this.
     * @throws NullPointerException if {@code key} is {@code null}.
     */
    Builder setAttribute(String key, @Nonnull String value);

    /**
     * Sets an attribute to the newly created {@code Span}. If {@code Span.Builder} previously
     * contained a mapping for the key, the old value is replaced by the specified value.
     *
     * <p>Note: It is strongly recommended to use {@link #setAttribute(AttributeKey, Object)}, and
     * pre-allocate your keys, if possible.
     *
     * @param key the key for this attribute.
     * @param value the value for this attribute.
     * @return this.
     * @throws NullPointerException if {@code key} is {@code null}.
     */
    Builder setAttribute(String key, long value);

    /**
     * Sets an attribute to the newly created {@code Span}. If {@code Span.Builder} previously
     * contained a mapping for the key, the old value is replaced by the specified value.
     *
     * <p>Note: It is strongly recommended to use {@link #setAttribute(AttributeKey, Object)}, and
     * pre-allocate your keys, if possible.
     *
     * @param key the key for this attribute.
     * @param value the value for this attribute.
     * @return this.
     * @throws NullPointerException if {@code key} is {@code null}.
     */
    Builder setAttribute(String key, double value);

    /**
     * Sets an attribute to the newly created {@code Span}. If {@code Span.Builder} previously
     * contained a mapping for the key, the old value is replaced by the specified value.
     *
     * <p>Note: It is strongly recommended to use {@link #setAttribute(AttributeKey, Object)}, and
     * pre-allocate your keys, if possible.
     *
     * @param key the key for this attribute.
     * @param value the value for this attribute.
     * @return this.
     * @throws NullPointerException if {@code key} is {@code null}.
     */
    Builder setAttribute(String key, boolean value);

    /**
     * Sets an attribute to the newly created {@code Span}. If {@code Span.Builder} previously
     * contained a mapping for the key, the old value is replaced by the specified value.
     *
     * <p>Note: the behavior of null values is undefined, and hence strongly discouraged.
     *
     * @param key the key for this attribute.
     * @param value the value for this attribute.
     * @return this.
     * @throws NullPointerException if {@code key} is {@code null}.
     * @throws NullPointerException if {@code value} is {@code null}.
     */
    <T> Builder setAttribute(AttributeKey<T> key, @Nonnull T value);

    /**
     * Sets the {@link Span.Kind} for the newly created {@code Span}. If not called, the
     * implementation will provide a default value {@link Span.Kind#INTERNAL}.
     *
     * @param spanKind the kind of the newly created {@code Span}.
     * @return this.
     */
    Builder setSpanKind(Span.Kind spanKind);

    /**
     * Sets an explicit start timestamp for the newly created {@code Span}.
     *
     * <p>Use this method to specify an explicit start timestamp. If not called, the implementation
     * will use the timestamp value at {@link #startSpan()} time, which should be the default case.
     *
     * <p>Important this is NOT equivalent with System.nanoTime().
     *
     * @param startTimestamp the explicit start timestamp from the epoch of the newly created {@code
     *     Span}.
     * @param unit the unit of the timestamp.
     * @return this.
     */
    Builder setStartTimestamp(long startTimestamp, TimeUnit unit);

    /**
     * Sets an explicit start timestamp for the newly created {@code Span}.
     *
     * <p>Use this method to specify an explicit start timestamp. If not called, the implementation
     * will use the timestamp value at {@link #startSpan()} time, which should be the default case.
     *
     * <p>Important this is NOT equivalent with System.nanoTime().
     *
     * @param startTimestamp the explicit start timestamp from the epoch of the newly created {@code
     *     Span}.
     * @return this.
     */
    default Builder setStartTimestamp(Instant startTimestamp) {
      if (startTimestamp == null) {
        return this;
      }
      return setStartTimestamp(
          SECONDS.toNanos(startTimestamp.getEpochSecond()) + startTimestamp.getNano(), NANOSECONDS);
    }

    /**
     * Starts a new {@link Span}.
     *
     * <p>Users <b>must</b> manually call {@link Span#end()} to end this {@code Span}.
     *
     * <p>Does not install the newly created {@code Span} to the current Context.
     *
     * <p>IMPORTANT: This method can be called only once per {@link Builder} instance and as the
     * last method called. After this method is called calling any method is undefined behavior.
     *
     * <p>Example of usage:
     *
     * <pre>{@code
     * class MyClass {
     *   private static final Tracer tracer = OpenTelemetry.getTracer();
     *   void DoWork(Span parent) {
     *     Span childSpan = tracer.spanBuilder("MyChildSpan")
     *          .setParent(parent)
     *          .startSpan();
     *     childSpan.addEvent("my event");
     *     try {
     *       doSomeWork(childSpan); // Manually propagate the new span down the stack.
     *     } finally {
     *       // To make sure we end the span even in case of an exception.
     *       childSpan.end();  // Manually end the span.
     *     }
     *   }
     * }
     * }</pre>
     *
     * @return the newly created {@code Span}.
     */
    Span startSpan();
  }
>>>>>>> 813025a3
}<|MERGE_RESOLUTION|>--- conflicted
+++ resolved
@@ -411,302 +411,4 @@
   default Context storeInContext(Context context) {
     return context.with(SpanContextKey.KEY, this);
   }
-<<<<<<< HEAD
-=======
-
-  /**
-   * {@link Builder} is used to construct {@link Span} instances which define arbitrary scopes of
-   * code that are sampled for distributed tracing as a single atomic unit.
-   *
-   * <p>This is a simple example where all the work is being done within a single scope and a single
-   * thread and the Context is automatically propagated:
-   *
-   * <pre>{@code
-   * class MyClass {
-   *   private static final Tracer tracer = OpenTelemetry.getTracer();
-   *   void doWork {
-   *     // Create a Span as a child of the current Span.
-   *     Span span = tracer.spanBuilder("MyChildSpan").startSpan();
-   *     try (Scope ss = TracingContextUtils.currentContextWith(span)) {
-   *       TracingContextUtils.getCurrentSpan().addEvent("my event");
-   *       doSomeWork();  // Here the new span is in the current Context, so it can be used
-   *                      // implicitly anywhere down the stack.
-   *     } finally {
-   *       span.end();
-   *     }
-   *   }
-   * }
-   * }</pre>
-   *
-   * <p>There might be cases where you do not perform all the work inside one static scope and the
-   * Context is automatically propagated:
-   *
-   * <pre>{@code
-   * class MyRpcServerInterceptorListener implements RpcServerInterceptor.Listener {
-   *   private static final Tracer tracer = OpenTelemetry.getTracer();
-   *   private Span mySpan;
-   *
-   *   public MyRpcInterceptor() {}
-   *
-   *   public void onRequest(String rpcName, Metadata metadata) {
-   *     // Create a Span as a child of the remote Span.
-   *     mySpan = tracer.spanBuilder(rpcName)
-   *         .setParent(getTraceContextFromMetadata(metadata)).startSpan();
-   *   }
-   *
-   *   public void onExecuteHandler(ServerCallHandler serverCallHandler) {
-   *     try (Scope ws = TracingContextUtils.currentContextWith(mySpan)) {
-   *       TracingContextUtils.getCurrentSpan().addEvent("Start rpc execution.");
-   *       serverCallHandler.run();  // Here the new span is in the current Context, so it can be
-   *                                 // used implicitly anywhere down the stack.
-   *     }
-   *   }
-   *
-   *   // Called when the RPC is canceled and guaranteed onComplete will not be called.
-   *   public void onCancel() {
-   *     // IMPORTANT: DO NOT forget to ended the Span here as the work is done.
-   *     mySpan.setStatus(Status.CANCELLED);
-   *     mySpan.end();
-   *   }
-   *
-   *   // Called when the RPC is done and guaranteed onCancel will not be called.
-   *   public void onComplete(RpcStatus rpcStatus) {
-   *     // IMPORTANT: DO NOT forget to ended the Span here as the work is done.
-   *     mySpan.setStatus(rpcStatusToCanonicalTraceStatus(status);
-   *     mySpan.end();
-   *   }
-   * }
-   * }</pre>
-   *
-   * <p>This is a simple example where all the work is being done within a single scope and the
-   * Context is manually propagated:
-   *
-   * <pre>{@code
-   * class MyClass {
-   *   private static final Tracer tracer = OpenTelemetry.getTracer();
-   *   void DoWork(Span parent) {
-   *     Span childSpan = tracer.spanBuilder("MyChildSpan")
-   *         .setParent(parent).startSpan();
-   *     childSpan.addEvent("my event");
-   *     try {
-   *       doSomeWork(childSpan); // Manually propagate the new span down the stack.
-   *     } finally {
-   *       // To make sure we end the span even in case of an exception.
-   *       childSpan.end();  // Manually end the span.
-   *     }
-   *   }
-   * }
-   * }</pre>
-   *
-   * <p>If your Java version is less than Java SE 7, see {@link Builder#startSpan} for usage
-   * examples.
-   */
-  interface Builder {
-
-    /**
-     * Sets the parent to use from the specified {@code Context}. If not set, the value of {@code
-     * Span.current()} at {@link #startSpan()} time will be used as parent.
-     *
-     * <p>If no {@link Span} is available in the specified {@code Context}, the resulting {@code
-     * Span} will become a root instance, as if {@link #setNoParent()} had been called.
-     *
-     * <p>If called multiple times, only the last specified value will be used. Observe that the
-     * state defined by a previous call to {@link #setNoParent()} will be discarded.
-     *
-     * @param context the {@code Context}.
-     * @return this.
-     * @throws NullPointerException if {@code context} is {@code null}.
-     */
-    Builder setParent(Context context);
-
-    /**
-     * Sets the option to become a root {@code Span} for a new trace. If not set, the value of
-     * {@code Span.current()} at {@link #startSpan()} time will be used as parent.
-     *
-     * <p>Observe that any previously set parent will be discarded.
-     *
-     * @return this.
-     */
-    Builder setNoParent();
-
-    /**
-     * Adds a link to the newly created {@code Span}.
-     *
-     * <p>Links are used to link {@link Span}s in different traces. Used (for example) in batching
-     * operations, where a single batch handler processes multiple requests from different traces or
-     * the same trace.
-     *
-     * @param spanContext the context of the linked {@code Span}.
-     * @return this.
-     * @throws NullPointerException if {@code spanContext} is {@code null}.
-     */
-    Builder addLink(SpanContext spanContext);
-
-    /**
-     * Adds a link to the newly created {@code Span}.
-     *
-     * <p>Links are used to link {@link Span}s in different traces. Used (for example) in batching
-     * operations, where a single batch handler processes multiple requests from different traces or
-     * the same trace.
-     *
-     * @param spanContext the context of the linked {@code Span}.
-     * @param attributes the attributes of the {@code Link}.
-     * @return this.
-     * @throws NullPointerException if {@code spanContext} is {@code null}.
-     * @throws NullPointerException if {@code attributes} is {@code null}.
-     */
-    Builder addLink(SpanContext spanContext, Attributes attributes);
-
-    /**
-     * Sets an attribute to the newly created {@code Span}. If {@code Span.Builder} previously
-     * contained a mapping for the key, the old value is replaced by the specified value.
-     *
-     * <p>If a null or empty String {@code value} is passed in, the behavior is undefined, and hence
-     * strongly discouraged.
-     *
-     * <p>Note: It is strongly recommended to use {@link #setAttribute(AttributeKey, Object)}, and
-     * pre-allocate your keys, if possible.
-     *
-     * @param key the key for this attribute.
-     * @param value the value for this attribute.
-     * @return this.
-     * @throws NullPointerException if {@code key} is {@code null}.
-     */
-    Builder setAttribute(String key, @Nonnull String value);
-
-    /**
-     * Sets an attribute to the newly created {@code Span}. If {@code Span.Builder} previously
-     * contained a mapping for the key, the old value is replaced by the specified value.
-     *
-     * <p>Note: It is strongly recommended to use {@link #setAttribute(AttributeKey, Object)}, and
-     * pre-allocate your keys, if possible.
-     *
-     * @param key the key for this attribute.
-     * @param value the value for this attribute.
-     * @return this.
-     * @throws NullPointerException if {@code key} is {@code null}.
-     */
-    Builder setAttribute(String key, long value);
-
-    /**
-     * Sets an attribute to the newly created {@code Span}. If {@code Span.Builder} previously
-     * contained a mapping for the key, the old value is replaced by the specified value.
-     *
-     * <p>Note: It is strongly recommended to use {@link #setAttribute(AttributeKey, Object)}, and
-     * pre-allocate your keys, if possible.
-     *
-     * @param key the key for this attribute.
-     * @param value the value for this attribute.
-     * @return this.
-     * @throws NullPointerException if {@code key} is {@code null}.
-     */
-    Builder setAttribute(String key, double value);
-
-    /**
-     * Sets an attribute to the newly created {@code Span}. If {@code Span.Builder} previously
-     * contained a mapping for the key, the old value is replaced by the specified value.
-     *
-     * <p>Note: It is strongly recommended to use {@link #setAttribute(AttributeKey, Object)}, and
-     * pre-allocate your keys, if possible.
-     *
-     * @param key the key for this attribute.
-     * @param value the value for this attribute.
-     * @return this.
-     * @throws NullPointerException if {@code key} is {@code null}.
-     */
-    Builder setAttribute(String key, boolean value);
-
-    /**
-     * Sets an attribute to the newly created {@code Span}. If {@code Span.Builder} previously
-     * contained a mapping for the key, the old value is replaced by the specified value.
-     *
-     * <p>Note: the behavior of null values is undefined, and hence strongly discouraged.
-     *
-     * @param key the key for this attribute.
-     * @param value the value for this attribute.
-     * @return this.
-     * @throws NullPointerException if {@code key} is {@code null}.
-     * @throws NullPointerException if {@code value} is {@code null}.
-     */
-    <T> Builder setAttribute(AttributeKey<T> key, @Nonnull T value);
-
-    /**
-     * Sets the {@link Span.Kind} for the newly created {@code Span}. If not called, the
-     * implementation will provide a default value {@link Span.Kind#INTERNAL}.
-     *
-     * @param spanKind the kind of the newly created {@code Span}.
-     * @return this.
-     */
-    Builder setSpanKind(Span.Kind spanKind);
-
-    /**
-     * Sets an explicit start timestamp for the newly created {@code Span}.
-     *
-     * <p>Use this method to specify an explicit start timestamp. If not called, the implementation
-     * will use the timestamp value at {@link #startSpan()} time, which should be the default case.
-     *
-     * <p>Important this is NOT equivalent with System.nanoTime().
-     *
-     * @param startTimestamp the explicit start timestamp from the epoch of the newly created {@code
-     *     Span}.
-     * @param unit the unit of the timestamp.
-     * @return this.
-     */
-    Builder setStartTimestamp(long startTimestamp, TimeUnit unit);
-
-    /**
-     * Sets an explicit start timestamp for the newly created {@code Span}.
-     *
-     * <p>Use this method to specify an explicit start timestamp. If not called, the implementation
-     * will use the timestamp value at {@link #startSpan()} time, which should be the default case.
-     *
-     * <p>Important this is NOT equivalent with System.nanoTime().
-     *
-     * @param startTimestamp the explicit start timestamp from the epoch of the newly created {@code
-     *     Span}.
-     * @return this.
-     */
-    default Builder setStartTimestamp(Instant startTimestamp) {
-      if (startTimestamp == null) {
-        return this;
-      }
-      return setStartTimestamp(
-          SECONDS.toNanos(startTimestamp.getEpochSecond()) + startTimestamp.getNano(), NANOSECONDS);
-    }
-
-    /**
-     * Starts a new {@link Span}.
-     *
-     * <p>Users <b>must</b> manually call {@link Span#end()} to end this {@code Span}.
-     *
-     * <p>Does not install the newly created {@code Span} to the current Context.
-     *
-     * <p>IMPORTANT: This method can be called only once per {@link Builder} instance and as the
-     * last method called. After this method is called calling any method is undefined behavior.
-     *
-     * <p>Example of usage:
-     *
-     * <pre>{@code
-     * class MyClass {
-     *   private static final Tracer tracer = OpenTelemetry.getTracer();
-     *   void DoWork(Span parent) {
-     *     Span childSpan = tracer.spanBuilder("MyChildSpan")
-     *          .setParent(parent)
-     *          .startSpan();
-     *     childSpan.addEvent("my event");
-     *     try {
-     *       doSomeWork(childSpan); // Manually propagate the new span down the stack.
-     *     } finally {
-     *       // To make sure we end the span even in case of an exception.
-     *       childSpan.end();  // Manually end the span.
-     *     }
-     *   }
-     * }
-     * }</pre>
-     *
-     * @return the newly created {@code Span}.
-     */
-    Span startSpan();
-  }
->>>>>>> 813025a3
 }