--- conflicted
+++ resolved
@@ -18,13 +18,15 @@
 @Immutable
 class ImmutableBaggage extends ImmutableKeyValuePairs<String, Entry> implements Baggage {
 
-<<<<<<< HEAD
-  public static BaggageBuilder builder() {
+  private static final Baggage EMPTY = new ImmutableBaggage.Builder().build();
+
+  static Baggage empty() {
+    return EMPTY;
+  }
+
+  static BaggageBuilder builder() {
     return new Builder();
   }
-=======
-  static final Baggage EMPTY = new ImmutableBaggage.Builder().setNoParent().build();
->>>>>>> 813025a3
 
   @AutoValue
   @Immutable
@@ -35,13 +37,9 @@
     protected abstract List<Object> data();
 
     @Override
-    public Baggage.Builder toBuilder() {
+    public BaggageBuilder toBuilder() {
       return new ImmutableBaggage.Builder(new ArrayList<>(data()));
     }
-  }
-
-  public static Baggage.Builder builder() {
-    return new Builder();
   }
 
   @Override
@@ -60,15 +58,8 @@
   }
 
   @Override
-<<<<<<< HEAD
   public BaggageBuilder toBuilder() {
-    Builder builder = new Builder();
-    builder.entries.putAll(entries);
-    builder.parent = parent;
-=======
-  public Baggage.Builder toBuilder() {
     Builder builder = new Builder(data());
->>>>>>> 813025a3
     builder.noImplicitParent = true;
     return builder;
   }
@@ -95,13 +86,8 @@
     }
 
     @Override
-<<<<<<< HEAD
     public BaggageBuilder setParent(Context context) {
-      Objects.requireNonNull(context, "context");
-=======
-    public Baggage.Builder setParent(Context context) {
       requireNonNull(context, "context");
->>>>>>> 813025a3
       parent = Baggage.fromContext(context);
       return this;
     }
@@ -114,54 +100,28 @@
     }
 
     @Override
-<<<<<<< HEAD
     public BaggageBuilder put(String key, String value, EntryMetadata entryMetadata) {
-      entries.put(
-          Objects.requireNonNull(key, "key"),
-          Entry.create(
-              key,
-              Objects.requireNonNull(value, "value"),
-              Objects.requireNonNull(entryMetadata, "entryMetadata")));
-=======
-    public Baggage.Builder put(String key, String value, EntryMetadata entryMetadata) {
       requireNonNull(key, "key");
       requireNonNull(value, "value");
       requireNonNull(entryMetadata, "entryMetadata");
 
       data.add(key);
       data.add(Entry.create(key, value, entryMetadata));
->>>>>>> 813025a3
       return this;
     }
 
     @Override
-<<<<<<< HEAD
     public BaggageBuilder put(String key, String value) {
-      entries.put(
-          Objects.requireNonNull(key, "key"),
-          Entry.create(key, Objects.requireNonNull(value, "value"), EntryMetadata.EMPTY));
-      return this;
-    }
-
-    @Override
-    public BaggageBuilder remove(String key) {
-      entries.remove(Objects.requireNonNull(key, "key"));
-      if (parent != null && parent.getEntryValue(key) != null) {
-        entries.put(key, null);
-      }
-=======
-    public Baggage.Builder put(String key, String value) {
       requireNonNull(key, "key");
       requireNonNull(value, "value");
       return put(key, value, EntryMetadata.EMPTY);
     }
 
     @Override
-    public Baggage.Builder remove(String key) {
+    public BaggageBuilder remove(String key) {
       requireNonNull(key, "key");
       data.add(key);
       data.add(null);
->>>>>>> 813025a3
       return this;
     }
 
