/*
 * Copyright 2019, OpenTelemetry Authors
 *
 * Licensed under the Apache License, Version 2.0 (the "License");
 * you may not use this file except in compliance with the License.
 * You may obtain a copy of the License at
 *
 *     http://www.apache.org/licenses/LICENSE-2.0
 *
 * Unless required by applicable law or agreed to in writing, software
 * distributed under the License is distributed on an "AS IS" BASIS,
 * WITHOUT WARRANTIES OR CONDITIONS OF ANY KIND, either express or implied.
 * See the License for the specific language governing permissions and
 * limitations under the License.
 */

package io.opentelemetry.correlationcontext;

import io.grpc.Context;
import io.opentelemetry.context.Scope;
<<<<<<< HEAD
import io.opentelemetry.correlationcontext.propagation.CorrelationsContextUtils;
=======
import io.opentelemetry.context.propagation.HttpTextFormat;
>>>>>>> 4c7072a1
import io.opentelemetry.internal.Utils;
import javax.annotation.concurrent.Immutable;
import javax.annotation.concurrent.ThreadSafe;

/**
 * No-op implementations of {@link CorrelationContextManager}.
 *
 * @since 0.1.0
 */
@ThreadSafe
public final class DefaultCorrelationContextManager implements CorrelationContextManager {
  private static final DefaultCorrelationContextManager INSTANCE =
      new DefaultCorrelationContextManager();
<<<<<<< HEAD
=======
  private static final HttpTextFormat<CorrelationContext> HTTP_TEXT_FORMAT =
      new NoopHttpTextFormat();
>>>>>>> 4c7072a1

  /**
   * Returns a {@code CorrelationContextManager} singleton that is the default implementation for
   * {@link CorrelationContextManager}.
   *
   * @return a {@code CorrelationContextManager} singleton that is the default implementation for
   *     {@link CorrelationContextManager}.
   */
  public static CorrelationContextManager getInstance() {
    return INSTANCE;
  }

  @Override
  public CorrelationContext getCurrentContext() {
<<<<<<< HEAD
    return CorrelationsContextUtils.getCorrelationContextWithDefault(Context.current());
=======
    return CorrelationsContextUtils.getCurrentCorrelationContext();
>>>>>>> 4c7072a1
  }

  @Override
  public CorrelationContext.Builder contextBuilder() {
    return new NoopCorrelationContextBuilder();
  }

  @Override
  public Scope withContext(CorrelationContext distContext) {
    return CorrelationsContextUtils.withScopedCorrelationContext(distContext);
<<<<<<< HEAD
=======
  }

  @Override
  public HttpTextFormat<CorrelationContext> getHttpTextFormat() {
    return HTTP_TEXT_FORMAT;
>>>>>>> 4c7072a1
  }

  @Immutable
  private static final class NoopCorrelationContextBuilder implements CorrelationContext.Builder {
    @Override
    public CorrelationContext.Builder setParent(CorrelationContext parent) {
      Utils.checkNotNull(parent, "parent");
      return this;
    }

    @Override
    public CorrelationContext.Builder setParent(Context context) {
      Utils.checkNotNull(context, "context");
      return this;
    }

    @Override
    public CorrelationContext.Builder setNoParent() {
      return this;
    }

    @Override
    public CorrelationContext.Builder put(
        EntryKey key, EntryValue value, EntryMetadata entryMetadata) {
      Utils.checkNotNull(key, "key");
      Utils.checkNotNull(value, "value");
      Utils.checkNotNull(entryMetadata, "entryMetadata");
      return this;
    }

    @Override
    public CorrelationContext.Builder remove(EntryKey key) {
      Utils.checkNotNull(key, "key");
      return this;
    }

    @Override
    public CorrelationContext build() {
      return EmptyCorrelationContext.getInstance();
    }
  }
<<<<<<< HEAD
=======

  @Immutable
  private static final class NoopHttpTextFormat implements HttpTextFormat<CorrelationContext> {
    @Override
    public List<String> fields() {
      return Collections.emptyList();
    }

    @Override
    public <C> void inject(CorrelationContext distContext, C carrier, Setter<C> setter) {
      Utils.checkNotNull(distContext, "distContext");
      Utils.checkNotNull(carrier, "carrier");
      Utils.checkNotNull(setter, "setter");
    }

    @Override
    public <C> CorrelationContext extract(C carrier, Getter<C> getter) {
      Utils.checkNotNull(carrier, "carrier");
      Utils.checkNotNull(getter, "getter");
      return EmptyCorrelationContext.getInstance();
    }
  }
>>>>>>> 4c7072a1
}<|MERGE_RESOLUTION|>--- conflicted
+++ resolved
@@ -18,11 +18,6 @@
 
 import io.grpc.Context;
 import io.opentelemetry.context.Scope;
-<<<<<<< HEAD
-import io.opentelemetry.correlationcontext.propagation.CorrelationsContextUtils;
-=======
-import io.opentelemetry.context.propagation.HttpTextFormat;
->>>>>>> 4c7072a1
 import io.opentelemetry.internal.Utils;
 import javax.annotation.concurrent.Immutable;
 import javax.annotation.concurrent.ThreadSafe;
@@ -36,11 +31,6 @@
 public final class DefaultCorrelationContextManager implements CorrelationContextManager {
   private static final DefaultCorrelationContextManager INSTANCE =
       new DefaultCorrelationContextManager();
-<<<<<<< HEAD
-=======
-  private static final HttpTextFormat<CorrelationContext> HTTP_TEXT_FORMAT =
-      new NoopHttpTextFormat();
->>>>>>> 4c7072a1
 
   /**
    * Returns a {@code CorrelationContextManager} singleton that is the default implementation for
@@ -55,11 +45,7 @@
 
   @Override
   public CorrelationContext getCurrentContext() {
-<<<<<<< HEAD
-    return CorrelationsContextUtils.getCorrelationContextWithDefault(Context.current());
-=======
     return CorrelationsContextUtils.getCurrentCorrelationContext();
->>>>>>> 4c7072a1
   }
 
   @Override
@@ -70,14 +56,6 @@
   @Override
   public Scope withContext(CorrelationContext distContext) {
     return CorrelationsContextUtils.withScopedCorrelationContext(distContext);
-<<<<<<< HEAD
-=======
-  }
-
-  @Override
-  public HttpTextFormat<CorrelationContext> getHttpTextFormat() {
-    return HTTP_TEXT_FORMAT;
->>>>>>> 4c7072a1
   }
 
   @Immutable
@@ -119,29 +97,4 @@
       return EmptyCorrelationContext.getInstance();
     }
   }
-<<<<<<< HEAD
-=======
-
-  @Immutable
-  private static final class NoopHttpTextFormat implements HttpTextFormat<CorrelationContext> {
-    @Override
-    public List<String> fields() {
-      return Collections.emptyList();
-    }
-
-    @Override
-    public <C> void inject(CorrelationContext distContext, C carrier, Setter<C> setter) {
-      Utils.checkNotNull(distContext, "distContext");
-      Utils.checkNotNull(carrier, "carrier");
-      Utils.checkNotNull(setter, "setter");
-    }
-
-    @Override
-    public <C> CorrelationContext extract(C carrier, Getter<C> getter) {
-      Utils.checkNotNull(carrier, "carrier");
-      Utils.checkNotNull(getter, "getter");
-      return EmptyCorrelationContext.getInstance();
-    }
-  }
->>>>>>> 4c7072a1
 }