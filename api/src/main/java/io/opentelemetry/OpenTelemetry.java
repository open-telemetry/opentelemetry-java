--- conflicted
+++ resolved
@@ -8,10 +8,7 @@
 import static java.util.Objects.requireNonNull;
 
 import io.opentelemetry.baggage.BaggageManager;
-<<<<<<< HEAD
-=======
 import io.opentelemetry.baggage.spi.BaggageManagerFactory;
->>>>>>> e13e6318
 import io.opentelemetry.context.propagation.ContextPropagators;
 import io.opentelemetry.metrics.Meter;
 import io.opentelemetry.metrics.MeterProvider;
@@ -31,21 +28,7 @@
  * @see MeterProvider
  * @see BaggageManager
  */
-<<<<<<< HEAD
 public interface OpenTelemetry {
-=======
-@ThreadSafe
-public final class OpenTelemetry {
-
-  private static final Object mutex = new Object();
-
-  @Nullable private static volatile OpenTelemetry instance;
-
-  private final TracerProvider tracerProvider;
-  private final MeterProvider meterProvider;
-
-  private volatile ContextPropagators propagators = DefaultContextPropagators.builder().build();
->>>>>>> e13e6318
 
   /** Returns the globally registered {@link TracerProvider}. */
   static TracerProvider getTracerProvider() {
@@ -124,7 +107,6 @@
   }
 
   /**
-<<<<<<< HEAD
    * Returns the globally registered {@link ContextPropagators} for remote propagation of a context.
    */
   static ContextPropagators getPropagators() {
@@ -133,15 +115,6 @@
 
   /**
    * Sets the globally registered {@link ContextPropagators} for remote propagation of a context.
-=======
-   * Returns a {@link ContextPropagators} object, which can be used to access the set of registered
-   * propagators for each supported format.
-   *
-   * @return registered propagators container, defaulting to a {@link ContextPropagators} object
-   *     with {@link HttpTraceContext} registered.
-   * @throws IllegalStateException if a specified manager (via system properties) could not be
-   *     found.
->>>>>>> e13e6318
    */
   static void setPropagators(ContextPropagators propagators) {
     requireNonNull(propagators, "propagators");
@@ -181,24 +154,8 @@
     return getTracerProvider().get(instrumentationName, instrumentationVersion);
   }
 
-<<<<<<< HEAD
   /** Returns the {@link MeterProvider} for this {@link OpenTelemetry}. */
   MeterProvider getMyMeterProvider();
-=======
-  private OpenTelemetry() {
-    TracerProviderFactory tracerProviderFactory = loadSpi(TracerProviderFactory.class);
-    this.tracerProvider =
-        tracerProviderFactory != null
-            ? new ObfuscatedTracerProvider(tracerProviderFactory.create())
-            : DefaultTracerProvider.getInstance();
-
-    MeterProviderFactory meterProviderFactory = loadSpi(MeterProviderFactory.class);
-    meterProvider =
-        meterProviderFactory != null
-            ? meterProviderFactory.create()
-            : DefaultMeterProvider.getInstance();
-  }
->>>>>>> e13e6318
 
   /**
    * Gets or creates a named meter instance from the {@link MeterProvider} in this {@link
