--- conflicted
+++ resolved
@@ -9,12 +9,9 @@
 import io.opentelemetry.baggage.DefaultBaggageManager;
 import io.opentelemetry.baggage.spi.BaggageManagerFactory;
 import io.opentelemetry.context.propagation.ContextPropagators;
-<<<<<<< HEAD
 import io.opentelemetry.internal.Utils;
-=======
 import io.opentelemetry.context.propagation.DefaultContextPropagators;
 import io.opentelemetry.internal.Obfuscated;
->>>>>>> 1a739641
 import io.opentelemetry.metrics.DefaultMeterProvider;
 import io.opentelemetry.metrics.Meter;
 import io.opentelemetry.metrics.MeterProvider;
@@ -23,11 +20,8 @@
 import io.opentelemetry.trace.Tracer;
 import io.opentelemetry.trace.TracerProvider;
 import io.opentelemetry.trace.propagation.HttpTraceContext;
-<<<<<<< HEAD
-=======
 import io.opentelemetry.trace.spi.TracerProviderFactory;
 import java.util.Objects;
->>>>>>> 1a739641
 import java.util.ServiceLoader;
 import javax.annotation.concurrent.ThreadSafe;
 
@@ -163,12 +157,30 @@
     return getGlobalOpenTelemetry().getPropagators();
   }
 
-<<<<<<< HEAD
   TracerProvider getTracerProvider();
 
   default Tracer getTracer(String instrumentationName) {
     return getTracerProvider().get(instrumentationName);
-=======
+  }
+
+  default Tracer getTracer(String instrumentationName, String instrumentationVersion) {
+    return getTracerProvider().get(instrumentationName, instrumentationVersion);
+  }
+
+  MeterProvider getMeterProvider();
+
+  default Meter getMeter(String instrumentationName) {
+    return getMeterProvider().get(instrumentationName);
+  }
+
+  default Meter getMeter(String instrumentationName, String instrumentationVersion) {
+    return getMeterProvider().get(instrumentationName, instrumentationVersion);
+  }
+
+  BaggageManager getBaggageManager();
+
+  ContextPropagators getPropagators();
+
   /**
    * Sets the {@link ContextPropagators} object, which can be used to access the set of registered
    * propagators for each supported format.
@@ -182,40 +194,6 @@
   public static void setPropagators(ContextPropagators propagators) {
     Objects.requireNonNull(propagators, "propagators");
     getInstance().propagators = propagators;
->>>>>>> 1a739641
-  }
-
-  default Tracer getTracer(String instrumentationName, String instrumentationVersion) {
-    return getTracerProvider().get(instrumentationName, instrumentationVersion);
-  }
-
-  MeterProvider getMeterProvider();
-
-  default Meter getMeter(String instrumentationName) {
-    return getMeterProvider().get(instrumentationName);
-  }
-
-  default Meter getMeter(String instrumentationName, String instrumentationVersion) {
-    return getMeterProvider().get(instrumentationName, instrumentationVersion);
-  }
-
-  BaggageManager getBaggageManager();
-
-  ContextPropagators getPropagators();
-
-  /**
-   * Sets the {@link ContextPropagators} object, which can be used to access the set of registered
-   * propagators for each supported format.
-   *
-   * @param propagators the {@link ContextPropagators} object to be registered.
-   * @throws IllegalStateException if a specified manager (via system properties) could not be
-   *     found.
-   * @throws NullPointerException if {@code propagators} is {@code null}.
-   * @since 0.3.0
-   */
-  static void setPropagators(ContextPropagators propagators) {
-    Utils.checkNotNull(propagators, "propagators");
-    setGlobalOpenTelemetry(getGlobalOpenTelemetry().withPropagators(propagators));
   }
 
   OpenTelemetry withPropagators(ContextPropagators propagators);
