/*
 * Copyright 2017, OpenConsensus Authors
 *
 * Licensed under the Apache License, Version 2.0 (the "License");
 * you may not use this file except in compliance with the License.
 * You may obtain a copy of the License at
 *
 *     http://www.apache.org/licenses/LICENSE-2.0
 *
 * Unless required by applicable law or agreed to in writing, software
 * distributed under the License is distributed on an "AS IS" BASIS,
 * WITHOUT WARRANTIES OR CONDITIONS OF ANY KIND, either express or implied.
 * See the License for the specific language governing permissions and
 * limitations under the License.
 */

package openconsensus.trace.data;

import com.google.auto.value.AutoValue;
import java.util.ArrayList;
import java.util.Collections;
import java.util.HashMap;
import java.util.List;
import java.util.Map;
import javax.annotation.Nullable;
import javax.annotation.concurrent.Immutable;
import openconsensus.common.Timestamp;
import openconsensus.internal.Utils;
import openconsensus.trace.AttributeValue;
import openconsensus.trace.Event;
import openconsensus.trace.Link;
import openconsensus.trace.Span;
import openconsensus.trace.Span.Kind;
import openconsensus.trace.SpanContext;
import openconsensus.trace.SpanId;
import openconsensus.trace.Status;

/**
 * Immutable representation of all data collected by the {@link Span} class.
 *
 * @since 0.1.0
 */
@Immutable
@AutoValue
public abstract class SpanData {

  /**
   * Returns a new immutable {@code SpanData}.
   *
   * @param context the {@code SpanContext} of the {@code Span}.
   * @param parentSpanId the parent {@code SpanId} of the {@code Span}. {@code null} if the {@code
   *     Span} is a root.
   * @param name the name of the {@code Span}.
   * @param kind the kind of the {@code Span}.
   * @param startTimestamp the start {@code Timestamp} of the {@code Span}.
   * @param attributes the attributes associated with the {@code Span}.
   * @param timedEvents the events associated with the {@code Span}.
   * @param links the links associated with the {@code Span}.
   * @param childSpanCount the number of child spans that were generated while the span was active.
   * @param status the {@code Status} of the {@code Span}. {@code null} if the {@code Span} is still
   *     active.
   * @param endTimestamp the end {@code Timestamp} of the {@code Span}.
   * @return a new immutable {@code SpanData}.
   * @since 0.1.0
   */
  public static SpanData create(
      SpanContext context,
      @Nullable SpanId parentSpanId,
      String name,
      Kind kind,
      Timestamp startTimestamp,
<<<<<<< HEAD
      Attributes attributes,
      TimedEvents<Event> events,
      Links links,
      boolean isAsynchronous,
=======
      Map<String, AttributeValue> attributes,
      List<TimedEvent> timedEvents,
      List<Link> links,
>>>>>>> 1f036ad1
      @Nullable Integer childSpanCount,
      Status status,
      Timestamp endTimestamp) {
    return new AutoValue_SpanData(
        context,
        parentSpanId,
        name,
        kind,
        startTimestamp,
<<<<<<< HEAD
        attributes,
        events,
        links,
        isAsynchronous,
=======
        Collections.unmodifiableMap(new HashMap<>(Utils.checkNotNull(attributes, "attributes"))),
        Collections.unmodifiableList(
            new ArrayList<>(Utils.checkNotNull(timedEvents, "timedEvents"))),
        Collections.unmodifiableList(new ArrayList<>(Utils.checkNotNull(links, "links"))),
>>>>>>> 1f036ad1
        childSpanCount,
        status,
        endTimestamp);
  }

  /**
   * Returns the {@code SpanContext} associated with this {@code Span}.
   *
   * @return the {@code SpanContext} associated with this {@code Span}.
   * @since 0.1.0
   */
  public abstract SpanContext getContext();

  /**
   * Returns the parent {@code SpanId} or {@code null} if the {@code Span} is a root {@code Span}.
   *
   * @return the parent {@code SpanId} or {@code null} if the {@code Span} is a root {@code Span}.
   * @since 0.1.0
   */
  @Nullable
  public abstract SpanId getParentSpanId();

  /**
   * Returns the name of this {@code Span}.
   *
   * @return the name of this {@code Span}.
   * @since 0.1.0
   */
  public abstract String getName();

  /**
   * Returns the kind of this {@code Span}.
   *
   * @return the kind of this {@code Span}.
   * @since 0.1.0
   */
  public abstract Kind getKind();

  /**
   * Returns the start {@code Timestamp} of this {@code Span}.
   *
   * @return the start {@code Timestamp} of this {@code Span}.
   * @since 0.1.0
   */
  public abstract Timestamp getStartTimestamp();

  /**
   * Returns the attributes recorded for this {@code Span}.
   *
   * @return the attributes recorded for this {@code Span}.
   * @since 0.1.0
   */
  public abstract Map<String, AttributeValue> getAttributes();

  /**
   * Returns the timed events recorded for this {@code Span}.
   *
   * @return the timed events recorded for this {@code Span}.
   * @since 0.1.0
   */
  public abstract List<TimedEvent> getTimedEvents();

  /**
   * Returns links recorded for this {@code Span}.
   *
   * @return links recorded for this {@code Span}.
   * @since 0.1.0
   */
  public abstract List<Link> getLinks();

  /**
   * Returns true if this {@code Span} represents an asynchronous operation.
   *
   * @return true if this {@code Span} represent an asynchronous operation.
   */
  public abstract boolean getIsAsynchronous();

  /**
   * Returns the number of child spans that were generated while the {@code Span} was running. If
   * not {@code null} allows service implementations to detect missing child spans.
   *
   * <p>This information is not always available.
   *
   * @return the number of child spans that were generated while the {@code Span} was running.
   * @since 0.1.0
   */
  @Nullable
  public abstract Integer getChildSpanCount();

  /**
   * Returns the {@code Status}.
   *
   * @return the {@code Status}.
   * @since 0.1.0
   */
  public abstract Status getStatus();

  /**
   * Returns the end {@code Timestamp}.
   *
   * @return the end {@code Timestamp}.
   * @since 0.1.0
   */
  public abstract Timestamp getEndTimestamp();

  SpanData() {}

  /**
   * A timed event representation.
   *
   * @since 0.1.0
   */
  @Immutable
  @AutoValue
  public abstract static class TimedEvent {
    /**
     * Returns a new immutable {@code TimedEvent<T>}.
     *
     * @param timestamp the {@code Timestamp} of this event.
     * @param event the event.
     * @param <T> the type of value that is timed.
     * @return a new immutable {@code TimedEvent<T>}
     * @since 0.1.0
     */
    public static <T> TimedEvent create(Timestamp timestamp, Event event) {
      return new AutoValue_SpanData_TimedEvent(timestamp, event);
    }

    /**
     * Returns the {@code Timestamp} of this event.
     *
     * @return the {@code Timestamp} of this event.
     * @since 0.1.0
     */
    public abstract Timestamp getTimestamp();

    /**
     * Returns the event.
     *
     * @return the event.
     * @since 0.1.0
     */
    public abstract Event getEvent();

    TimedEvent() {}
  }
}<|MERGE_RESOLUTION|>--- conflicted
+++ resolved
@@ -69,16 +69,10 @@
       String name,
       Kind kind,
       Timestamp startTimestamp,
-<<<<<<< HEAD
-      Attributes attributes,
-      TimedEvents<Event> events,
-      Links links,
-      boolean isAsynchronous,
-=======
       Map<String, AttributeValue> attributes,
       List<TimedEvent> timedEvents,
       List<Link> links,
->>>>>>> 1f036ad1
+      boolean isAsynchronous,
       @Nullable Integer childSpanCount,
       Status status,
       Timestamp endTimestamp) {
@@ -88,17 +82,11 @@
         name,
         kind,
         startTimestamp,
-<<<<<<< HEAD
-        attributes,
-        events,
-        links,
-        isAsynchronous,
-=======
         Collections.unmodifiableMap(new HashMap<>(Utils.checkNotNull(attributes, "attributes"))),
         Collections.unmodifiableList(
             new ArrayList<>(Utils.checkNotNull(timedEvents, "timedEvents"))),
         Collections.unmodifiableList(new ArrayList<>(Utils.checkNotNull(links, "links"))),
->>>>>>> 1f036ad1
+        isAsynchronous,
         childSpanCount,
         status,
         endTimestamp);
