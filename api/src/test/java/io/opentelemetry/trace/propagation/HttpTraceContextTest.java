/*
 * Copyright 2019, OpenTelemetry Authors
 *
 * Licensed under the Apache License, Version 2.0 (the "License");
 * you may not use this file except in compliance with the License.
 * You may obtain a copy of the License at
 *
 *     http://www.apache.org/licenses/LICENSE-2.0
 *
 * Unless required by applicable law or agreed to in writing, software
 * distributed under the License is distributed on an "AS IS" BASIS,
 * WITHOUT WARRANTIES OR CONDITIONS OF ANY KIND, either express or implied.
 * See the License for the specific language governing permissions and
 * limitations under the License.
 */

package io.opentelemetry.trace.propagation;

import static com.google.common.truth.Truth.assertThat;
import static io.opentelemetry.trace.propagation.HttpTraceContext.TRACEPARENT;
import static io.opentelemetry.trace.propagation.HttpTraceContext.TRACESTATE;

import io.grpc.Context;
import io.opentelemetry.OpenTelemetry;
import io.opentelemetry.context.propagation.HttpTextFormat.Getter;
import io.opentelemetry.context.propagation.HttpTextFormat.Setter;
import io.opentelemetry.trace.Span;
import io.opentelemetry.trace.SpanContext;
import io.opentelemetry.trace.SpanId;
import io.opentelemetry.trace.TraceFlags;
import io.opentelemetry.trace.TraceId;
import io.opentelemetry.trace.Tracestate;
import java.util.HashMap;
import java.util.LinkedHashMap;
import java.util.Map;
import javax.annotation.Nullable;
import org.junit.Rule;
import org.junit.Test;
import org.junit.rules.ExpectedException;
import org.junit.runner.RunWith;
import org.junit.runners.JUnit4;

/** Unit tests for {@link io.opentelemetry.trace.propagation.HttpTraceContext}. */
@RunWith(JUnit4.class)
public class HttpTraceContextTest {

  private static final Tracestate TRACESTATE_DEFAULT = Tracestate.builder().build();
  private static final Tracestate TRACESTATE_NOT_DEFAULT =
      Tracestate.builder().set("foo", "bar").set("bar", "baz").build();
  private static final String TRACE_ID_BASE16 = "ff000000000000000000000000000041";
  private static final TraceId TRACE_ID = TraceId.fromLowerBase16(TRACE_ID_BASE16, 0);
  private static final String SPAN_ID_BASE16 = "ff00000000000041";
  private static final SpanId SPAN_ID = SpanId.fromLowerBase16(SPAN_ID_BASE16, 0);
  private static final byte SAMPLED_TRACE_OPTIONS_BYTES = 1;
  private static final TraceFlags SAMPLED_TRACE_OPTIONS =
      TraceFlags.fromByte(SAMPLED_TRACE_OPTIONS_BYTES);
  private static final String TRACEPARENT_HEADER_SAMPLED =
      "00-" + TRACE_ID_BASE16 + "-" + SPAN_ID_BASE16 + "-01";
  private static final String TRACEPARENT_HEADER_NOT_SAMPLED =
      "00-" + TRACE_ID_BASE16 + "-" + SPAN_ID_BASE16 + "-00";
  private static final Setter<Map<String, String>> setter =
      new Setter<Map<String, String>>() {
        @Override
        public void put(Map<String, String> carrier, String key, String value) {
          carrier.put(key, value);
        }
      };
  private static final Getter<Map<String, String>> getter =
      new Getter<Map<String, String>>() {
        @Nullable
        @Override
        public String get(Map<String, String> carrier, String key) {
          return carrier.get(key);
        }
      };
  // Encoding preserves the order which is the reverse order of adding.
  private static final String TRACESTATE_NOT_DEFAULT_ENCODING = "bar=baz,foo=bar";
  private static final String TRACESTATE_NOT_DEFAULT_ENCODING_WITH_SPACES =
      "bar=baz   ,    foo=bar";
  private final HttpTraceContext httpTraceContext = new HttpTraceContext();
  @Rule public ExpectedException thrown = ExpectedException.none();

  @Test
  public void inject_Nothing() {
    Map<String, String> carrier = new LinkedHashMap<String, String>();
    httpTraceContext.inject(Context.current(), carrier, setter);
    assertThat(carrier).hasSize(0);
  }

  @Test
  public void inject_SampledContext() {
    Map<String, String> carrier = new LinkedHashMap<String, String>();
    Context context =
        ContextUtils.withSpanContext(
            SpanContext.create(TRACE_ID, SPAN_ID, SAMPLED_TRACE_OPTIONS, TRACESTATE_DEFAULT));
    httpTraceContext.inject(context, carrier, setter);
    assertThat(carrier).containsExactly(TRACEPARENT, TRACEPARENT_HEADER_SAMPLED);
  }

  @Test
  public void inject_NotSampledContext() {
    Map<String, String> carrier = new LinkedHashMap<String, String>();
    Context context =
        ContextUtils.withSpanContext(
            SpanContext.create(TRACE_ID, SPAN_ID, TraceFlags.getDefault(), TRACESTATE_DEFAULT));
    httpTraceContext.inject(context, carrier, setter);
    assertThat(carrier).containsExactly(TRACEPARENT, TRACEPARENT_HEADER_NOT_SAMPLED);
  }

  @Test
  public void inject_SampledContext_WithTraceState() {
    Map<String, String> carrier = new LinkedHashMap<String, String>();
    Context context =
        ContextUtils.withSpanContext(
            SpanContext.create(TRACE_ID, SPAN_ID, SAMPLED_TRACE_OPTIONS, TRACESTATE_NOT_DEFAULT));
    httpTraceContext.inject(context, carrier, setter);
    assertThat(carrier)
        .containsExactly(
            TRACEPARENT, TRACEPARENT_HEADER_SAMPLED, TRACESTATE, TRACESTATE_NOT_DEFAULT_ENCODING);
  }

  @Test
  public void inject_NotSampledContext_WithTraceState() {
    Map<String, String> carrier = new LinkedHashMap<String, String>();
    Context context =
        ContextUtils.withSpanContext(
            SpanContext.create(TRACE_ID, SPAN_ID, TraceFlags.getDefault(), TRACESTATE_NOT_DEFAULT));
    httpTraceContext.inject(context, carrier, setter);
    assertThat(carrier)
        .containsExactly(
            TRACEPARENT,
            TRACEPARENT_HEADER_NOT_SAMPLED,
            TRACESTATE,
            TRACESTATE_NOT_DEFAULT_ENCODING);
  }

  @Test
  public void inject_Span() {
    // Use non-default values to verify that the Span is actually consumed.
    Map<String, String> carrier = new LinkedHashMap<String, String>();
    Span span =
        OpenTelemetry.getTracerFactory()
            .get(null)
            .spanBuilder("testSpan")
            .setParent(
                SpanContext.create(
                    TRACE_ID, SPAN_ID, SAMPLED_TRACE_OPTIONS, TRACESTATE_NOT_DEFAULT))
            .startSpan();
    Context context = ContextUtils.withSpan(span);
    httpTraceContext.inject(context, carrier, setter);
    assertThat(carrier)
        .containsExactly(
            TRACEPARENT, TRACEPARENT_HEADER_SAMPLED, TRACESTATE, TRACESTATE_NOT_DEFAULT_ENCODING);
  }

  @Test
  public void inject_Span_SpanContextPresent() {
    // Span has higher priority than SpanContext.
    Map<String, String> carrier = new LinkedHashMap<String, String>();
    Span span =
        OpenTelemetry.getTracerFactory()
            .get(null)
            .spanBuilder("testSpan")
            .setParent(
                SpanContext.create(
                    TRACE_ID, SPAN_ID, SAMPLED_TRACE_OPTIONS, TRACESTATE_NOT_DEFAULT))
            .startSpan();
    SpanContext spanContext =
        SpanContext.create(TRACE_ID, SPAN_ID, TraceFlags.getDefault(), TRACESTATE_DEFAULT);
    Context context = ContextUtils.withSpanContext(spanContext, ContextUtils.withSpan(span));
    httpTraceContext.inject(context, carrier, setter);
    assertThat(carrier)
        .containsExactly(
            TRACEPARENT, TRACEPARENT_HEADER_SAMPLED, TRACESTATE, TRACESTATE_NOT_DEFAULT_ENCODING);
  }

  @Test
  public void extract_SampledContext() {
    Map<String, String> carrier = new LinkedHashMap<String, String>();
    carrier.put(TRACEPARENT, TRACEPARENT_HEADER_SAMPLED);
    Context context = httpTraceContext.extract(Context.current(), carrier, getter);
    assertThat(ContextUtils.getSpanContext(context))
        .isEqualTo(
            SpanContext.createFromRemoteParent(
                TRACE_ID, SPAN_ID, SAMPLED_TRACE_OPTIONS, TRACESTATE_DEFAULT));
  }

  @Test
  public void extract_NotSampledContext() {
    Map<String, String> carrier = new LinkedHashMap<String, String>();
    carrier.put(TRACEPARENT, TRACEPARENT_HEADER_NOT_SAMPLED);
    Context context = httpTraceContext.extract(Context.current(), carrier, getter);
    assertThat(ContextUtils.getSpanContext(context))
        .isEqualTo(
            SpanContext.createFromRemoteParent(
                TRACE_ID, SPAN_ID, TraceFlags.getDefault(), TRACESTATE_DEFAULT));
  }

  @Test
  public void extract_SampledContext_WithTraceState() {
    Map<String, String> carrier = new LinkedHashMap<String, String>();
    carrier.put(TRACEPARENT, TRACEPARENT_HEADER_SAMPLED);
    carrier.put(TRACESTATE, TRACESTATE_NOT_DEFAULT_ENCODING);
    Context context = httpTraceContext.extract(Context.current(), carrier, getter);
    assertThat(ContextUtils.getSpanContext(context))
        .isEqualTo(
            SpanContext.createFromRemoteParent(
                TRACE_ID, SPAN_ID, SAMPLED_TRACE_OPTIONS, TRACESTATE_NOT_DEFAULT));
  }

  @Test
  public void extract_NotSampledContext_WithTraceState() {
    Map<String, String> carrier = new LinkedHashMap<>();
    carrier.put(TRACEPARENT, TRACEPARENT_HEADER_NOT_SAMPLED);
    carrier.put(TRACESTATE, TRACESTATE_NOT_DEFAULT_ENCODING);
    Context context = httpTraceContext.extract(Context.current(), carrier, getter);
    assertThat(ContextUtils.getSpanContext(context))
        .isEqualTo(
            SpanContext.createFromRemoteParent(
                TRACE_ID, SPAN_ID, TraceFlags.getDefault(), TRACESTATE_NOT_DEFAULT));
  }

  @Test
  public void extract_NotSampledContext_NextVersion() {
    Map<String, String> carrier = new LinkedHashMap<>();
    carrier.put(TRACEPARENT, "01-" + TRACE_ID_BASE16 + "-" + SPAN_ID_BASE16 + "-00-02");
    Context context = httpTraceContext.extract(Context.current(), carrier, getter);
    assertThat(ContextUtils.getSpanContext(context))
        .isEqualTo(
            SpanContext.createFromRemoteParent(
                TRACE_ID, SPAN_ID, TraceFlags.getDefault(), TRACESTATE_DEFAULT));
  }

  @Test
  public void extract_NotSampledContext_EmptyTraceState() {
    Map<String, String> carrier = new LinkedHashMap<>();
    carrier.put(TRACEPARENT, TRACEPARENT_HEADER_NOT_SAMPLED);
    carrier.put(TRACESTATE, "");
    Context context = httpTraceContext.extract(Context.current(), carrier, getter);
    assertThat(ContextUtils.getSpanContext(context))
        .isEqualTo(
            SpanContext.createFromRemoteParent(
                TRACE_ID, SPAN_ID, TraceFlags.getDefault(), TRACESTATE_DEFAULT));
  }

  @Test
  public void extract_NotSampledContext_TraceStateWithSpaces() {
    Map<String, String> carrier = new LinkedHashMap<>();
    carrier.put(TRACEPARENT, TRACEPARENT_HEADER_NOT_SAMPLED);
<<<<<<< HEAD
    carrier.put(TRACESTATE, "foo=bar   ,    bar=baz");
    Context context = httpTraceContext.extract(Context.current(), carrier, getter);
    assertThat(ContextUtils.getSpanContext(context))
=======
    carrier.put(TRACESTATE, TRACESTATE_NOT_DEFAULT_ENCODING_WITH_SPACES);
    assertThat(httpTraceContext.extract(carrier, getter))
>>>>>>> cd40a371
        .isEqualTo(
            SpanContext.createFromRemoteParent(
                TRACE_ID, SPAN_ID, TraceFlags.getDefault(), TRACESTATE_NOT_DEFAULT));
  }

  @Test
  public void extract_InvalidTraceId() {
    Map<String, String> invalidHeaders = new LinkedHashMap<String, String>();
    invalidHeaders.put(
        TRACEPARENT, "00-" + "abcdefghijklmnopabcdefghijklmnop" + "-" + SPAN_ID_BASE16 + "-01");
    thrown.expect(IllegalArgumentException.class);
    thrown.expectMessage(
        "Invalid traceparent: "
            + "00-"
            + "abcdefghijklmnopabcdefghijklmnop"
            + "-"
            + SPAN_ID_BASE16
            + "-01");
    httpTraceContext.extract(Context.current(), invalidHeaders, getter);
  }

  @Test
  public void extract_InvalidTraceId_Size() {
    Map<String, String> invalidHeaders = new LinkedHashMap<String, String>();
    invalidHeaders.put(TRACEPARENT, "00-" + TRACE_ID_BASE16 + "00-" + SPAN_ID_BASE16 + "-01");
    thrown.expect(IllegalArgumentException.class);
    thrown.expectMessage(
        "Invalid traceparent: " + "00-" + TRACE_ID_BASE16 + "00-" + SPAN_ID_BASE16 + "-01");
    httpTraceContext.extract(Context.current(), invalidHeaders, getter);
  }

  @Test
  public void extract_InvalidSpanId() {
    Map<String, String> invalidHeaders = new HashMap<String, String>();
    invalidHeaders.put(TRACEPARENT, "00-" + TRACE_ID_BASE16 + "-" + "abcdefghijklmnop" + "-01");
    thrown.expect(IllegalArgumentException.class);
    thrown.expectMessage(
        "Invalid traceparent: " + "00-" + TRACE_ID_BASE16 + "-" + "abcdefghijklmnop" + "-01");
    httpTraceContext.extract(Context.current(), invalidHeaders, getter);
  }

  @Test
  public void extract_InvalidSpanId_Size() {
    Map<String, String> invalidHeaders = new HashMap<String, String>();
    invalidHeaders.put(TRACEPARENT, "00-" + TRACE_ID_BASE16 + "-" + SPAN_ID_BASE16 + "00-01");
    thrown.expect(IllegalArgumentException.class);
    thrown.expectMessage(
        "Invalid traceparent: " + "00-" + TRACE_ID_BASE16 + "-" + SPAN_ID_BASE16 + "00-01");
    httpTraceContext.extract(Context.current(), invalidHeaders, getter);
  }

  @Test
  public void extract_InvalidTraceFlags() {
    Map<String, String> invalidHeaders = new HashMap<String, String>();
    invalidHeaders.put(TRACEPARENT, "00-" + TRACE_ID_BASE16 + "-" + SPAN_ID_BASE16 + "-gh");
    thrown.expect(IllegalArgumentException.class);
    thrown.expectMessage(
        "Invalid traceparent: " + "00-" + TRACE_ID_BASE16 + "-" + SPAN_ID_BASE16 + "-gh");
    httpTraceContext.extract(Context.current(), invalidHeaders, getter);
  }

  @Test
  public void extract_InvalidTraceFlags_Size() {
    Map<String, String> invalidHeaders = new HashMap<String, String>();
    invalidHeaders.put(TRACEPARENT, "00-" + TRACE_ID_BASE16 + "-" + SPAN_ID_BASE16 + "-0100");
    thrown.expect(IllegalArgumentException.class);
    thrown.expectMessage(
        "Invalid traceparent: " + "00-" + TRACE_ID_BASE16 + "-" + SPAN_ID_BASE16 + "-0100");
    httpTraceContext.extract(Context.current(), invalidHeaders, getter);
  }

  @Test
  public void extract_InvalidTracestate_EntriesDelimiter() {
    Map<String, String> invalidHeaders = new HashMap<String, String>();
    invalidHeaders.put(TRACEPARENT, "00-" + TRACE_ID_BASE16 + "-" + SPAN_ID_BASE16 + "-01");
    invalidHeaders.put(TRACESTATE, "foo=bar;test=test");
    thrown.expect(IllegalArgumentException.class);
    thrown.expectMessage("Invalid tracestate: " + "foo=bar;test=test");
    httpTraceContext.extract(Context.current(), invalidHeaders, getter);
  }

  @Test
  public void extract_InvalidTracestate_KeyValueDelimiter() {
    Map<String, String> invalidHeaders = new HashMap<String, String>();
    invalidHeaders.put(TRACEPARENT, "00-" + TRACE_ID_BASE16 + "-" + SPAN_ID_BASE16 + "-01");
    invalidHeaders.put(TRACESTATE, "foo=bar,test-test");
    thrown.expect(IllegalArgumentException.class);
    thrown.expectMessage("Invalid tracestate: " + "foo=bar,test-test");
    httpTraceContext.extract(Context.current(), invalidHeaders, getter);
  }

  @Test
  public void extract_InvalidTracestate_OneString() {
    Map<String, String> invalidHeaders = new HashMap<String, String>();
    invalidHeaders.put(TRACEPARENT, "00-" + TRACE_ID_BASE16 + "-" + SPAN_ID_BASE16 + "-01");
    invalidHeaders.put(TRACESTATE, "test-test");
    thrown.expect(IllegalArgumentException.class);
    thrown.expectMessage("Invalid tracestate: " + "test-test");
    httpTraceContext.extract(Context.current(), invalidHeaders, getter);
  }

  @Test
  public void fieldsList() {
    assertThat(httpTraceContext.fields()).containsExactly(TRACEPARENT, TRACESTATE);
  }

  @Test
  public void headerNames() {
    assertThat(TRACEPARENT).isEqualTo("traceparent");
    assertThat(TRACESTATE).isEqualTo("tracestate");
  }
}<|MERGE_RESOLUTION|>--- conflicted
+++ resolved
@@ -139,7 +139,7 @@
     // Use non-default values to verify that the Span is actually consumed.
     Map<String, String> carrier = new LinkedHashMap<String, String>();
     Span span =
-        OpenTelemetry.getTracerFactory()
+        OpenTelemetry.getTracerRegistry()
             .get(null)
             .spanBuilder("testSpan")
             .setParent(
@@ -158,7 +158,7 @@
     // Span has higher priority than SpanContext.
     Map<String, String> carrier = new LinkedHashMap<String, String>();
     Span span =
-        OpenTelemetry.getTracerFactory()
+        OpenTelemetry.getTracerRegistry()
             .get(null)
             .spanBuilder("testSpan")
             .setParent(
@@ -247,14 +247,9 @@
   public void extract_NotSampledContext_TraceStateWithSpaces() {
     Map<String, String> carrier = new LinkedHashMap<>();
     carrier.put(TRACEPARENT, TRACEPARENT_HEADER_NOT_SAMPLED);
-<<<<<<< HEAD
-    carrier.put(TRACESTATE, "foo=bar   ,    bar=baz");
-    Context context = httpTraceContext.extract(Context.current(), carrier, getter);
-    assertThat(ContextUtils.getSpanContext(context))
-=======
     carrier.put(TRACESTATE, TRACESTATE_NOT_DEFAULT_ENCODING_WITH_SPACES);
-    assertThat(httpTraceContext.extract(carrier, getter))
->>>>>>> cd40a371
+    Context context = httpTraceContext.extract(Context.current(), carrier, getter);
+    assertThat(ContextUtils.getSpanContext(context))
         .isEqualTo(
             SpanContext.createFromRemoteParent(
                 TRACE_ID, SPAN_ID, TraceFlags.getDefault(), TRACESTATE_NOT_DEFAULT));
