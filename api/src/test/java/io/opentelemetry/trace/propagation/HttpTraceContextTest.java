--- conflicted
+++ resolved
@@ -89,57 +89,34 @@
 
   @Test
   public void inject_SampledContext() {
-<<<<<<< HEAD
-    Map<String, String> carrier = new LinkedHashMap<String, String>();
+    Map<String, String> carrier = new LinkedHashMap<>();
     Context context =
         TracingContextUtils.withSpanContext(
-            SpanContext.create(TRACE_ID, SPAN_ID, SAMPLED_TRACE_OPTIONS, TRACESTATE_DEFAULT));
+            SpanContext.create(TRACE_ID, SPAN_ID, SAMPLED_TRACE_OPTIONS, TRACESTATE_DEFAULT),
+            Context.current());
     httpTraceContext.inject(context, carrier, setter);
     assertThat(carrier).containsExactly(TRACEPARENT, TRACEPARENT_HEADER_SAMPLED);
-=======
-    Map<String, String> carrier = new LinkedHashMap<>();
-    httpTraceContext.inject(
-        SpanContext.create(TRACE_ID, SPAN_ID, SAMPLED_TRACE_OPTIONS, TRACE_STATE_DEFAULT),
-        carrier,
-        setter);
-    assertThat(carrier).containsExactly(TRACE_PARENT, TRACEPARENT_HEADER_SAMPLED);
->>>>>>> 4c7072a1
   }
 
   @Test
   public void inject_NotSampledContext() {
-<<<<<<< HEAD
-    Map<String, String> carrier = new LinkedHashMap<String, String>();
+    Map<String, String> carrier = new LinkedHashMap<>();
     Context context =
         TracingContextUtils.withSpanContext(
-            SpanContext.create(TRACE_ID, SPAN_ID, TraceFlags.getDefault(), TRACESTATE_DEFAULT));
+            SpanContext.create(TRACE_ID, SPAN_ID, TraceFlags.getDefault(), TRACESTATE_DEFAULT),
+            Context.current());
     httpTraceContext.inject(context, carrier, setter);
     assertThat(carrier).containsExactly(TRACEPARENT, TRACEPARENT_HEADER_NOT_SAMPLED);
-=======
-    Map<String, String> carrier = new LinkedHashMap<>();
-    httpTraceContext.inject(
-        SpanContext.create(TRACE_ID, SPAN_ID, TraceFlags.getDefault(), TRACE_STATE_DEFAULT),
-        carrier,
-        setter);
-    assertThat(carrier).containsExactly(TRACE_PARENT, TRACEPARENT_HEADER_NOT_SAMPLED);
->>>>>>> 4c7072a1
   }
 
   @Test
   public void inject_SampledContext_WithTraceState() {
-<<<<<<< HEAD
-    Map<String, String> carrier = new LinkedHashMap<String, String>();
+    Map<String, String> carrier = new LinkedHashMap<>();
     Context context =
         TracingContextUtils.withSpanContext(
-            SpanContext.create(TRACE_ID, SPAN_ID, SAMPLED_TRACE_OPTIONS, TRACESTATE_NOT_DEFAULT));
-    httpTraceContext.inject(context, carrier, setter);
-=======
-    Map<String, String> carrier = new LinkedHashMap<>();
-    httpTraceContext.inject(
-        SpanContext.create(TRACE_ID, SPAN_ID, SAMPLED_TRACE_OPTIONS, TRACE_STATE_NOT_DEFAULT),
-        carrier,
-        setter);
->>>>>>> 4c7072a1
+            SpanContext.create(TRACE_ID, SPAN_ID, SAMPLED_TRACE_OPTIONS, TRACESTATE_NOT_DEFAULT),
+            Context.current());
+    httpTraceContext.inject(context, carrier, setter);
     assertThat(carrier)
         .containsExactly(
             TRACE_PARENT, TRACEPARENT_HEADER_SAMPLED, TRACE_STATE, TRACESTATE_NOT_DEFAULT_ENCODING);
@@ -147,19 +124,12 @@
 
   @Test
   public void inject_NotSampledContext_WithTraceState() {
-<<<<<<< HEAD
-    Map<String, String> carrier = new LinkedHashMap<String, String>();
+    Map<String, String> carrier = new LinkedHashMap<>();
     Context context =
         TracingContextUtils.withSpanContext(
-            SpanContext.create(TRACE_ID, SPAN_ID, TraceFlags.getDefault(), TRACESTATE_NOT_DEFAULT));
-    httpTraceContext.inject(context, carrier, setter);
-=======
-    Map<String, String> carrier = new LinkedHashMap<>();
-    httpTraceContext.inject(
-        SpanContext.create(TRACE_ID, SPAN_ID, TraceFlags.getDefault(), TRACE_STATE_NOT_DEFAULT),
-        carrier,
-        setter);
->>>>>>> 4c7072a1
+            SpanContext.create(TRACE_ID, SPAN_ID, TraceFlags.getDefault(), TRACESTATE_NOT_DEFAULT),
+            Context.current());
+    httpTraceContext.inject(context, carrier, setter);
     assertThat(carrier)
         .containsExactly(
             TRACE_PARENT,
@@ -211,16 +181,10 @@
 
   @Test
   public void extract_SampledContext() {
-<<<<<<< HEAD
-    Map<String, String> carrier = new LinkedHashMap<String, String>();
+    Map<String, String> carrier = new LinkedHashMap<>();
     carrier.put(TRACEPARENT, TRACEPARENT_HEADER_SAMPLED);
     Context context = httpTraceContext.extract(Context.current(), carrier, getter);
     assertThat(TracingContextUtils.getSpanContext(context))
-=======
-    Map<String, String> carrier = new LinkedHashMap<>();
-    carrier.put(TRACE_PARENT, TRACEPARENT_HEADER_SAMPLED);
-    assertThat(httpTraceContext.extract(carrier, getter))
->>>>>>> 4c7072a1
         .isEqualTo(
             SpanContext.createFromRemoteParent(
                 TRACE_ID, SPAN_ID, SAMPLED_TRACE_OPTIONS, TRACE_STATE_DEFAULT));
@@ -228,16 +192,10 @@
 
   @Test
   public void extract_NotSampledContext() {
-<<<<<<< HEAD
-    Map<String, String> carrier = new LinkedHashMap<String, String>();
+    Map<String, String> carrier = new LinkedHashMap<>();
     carrier.put(TRACEPARENT, TRACEPARENT_HEADER_NOT_SAMPLED);
     Context context = httpTraceContext.extract(Context.current(), carrier, getter);
     assertThat(TracingContextUtils.getSpanContext(context))
-=======
-    Map<String, String> carrier = new LinkedHashMap<>();
-    carrier.put(TRACE_PARENT, TRACEPARENT_HEADER_NOT_SAMPLED);
-    assertThat(httpTraceContext.extract(carrier, getter))
->>>>>>> 4c7072a1
         .isEqualTo(
             SpanContext.createFromRemoteParent(
                 TRACE_ID, SPAN_ID, TraceFlags.getDefault(), TRACE_STATE_DEFAULT));
@@ -245,18 +203,11 @@
 
   @Test
   public void extract_SampledContext_WithTraceState() {
-<<<<<<< HEAD
-    Map<String, String> carrier = new LinkedHashMap<String, String>();
+    Map<String, String> carrier = new LinkedHashMap<>();
     carrier.put(TRACEPARENT, TRACEPARENT_HEADER_SAMPLED);
     carrier.put(TRACESTATE, TRACESTATE_NOT_DEFAULT_ENCODING);
     Context context = httpTraceContext.extract(Context.current(), carrier, getter);
     assertThat(TracingContextUtils.getSpanContext(context))
-=======
-    Map<String, String> carrier = new LinkedHashMap<>();
-    carrier.put(TRACE_PARENT, TRACEPARENT_HEADER_SAMPLED);
-    carrier.put(TRACE_STATE, TRACESTATE_NOT_DEFAULT_ENCODING);
-    assertThat(httpTraceContext.extract(carrier, getter))
->>>>>>> 4c7072a1
         .isEqualTo(
             SpanContext.createFromRemoteParent(
                 TRACE_ID, SPAN_ID, SAMPLED_TRACE_OPTIONS, TRACE_STATE_NOT_DEFAULT));
@@ -265,16 +216,10 @@
   @Test
   public void extract_NotSampledContext_WithTraceState() {
     Map<String, String> carrier = new LinkedHashMap<>();
-<<<<<<< HEAD
     carrier.put(TRACEPARENT, TRACEPARENT_HEADER_NOT_SAMPLED);
     carrier.put(TRACESTATE, TRACESTATE_NOT_DEFAULT_ENCODING);
     Context context = httpTraceContext.extract(Context.current(), carrier, getter);
     assertThat(TracingContextUtils.getSpanContext(context))
-=======
-    carrier.put(TRACE_PARENT, TRACEPARENT_HEADER_NOT_SAMPLED);
-    carrier.put(TRACE_STATE, TRACESTATE_NOT_DEFAULT_ENCODING);
-    assertThat(httpTraceContext.extract(carrier, getter))
->>>>>>> 4c7072a1
         .isEqualTo(
             SpanContext.createFromRemoteParent(
                 TRACE_ID, SPAN_ID, TraceFlags.getDefault(), TRACE_STATE_NOT_DEFAULT));
@@ -283,14 +228,9 @@
   @Test
   public void extract_NotSampledContext_NextVersion() {
     Map<String, String> carrier = new LinkedHashMap<>();
-<<<<<<< HEAD
     carrier.put(TRACEPARENT, "01-" + TRACE_ID_BASE16 + "-" + SPAN_ID_BASE16 + "-00-02");
     Context context = httpTraceContext.extract(Context.current(), carrier, getter);
     assertThat(TracingContextUtils.getSpanContext(context))
-=======
-    carrier.put(TRACE_PARENT, "01-" + TRACE_ID_BASE16 + "-" + SPAN_ID_BASE16 + "-00-02");
-    assertThat(httpTraceContext.extract(carrier, getter))
->>>>>>> 4c7072a1
         .isEqualTo(
             SpanContext.createFromRemoteParent(
                 TRACE_ID, SPAN_ID, TraceFlags.getDefault(), TRACE_STATE_DEFAULT));
@@ -299,16 +239,10 @@
   @Test
   public void extract_NotSampledContext_EmptyTraceState() {
     Map<String, String> carrier = new LinkedHashMap<>();
-<<<<<<< HEAD
     carrier.put(TRACEPARENT, TRACEPARENT_HEADER_NOT_SAMPLED);
     carrier.put(TRACESTATE, "");
     Context context = httpTraceContext.extract(Context.current(), carrier, getter);
     assertThat(TracingContextUtils.getSpanContext(context))
-=======
-    carrier.put(TRACE_PARENT, TRACEPARENT_HEADER_NOT_SAMPLED);
-    carrier.put(TRACE_STATE, "");
-    assertThat(httpTraceContext.extract(carrier, getter))
->>>>>>> 4c7072a1
         .isEqualTo(
             SpanContext.createFromRemoteParent(
                 TRACE_ID, SPAN_ID, TraceFlags.getDefault(), TRACE_STATE_DEFAULT));
@@ -317,16 +251,10 @@
   @Test
   public void extract_NotSampledContext_TraceStateWithSpaces() {
     Map<String, String> carrier = new LinkedHashMap<>();
-<<<<<<< HEAD
     carrier.put(TRACEPARENT, TRACEPARENT_HEADER_NOT_SAMPLED);
     carrier.put(TRACESTATE, TRACESTATE_NOT_DEFAULT_ENCODING_WITH_SPACES);
     Context context = httpTraceContext.extract(Context.current(), carrier, getter);
     assertThat(TracingContextUtils.getSpanContext(context))
-=======
-    carrier.put(TRACE_PARENT, TRACEPARENT_HEADER_NOT_SAMPLED);
-    carrier.put(TRACE_STATE, TRACESTATE_NOT_DEFAULT_ENCODING_WITH_SPACES);
-    assertThat(httpTraceContext.extract(carrier, getter))
->>>>>>> 4c7072a1
         .isEqualTo(
             SpanContext.createFromRemoteParent(
                 TRACE_ID, SPAN_ID, TraceFlags.getDefault(), TRACE_STATE_NOT_DEFAULT));
@@ -336,170 +264,90 @@
   public void extract_InvalidTraceId() {
     Map<String, String> invalidHeaders = new LinkedHashMap<>();
     invalidHeaders.put(
-<<<<<<< HEAD
         TRACEPARENT, "00-" + "abcdefghijklmnopabcdefghijklmnop" + "-" + SPAN_ID_BASE16 + "-01");
-    thrown.expect(IllegalArgumentException.class);
-    thrown.expectMessage(
-        "Invalid traceparent: "
-            + "00-"
-            + "abcdefghijklmnopabcdefghijklmnop"
-            + "-"
-            + SPAN_ID_BASE16
-            + "-01");
-    httpTraceContext.extract(Context.current(), invalidHeaders, getter);
-=======
-        TRACE_PARENT, "00-" + "abcdefghijklmnopabcdefghijklmnop" + "-" + SPAN_ID_BASE16 + "-01");
-    assertThat(httpTraceContext.extract(invalidHeaders, getter))
-        .isSameInstanceAs(SpanContext.getInvalid());
->>>>>>> 4c7072a1
+    Context context = httpTraceContext.extract(Context.current(), invalidHeaders, getter);
+    assertThat(TracingContextUtils.getSpanContext(context))
+        .isSameInstanceAs(SpanContext.getInvalid());
   }
 
   @Test
   public void extract_InvalidTraceId_Size() {
-<<<<<<< HEAD
-    Map<String, String> invalidHeaders = new LinkedHashMap<String, String>();
+    Map<String, String> invalidHeaders = new LinkedHashMap<>();
     invalidHeaders.put(TRACEPARENT, "00-" + TRACE_ID_BASE16 + "00-" + SPAN_ID_BASE16 + "-01");
-    thrown.expect(IllegalArgumentException.class);
-    thrown.expectMessage(
-        "Invalid traceparent: " + "00-" + TRACE_ID_BASE16 + "00-" + SPAN_ID_BASE16 + "-01");
-    httpTraceContext.extract(Context.current(), invalidHeaders, getter);
-=======
-    Map<String, String> invalidHeaders = new LinkedHashMap<>();
-    invalidHeaders.put(TRACE_PARENT, "00-" + TRACE_ID_BASE16 + "00-" + SPAN_ID_BASE16 + "-01");
-    assertThat(httpTraceContext.extract(invalidHeaders, getter))
-        .isSameInstanceAs(SpanContext.getInvalid());
->>>>>>> 4c7072a1
+    Context context = httpTraceContext.extract(Context.current(), invalidHeaders, getter);
+    assertThat(TracingContextUtils.getSpanContext(context))
+        .isSameInstanceAs(SpanContext.getInvalid());
   }
 
   @Test
   public void extract_InvalidSpanId() {
-<<<<<<< HEAD
     Map<String, String> invalidHeaders = new HashMap<String, String>();
     invalidHeaders.put(TRACEPARENT, "00-" + TRACE_ID_BASE16 + "-" + "abcdefghijklmnop" + "-01");
-    thrown.expect(IllegalArgumentException.class);
-    thrown.expectMessage(
-        "Invalid traceparent: " + "00-" + TRACE_ID_BASE16 + "-" + "abcdefghijklmnop" + "-01");
-    httpTraceContext.extract(Context.current(), invalidHeaders, getter);
-=======
-    Map<String, String> invalidHeaders = new HashMap<>();
-    invalidHeaders.put(TRACE_PARENT, "00-" + TRACE_ID_BASE16 + "-" + "abcdefghijklmnop" + "-01");
-    assertThat(httpTraceContext.extract(invalidHeaders, getter))
-        .isSameInstanceAs(SpanContext.getInvalid());
->>>>>>> 4c7072a1
+    Context context = httpTraceContext.extract(Context.current(), invalidHeaders, getter);
+    assertThat(TracingContextUtils.getSpan(context)).isSameInstanceAs(SpanContext.getInvalid());
   }
 
   @Test
   public void extract_InvalidSpanId_Size() {
-<<<<<<< HEAD
-    Map<String, String> invalidHeaders = new HashMap<String, String>();
+    Map<String, String> invalidHeaders = new HashMap<>();
     invalidHeaders.put(TRACEPARENT, "00-" + TRACE_ID_BASE16 + "-" + SPAN_ID_BASE16 + "00-01");
-    thrown.expect(IllegalArgumentException.class);
-    thrown.expectMessage(
-        "Invalid traceparent: " + "00-" + TRACE_ID_BASE16 + "-" + SPAN_ID_BASE16 + "00-01");
-    httpTraceContext.extract(Context.current(), invalidHeaders, getter);
-=======
-    Map<String, String> invalidHeaders = new HashMap<>();
-    invalidHeaders.put(TRACE_PARENT, "00-" + TRACE_ID_BASE16 + "-" + SPAN_ID_BASE16 + "00-01");
-    assertThat(httpTraceContext.extract(invalidHeaders, getter))
-        .isSameInstanceAs(SpanContext.getInvalid());
->>>>>>> 4c7072a1
+    Context context = httpTraceContext.extract(Context.current(), invalidHeaders, getter);
+    assertThat(TracingContextUtils.getSpanContext(context))
+        .isSameInstanceAs(SpanContext.getInvalid());
   }
 
   @Test
   public void extract_InvalidTraceFlags() {
-<<<<<<< HEAD
-    Map<String, String> invalidHeaders = new HashMap<String, String>();
+    Map<String, String> invalidHeaders = new HashMap<>();
     invalidHeaders.put(TRACEPARENT, "00-" + TRACE_ID_BASE16 + "-" + SPAN_ID_BASE16 + "-gh");
-    thrown.expect(IllegalArgumentException.class);
-    thrown.expectMessage(
-        "Invalid traceparent: " + "00-" + TRACE_ID_BASE16 + "-" + SPAN_ID_BASE16 + "-gh");
-    httpTraceContext.extract(Context.current(), invalidHeaders, getter);
-=======
-    Map<String, String> invalidHeaders = new HashMap<>();
-    invalidHeaders.put(TRACE_PARENT, "00-" + TRACE_ID_BASE16 + "-" + SPAN_ID_BASE16 + "-gh");
-    assertThat(httpTraceContext.extract(invalidHeaders, getter))
-        .isSameInstanceAs(SpanContext.getInvalid());
->>>>>>> 4c7072a1
+    Context context = httpTraceContext.extract(Context.current(), invalidHeaders, getter);
+    assertThat(TracingContextUtils.getSpanContext(context))
+        .isSameInstanceAs(SpanContext.getInvalid());
   }
 
   @Test
   public void extract_InvalidTraceFlags_Size() {
-<<<<<<< HEAD
-    Map<String, String> invalidHeaders = new HashMap<String, String>();
+    Map<String, String> invalidHeaders = new HashMap<>();
     invalidHeaders.put(TRACEPARENT, "00-" + TRACE_ID_BASE16 + "-" + SPAN_ID_BASE16 + "-0100");
-    thrown.expect(IllegalArgumentException.class);
-    thrown.expectMessage(
-        "Invalid traceparent: " + "00-" + TRACE_ID_BASE16 + "-" + SPAN_ID_BASE16 + "-0100");
-    httpTraceContext.extract(Context.current(), invalidHeaders, getter);
+    Context context = httpTraceContext.extract(Context.current(), invalidHeaders, getter);
+    assertThat(TracingContextUtils.getSpanContext(context))
+        .isSameInstanceAs(SpanContext.getInvalid());
   }
 
   @Test
   public void extract_InvalidTracestate_EntriesDelimiter() {
-    Map<String, String> invalidHeaders = new HashMap<String, String>();
+    Map<String, String> invalidHeaders = new HashMap<>();
     invalidHeaders.put(TRACEPARENT, "00-" + TRACE_ID_BASE16 + "-" + SPAN_ID_BASE16 + "-01");
     invalidHeaders.put(TRACESTATE, "foo=bar;test=test");
-    thrown.expect(IllegalArgumentException.class);
-    thrown.expectMessage("Invalid tracestate: " + "foo=bar;test=test");
-    httpTraceContext.extract(Context.current(), invalidHeaders, getter);
+    Context context = httpTraceContext.extract(Context.current(), invalidHeaders, getter);
+    assertThat(TracingContextUtils.getSpanContext(context))
+        .isEqualTo(
+            SpanContext.createFromRemoteParent(
+                TRACE_ID, SPAN_ID, SAMPLED_TRACE_OPTIONS, TRACE_STATE_DEFAULT));
   }
 
   @Test
   public void extract_InvalidTracestate_KeyValueDelimiter() {
-    Map<String, String> invalidHeaders = new HashMap<String, String>();
+    Map<String, String> invalidHeaders = new HashMap<>();
     invalidHeaders.put(TRACEPARENT, "00-" + TRACE_ID_BASE16 + "-" + SPAN_ID_BASE16 + "-01");
     invalidHeaders.put(TRACESTATE, "foo=bar,test-test");
-    thrown.expect(IllegalArgumentException.class);
-    thrown.expectMessage("Invalid tracestate: " + "foo=bar,test-test");
-    httpTraceContext.extract(Context.current(), invalidHeaders, getter);
+    Context context = httpTraceContext.extract(Context.current(), invalidHeaders, getter);
+    assertThat(TracingContextUtils.getSpanContext(context))
+        .isEqualTo(
+            SpanContext.createFromRemoteParent(
+                TRACE_ID, SPAN_ID, SAMPLED_TRACE_OPTIONS, TRACE_STATE_DEFAULT));
   }
 
   @Test
   public void extract_InvalidTracestate_OneString() {
-    Map<String, String> invalidHeaders = new HashMap<String, String>();
+    Map<String, String> invalidHeaders = new HashMap<>();
     invalidHeaders.put(TRACEPARENT, "00-" + TRACE_ID_BASE16 + "-" + SPAN_ID_BASE16 + "-01");
     invalidHeaders.put(TRACESTATE, "test-test");
-    thrown.expect(IllegalArgumentException.class);
-    thrown.expectMessage("Invalid tracestate: " + "test-test");
-    httpTraceContext.extract(Context.current(), invalidHeaders, getter);
-=======
-    Map<String, String> invalidHeaders = new HashMap<>();
-    invalidHeaders.put(TRACE_PARENT, "00-" + TRACE_ID_BASE16 + "-" + SPAN_ID_BASE16 + "-0100");
-    assertThat(httpTraceContext.extract(invalidHeaders, getter))
-        .isSameInstanceAs(SpanContext.getInvalid());
-  }
-
-  @Test
-  public void extract_InvalidTraceState_EntriesDelimiter() {
-    Map<String, String> invalidHeaders = new HashMap<>();
-    invalidHeaders.put(TRACE_PARENT, "00-" + TRACE_ID_BASE16 + "-" + SPAN_ID_BASE16 + "-01");
-    invalidHeaders.put(TRACE_STATE, "foo=bar;test=test");
-    assertThat(httpTraceContext.extract(invalidHeaders, getter))
+    Context context = httpTraceContext.extract(Context.current(), invalidHeaders, getter);
+    assertThat(TracingContextUtils.getSpanContext(context))
         .isEqualTo(
             SpanContext.createFromRemoteParent(
                 TRACE_ID, SPAN_ID, SAMPLED_TRACE_OPTIONS, TRACE_STATE_DEFAULT));
-  }
-
-  @Test
-  public void extract_InvalidTraceState_KeyValueDelimiter() {
-    Map<String, String> invalidHeaders = new HashMap<>();
-    invalidHeaders.put(TRACE_PARENT, "00-" + TRACE_ID_BASE16 + "-" + SPAN_ID_BASE16 + "-01");
-    invalidHeaders.put(TRACE_STATE, "foo=bar,test-test");
-    assertThat(httpTraceContext.extract(invalidHeaders, getter))
-        .isEqualTo(
-            SpanContext.createFromRemoteParent(
-                TRACE_ID, SPAN_ID, SAMPLED_TRACE_OPTIONS, TRACE_STATE_DEFAULT));
-  }
-
-  @Test
-  public void extract_InvalidTraceState_OneString() {
-    Map<String, String> invalidHeaders = new HashMap<>();
-    invalidHeaders.put(TRACE_PARENT, "00-" + TRACE_ID_BASE16 + "-" + SPAN_ID_BASE16 + "-01");
-    invalidHeaders.put(TRACE_STATE, "test-test");
-    assertThat(httpTraceContext.extract(invalidHeaders, getter))
-        .isEqualTo(
-            SpanContext.createFromRemoteParent(
-                TRACE_ID, SPAN_ID, SAMPLED_TRACE_OPTIONS, TRACE_STATE_DEFAULT));
->>>>>>> 4c7072a1
   }
 
   @Test
