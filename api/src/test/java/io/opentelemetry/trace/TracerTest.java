--- conflicted
+++ resolved
@@ -58,36 +58,6 @@
   public void defaultSpanBuilderWithName() {
     assertThat(noopTracer.spanBuilder(SPAN_NAME).startSpan()).isSameAs(BlankSpan.INSTANCE);
   }
-<<<<<<< HEAD
-=======
-
-  @Test(expected = NullPointerException.class)
-  public void spanBuilderWithParentAndName_NullName() {
-    noopTracer.spanBuilderWithExplicitParent(null, null);
-  }
-
-  @Test
-  public void defaultSpanBuilderWithParentAndName() {
-    assertThat(noopTracer.spanBuilderWithExplicitParent(SPAN_NAME, null).startSpan())
-        .isSameAs(BlankSpan.INSTANCE);
-  }
-
-  @Test(expected = NullPointerException.class)
-  public void spanBuilderWithRemoteParent_NullName() {
-    noopTracer.spanBuilderWithRemoteParent(null, null);
-  }
-
-  @Test
-  public void defaultSpanBuilderWithRemoteParent_NullParent() {
-    assertThat(noopTracer.spanBuilderWithRemoteParent(SPAN_NAME, null).startSpan())
-        .isSameAs(BlankSpan.INSTANCE);
-  }
-
-  @Test
-  public void defaultSpanBuilderWithRemoteParent() {
-    assertThat(noopTracer.spanBuilderWithRemoteParent(SPAN_NAME, SpanContext.BLANK).startSpan())
-        .isSameAs(BlankSpan.INSTANCE);
-  }
 
   @Test
   public void defaultHttpTextFormat() {
@@ -114,5 +84,4 @@
     }
     assertThat(noopTracer.getCurrentSpan()).isEqualTo(BlankSpan.INSTANCE);
   }
->>>>>>> 16a04488
 }