/*
 * Copyright The OpenTelemetry Authors
 * SPDX-License-Identifier: Apache-2.0
 */

package io.opentelemetry.api;

import static org.assertj.core.api.Assertions.assertThat;
import static org.junit.jupiter.api.Assertions.assertThrows;

import io.opentelemetry.api.metrics.BatchRecorder;
import io.opentelemetry.api.metrics.DoubleCounter;
import io.opentelemetry.api.metrics.DoubleSumObserver;
import io.opentelemetry.api.metrics.DoubleUpDownCounter;
import io.opentelemetry.api.metrics.DoubleUpDownSumObserver;
import io.opentelemetry.api.metrics.DoubleValueObserver;
import io.opentelemetry.api.metrics.DoubleValueRecorder;
import io.opentelemetry.api.metrics.LongCounter;
import io.opentelemetry.api.metrics.LongSumObserver;
import io.opentelemetry.api.metrics.LongUpDownCounter;
import io.opentelemetry.api.metrics.LongUpDownSumObserver;
import io.opentelemetry.api.metrics.LongValueObserver;
import io.opentelemetry.api.metrics.LongValueRecorder;
import io.opentelemetry.api.metrics.Meter;
import io.opentelemetry.api.metrics.MeterProvider;
import io.opentelemetry.api.trace.SpanBuilder;
import io.opentelemetry.api.trace.Tracer;
import io.opentelemetry.api.trace.TracerProvider;
import io.opentelemetry.context.propagation.ContextPropagators;
import io.opentelemetry.spi.metrics.MeterProviderFactory;
import io.opentelemetry.spi.trace.TracerProviderFactory;
import java.io.File;
import java.io.FileWriter;
import java.io.IOException;
import java.io.Writer;
import java.net.URL;
import javax.annotation.Nullable;
import org.junit.jupiter.api.AfterEach;
import org.junit.jupiter.api.BeforeAll;
import org.junit.jupiter.api.Test;

class OpenTelemetryTest {

  @BeforeAll
  static void beforeClass() {
    DefaultOpenTelemetry.reset();
  }

  @AfterEach
  void after() {
    DefaultOpenTelemetry.reset();
    System.clearProperty(TracerProviderFactory.class.getName());
    System.clearProperty(MeterProviderFactory.class.getName());
  }

  @Test
  void testDefault() {
    assertThat(OpenTelemetry.getGlobalTracerProvider().getClass().getSimpleName())
        .isEqualTo("DefaultTracerProvider");
    assertThat(OpenTelemetry.getGlobalTracerProvider())
        .isSameAs(OpenTelemetry.getGlobalTracerProvider());
    assertThat(OpenTelemetry.getGlobalMeterProvider().getClass().getSimpleName())
        .isEqualTo("DefaultMeterProvider");
    assertThat(OpenTelemetry.getGlobalMeterProvider())
        .isSameAs(OpenTelemetry.getGlobalMeterProvider());
    assertThat(OpenTelemetry.getGlobalPropagators()).isSameAs(OpenTelemetry.getGlobalPropagators());
  }

  @Test
  void testTracerLoadArbitrary() throws IOException {
    File serviceFile =
        createService(
            TracerProviderFactory.class,
            FirstTracerProviderFactory.class,
            SecondTracerProviderFactory.class);
    try {
      assertThat(
              (OpenTelemetry.getGlobalTracerProvider().get("")
                      instanceof FirstTracerProviderFactory)
                  || (OpenTelemetry.getGlobalTracerProvider().get("")
                      instanceof SecondTracerProviderFactory))
          .isTrue();
    } finally {
      serviceFile.delete();
    }
  }

  @Test
  void testTracerSystemProperty() throws IOException {
    File serviceFile =
        createService(
            TracerProviderFactory.class,
            FirstTracerProviderFactory.class,
            SecondTracerProviderFactory.class);
    System.setProperty(
        TracerProviderFactory.class.getName(), SecondTracerProviderFactory.class.getName());
    try {
      assertThat(OpenTelemetry.getGlobalTracerProvider().get(""))
          .isInstanceOf(SecondTracerProviderFactory.class);
    } finally {
      serviceFile.delete();
    }
  }

  @Test
  void testTracerNotFound() {
    System.setProperty(TracerProviderFactory.class.getName(), "io.does.not.exists");
    assertThrows(IllegalStateException.class, () -> OpenTelemetry.getGlobalTracer("testTracer"));
  }

  @Test
  void testMeterLoadArbitrary() throws IOException {
    File serviceFile =
        createService(
            MeterProviderFactory.class,
            FirstMeterProviderFactory.class,
            SecondMeterProviderFactory.class);
    try {
      assertThat(
              (OpenTelemetry.getGlobalMeterProvider() instanceof FirstMeterProviderFactory)
                  || (OpenTelemetry.getGlobalMeterProvider() instanceof SecondMeterProviderFactory))
          .isTrue();
      assertThat(OpenTelemetry.getGlobalMeterProvider())
          .isEqualTo(OpenTelemetry.getGlobalMeterProvider());
    } finally {
      serviceFile.delete();
    }
  }

  @Test
  void testMeterSystemProperty() throws IOException {
    File serviceFile =
        createService(
            MeterProviderFactory.class,
            FirstMeterProviderFactory.class,
            SecondMeterProviderFactory.class);
    System.setProperty(
        MeterProviderFactory.class.getName(), SecondMeterProviderFactory.class.getName());
    try {
      assertThat(OpenTelemetry.getGlobalMeterProvider())
          .isInstanceOf(SecondMeterProviderFactory.class);
      assertThat(OpenTelemetry.getGlobalMeterProvider())
          .isEqualTo(OpenTelemetry.getGlobalMeterProvider());
    } finally {
      serviceFile.delete();
    }
  }

  @Test
  void testMeterNotFound() {
    System.setProperty(MeterProviderFactory.class.getName(), "io.does.not.exists");
    assertThrows(IllegalStateException.class, () -> OpenTelemetry.getGlobalMeterProvider());
  }

  @Test
<<<<<<< HEAD
  void testPropagatorsSet() {
    ContextPropagators propagators = ContextPropagators.noop();
=======
  void testGlobalPropagatorsSet() {
    ContextPropagators propagators = DefaultContextPropagators.builder().build();
>>>>>>> c6d0df46
    OpenTelemetry.setGlobalPropagators(propagators);
    assertThat(OpenTelemetry.getGlobalPropagators()).isEqualTo(propagators);
  }

  @Test
  void testPropagatorsSet() {
    ContextPropagators propagators = DefaultContextPropagators.builder().build();
    OpenTelemetry instance = DefaultOpenTelemetry.builder().build();
    instance.setPropagators(propagators);
    assertThat(instance.getPropagators()).isEqualTo(propagators);
  }

  @Test
  void testPropagatorsSetNull() {
    assertThrows(NullPointerException.class, () -> OpenTelemetry.setGlobalPropagators(null));
  }

  private static File createService(Class<?> service, Class<?>... impls) throws IOException {
    URL location = Tracer.class.getProtectionDomain().getCodeSource().getLocation();
    File file = new File(location.getPath() + "META-INF/services/" + service.getName());
    file.getParentFile().mkdirs();

    @SuppressWarnings("DefaultCharset")
    Writer output = new FileWriter(file);
    for (Class<?> impl : impls) {
      output.write(impl.getName());
      output.write(System.getProperty("line.separator"));
    }
    output.close();
    return file;
  }

  public static class SecondTracerProviderFactory extends FirstTracerProviderFactory {

    @Override
    public Tracer get(String instrumentationName) {
      return new SecondTracerProviderFactory();
    }

    @Override
    public Tracer get(String instrumentationName, String instrumentationVersion) {
      return get(instrumentationName);
    }

    @Override
    public TracerProvider create() {
      return new SecondTracerProviderFactory();
    }
  }

  public static class FirstTracerProviderFactory
      implements Tracer, TracerProvider, TracerProviderFactory {

    @Override
    public Tracer get(String instrumentationName) {
      return new FirstTracerProviderFactory();
    }

    @Override
    public Tracer get(String instrumentationName, String instrumentationVersion) {
      return get(instrumentationName);
    }

    @Nullable
    @Override
    public SpanBuilder spanBuilder(String spanName) {
      return null;
    }

    @Override
    public TracerProvider create() {
      return new FirstTracerProviderFactory();
    }
  }

  public static class SecondMeterProviderFactory extends FirstMeterProviderFactory {

    @Override
    public Meter get(String instrumentationName) {
      return new SecondMeterProviderFactory();
    }

    @Override
    public Meter get(String instrumentationName, String instrumentationVersion) {
      return get(instrumentationName);
    }

    @Override
    public MeterProvider create() {
      return new SecondMeterProviderFactory();
    }
  }

  public static class FirstMeterProviderFactory
      implements Meter, MeterProviderFactory, MeterProvider {

    @Override
    public MeterProvider create() {
      return new FirstMeterProviderFactory();
    }

    @Nullable
    @Override
    public DoubleCounter.Builder doubleCounterBuilder(String name) {
      return null;
    }

    @Nullable
    @Override
    public LongCounter.Builder longCounterBuilder(String name) {
      return null;
    }

    @Nullable
    @Override
    public DoubleUpDownCounter.Builder doubleUpDownCounterBuilder(String name) {
      return null;
    }

    @Nullable
    @Override
    public LongUpDownCounter.Builder longUpDownCounterBuilder(String name) {
      return null;
    }

    @Nullable
    @Override
    public DoubleValueRecorder.Builder doubleValueRecorderBuilder(String name) {
      return null;
    }

    @Nullable
    @Override
    public LongValueRecorder.Builder longValueRecorderBuilder(String name) {
      return null;
    }

    @Nullable
    @Override
    public DoubleSumObserver.Builder doubleSumObserverBuilder(String name) {
      return null;
    }

    @Nullable
    @Override
    public LongSumObserver.Builder longSumObserverBuilder(String name) {
      return null;
    }

    @Nullable
    @Override
    public DoubleUpDownSumObserver.Builder doubleUpDownSumObserverBuilder(String name) {
      return null;
    }

    @Nullable
    @Override
    public LongUpDownSumObserver.Builder longUpDownSumObserverBuilder(String name) {
      return null;
    }

    @Nullable
    @Override
    public DoubleValueObserver.Builder doubleValueObserverBuilder(String name) {
      return null;
    }

    @Nullable
    @Override
    public LongValueObserver.Builder longValueObserverBuilder(String name) {
      return null;
    }

    @Nullable
    @Override
    public BatchRecorder newBatchRecorder(String... keyValuePairs) {
      return null;
    }

    @Override
    public Meter get(String instrumentationName) {
      return new FirstMeterProviderFactory();
    }

    @Override
    public Meter get(String instrumentationName, String instrumentationVersion) {
      return get(instrumentationName);
    }
  }
}<|MERGE_RESOLUTION|>--- conflicted
+++ resolved
@@ -153,20 +153,15 @@
   }
 
   @Test
-<<<<<<< HEAD
+  void testGlobalPropagatorsSet() {
+    ContextPropagators propagators = ContextPropagators.noop();
+    OpenTelemetry.setGlobalPropagators(propagators);
+    assertThat(OpenTelemetry.getGlobalPropagators()).isEqualTo(propagators);
+  }
+
+  @Test
   void testPropagatorsSet() {
     ContextPropagators propagators = ContextPropagators.noop();
-=======
-  void testGlobalPropagatorsSet() {
-    ContextPropagators propagators = DefaultContextPropagators.builder().build();
->>>>>>> c6d0df46
-    OpenTelemetry.setGlobalPropagators(propagators);
-    assertThat(OpenTelemetry.getGlobalPropagators()).isEqualTo(propagators);
-  }
-
-  @Test
-  void testPropagatorsSet() {
-    ContextPropagators propagators = DefaultContextPropagators.builder().build();
     OpenTelemetry instance = DefaultOpenTelemetry.builder().build();
     instance.setPropagators(propagators);
     assertThat(instance.getPropagators()).isEqualTo(propagators);
