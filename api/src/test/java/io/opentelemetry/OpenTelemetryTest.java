--- conflicted
+++ resolved
@@ -216,20 +216,6 @@
     }
 
     @Override
-<<<<<<< HEAD
-=======
-    public Span.Builder spanBuilderWithExplicitParent(String spanName, @Nullable Span parent) {
-      return null;
-    }
-
-    @Override
-    public Span.Builder spanBuilderWithRemoteParent(
-        String spanName, @Nullable SpanContext remoteParentSpanContext) {
-      return null;
-    }
-
-    @Override
->>>>>>> 3c022ba9
     public void setResource(Resource resource) {}
 
     @Override
