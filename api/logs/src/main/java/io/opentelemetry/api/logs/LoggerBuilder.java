/*
 * Copyright The OpenTelemetry Authors
 * SPDX-License-Identifier: Apache-2.0
 */

package io.opentelemetry.api.logs;

/**
 * Builder class for creating {@link Logger} instances.
 *
 * <p>{@link Logger}s are identified by their scope name, version, and schema URL. These identifying
 * fields, along with attributes, combine to form the instrumentation scope, which is attached to
 * all log records produced by the {@link Logger}.
 */
public interface LoggerBuilder {

  /**
<<<<<<< HEAD
   * Assign an OpenTelemetry schema URL to the resulting {@link Logger}.
=======
   * Set the event domain of the resulting {@link Logger}.
   *
   * <p><b>NOTE:</b> Event domain is required to use {@link Logger#eventBuilder(String)}.
   *
   * <p>The event domain will be included in the {@code event.domain} attribute of every event
   * produced by the resulting {@link Logger}.
   *
   * @param eventDomain The event domain, which acts as a namespace for event names. Within a
   *     particular event domain, event name defines a particular class or type of event.
   * @return this
   */
  LoggerBuilder setEventDomain(String eventDomain);

  /**
   * Set the scope schema URL of the resulting {@link Logger}. Schema URL is part of {@link Logger}
   * identity.
>>>>>>> e524f1ae
   *
   * @param schemaUrl The schema URL.
   * @return this
   */
  LoggerBuilder setSchemaUrl(String schemaUrl);

  /**
   * Sets the instrumentation scope version of the resulting {@link Logger}. Version is part of
   * {@link Logger} identity.
   *
   * @param instrumentationScopeVersion The instrumentation scope version.
   * @return this
   */
  LoggerBuilder setInstrumentationVersion(String instrumentationScopeVersion);

  /**
   * Gets or creates a {@link Logger} instance.
   *
   * @return a {@link Logger} instance configured with the provided options.
   */
  Logger build();
}<|MERGE_RESOLUTION|>--- conflicted
+++ resolved
@@ -15,26 +15,8 @@
 public interface LoggerBuilder {
 
   /**
-<<<<<<< HEAD
-   * Assign an OpenTelemetry schema URL to the resulting {@link Logger}.
-=======
-   * Set the event domain of the resulting {@link Logger}.
-   *
-   * <p><b>NOTE:</b> Event domain is required to use {@link Logger#eventBuilder(String)}.
-   *
-   * <p>The event domain will be included in the {@code event.domain} attribute of every event
-   * produced by the resulting {@link Logger}.
-   *
-   * @param eventDomain The event domain, which acts as a namespace for event names. Within a
-   *     particular event domain, event name defines a particular class or type of event.
-   * @return this
-   */
-  LoggerBuilder setEventDomain(String eventDomain);
-
-  /**
    * Set the scope schema URL of the resulting {@link Logger}. Schema URL is part of {@link Logger}
    * identity.
->>>>>>> e524f1ae
    *
    * @param schemaUrl The schema URL.
    * @return this
