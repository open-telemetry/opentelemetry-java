--- conflicted
+++ resolved
@@ -10,12 +10,8 @@
 otelJava.moduleName.set("io.opentelemetry.api.metrics")
 
 dependencies {
-<<<<<<< HEAD
-    api(project(":api:all"))
-    api(project(":context"))
-=======
   api(project(":api:all"))
->>>>>>> 60c3c5ca
+  api(project(":context"))
 
   annotationProcessor("com.google.auto.value:auto-value")
 
