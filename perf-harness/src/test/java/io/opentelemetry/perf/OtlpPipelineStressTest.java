--- conflicted
+++ resolved
@@ -265,7 +265,6 @@
             .build();
 
     SdkTracerProvider tracerProvider =
-<<<<<<< HEAD
         SdkTracerProvider.builder()
             .addExporter(
                 spanExporter,
@@ -275,12 +274,8 @@
                     //            .setScheduleDelayMillis(1000)
                     .build())
             .build();
-    openTelemetry = OpenTelemetrySdk.builder().setTracerProvider(tracerProvider).build();
-=======
-        SdkTracerProvider.builder().addSpanProcessor(spanProcessor).build();
     openTelemetry =
         OpenTelemetrySdk.builder().setTracerProvider(tracerProvider).buildAndRegisterGlobal();
->>>>>>> 890015b0
     tracerManagement = tracerProvider;
   }
 }