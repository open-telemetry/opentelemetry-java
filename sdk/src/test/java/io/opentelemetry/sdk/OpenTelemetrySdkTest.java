--- conflicted
+++ resolved
@@ -28,19 +28,11 @@
 
   @Test
   public void testDefault() {
-<<<<<<< HEAD
-    assertThat(OpenTelemetrySdk.getTracerProvider())
-        .isSameInstanceAs(OpenTelemetry.getTracerProvider());
-    assertThat(OpenTelemetrySdk.getCorrelationContextManager())
-        .isSameInstanceAs(OpenTelemetry.getCorrelationContextManager());
-    assertThat(OpenTelemetrySdk.getMeterProvider())
-=======
     assertThat(OpenTelemetrySdk.getTracerRegistry())
         .isSameInstanceAs(OpenTelemetry.getTracerProvider());
     assertThat(OpenTelemetrySdk.getCorrelationContextManager())
         .isSameInstanceAs(OpenTelemetry.getCorrelationContextManager());
     assertThat(OpenTelemetrySdk.getMeterRegistry())
->>>>>>> 6ca3d1de
         .isSameInstanceAs(OpenTelemetry.getMeterProvider());
   }
 }