--- conflicted
+++ resolved
@@ -23,12 +23,7 @@
 import io.opentelemetry.sdk.common.InstrumentationLibraryInfo;
 import io.opentelemetry.trace.DefaultSpan;
 import io.opentelemetry.trace.Span;
-<<<<<<< HEAD
-import io.opentelemetry.trace.propagation.TracingContextUtils;
-=======
 import io.opentelemetry.trace.TracingContextUtils;
-import io.opentelemetry.trace.propagation.HttpTraceContext;
->>>>>>> 4c7072a1
 import org.junit.Before;
 import org.junit.Test;
 import org.junit.runner.RunWith;
@@ -71,20 +66,9 @@
   }
 
   @Test
-<<<<<<< HEAD
-  public void getCurrentSpan() {
-    assertThat(tracer.getCurrentSpan()).isInstanceOf(DefaultSpan.class);
-    Context origContext = TracingContextUtils.withSpan(span).attach();
-=======
-  public void defaultHttpTextFormat() {
-    assertThat(tracer.getHttpTextFormat()).isInstanceOf(HttpTraceContext.class);
-  }
-
-  @Test
   public void getCurrentSpan() {
     assertThat(tracer.getCurrentSpan()).isInstanceOf(DefaultSpan.class);
     Context origContext = TracingContextUtils.withSpan(span, Context.current()).attach();
->>>>>>> 4c7072a1
     // Make sure context is detached even if test fails.
     try {
       assertThat(tracer.getCurrentSpan()).isSameInstanceAs(span);
