--- conflicted
+++ resolved
@@ -46,8 +46,6 @@
   private static final String ERROR_MESSAGE_INVALID_VALUE =
       " should be a ASCII string with a length not exceed " + MAX_LENGTH + " characters.";
   private static final Resource EMPTY = create(Attributes.empty());
-<<<<<<< HEAD
-=======
   private static final Resource TELEMETRY_SDK =
       create(
           Attributes.newBuilder()
@@ -69,7 +67,6 @@
     }
     return properties.getProperty("sdk.version");
   }
->>>>>>> 0da293d9
 
   Resource() {}
 
@@ -145,14 +142,6 @@
 
     private Merger(Attributes.Builder attrBuilder) {
       this.attrBuilder = attrBuilder;
-<<<<<<< HEAD
-    }
-
-    @Override
-    public void consume(String key, AttributeValue value) {
-      attrBuilder.setAttribute(key, value);
-=======
->>>>>>> 0da293d9
     }
 
     @Override
