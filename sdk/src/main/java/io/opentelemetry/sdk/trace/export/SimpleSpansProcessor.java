--- conflicted
+++ resolved
@@ -16,27 +16,14 @@
 
 package io.opentelemetry.sdk.trace.export;
 
-<<<<<<< HEAD
-import com.google.auto.value.AutoValue;
-import com.google.common.annotations.VisibleForTesting;
-import io.opentelemetry.sdk.common.export.ConfigBuilder;
-=======
->>>>>>> 2b76cf80
 import io.opentelemetry.sdk.trace.ReadableSpan;
 import io.opentelemetry.sdk.trace.SpanProcessor;
 import io.opentelemetry.sdk.trace.data.SpanData;
 import java.util.Collections;
 import java.util.List;
-<<<<<<< HEAD
-import java.util.Map;
 import java.util.Objects;
-import java.util.Properties;
-=======
-import java.util.Objects;
->>>>>>> 2b76cf80
 import java.util.logging.Level;
 import java.util.logging.Logger;
-import jdk.nashorn.internal.ir.annotations.Immutable;
 
 /**
  * An implementation of the {@link SpanProcessor} that converts the {@link ReadableSpan} to {@link
@@ -52,27 +39,6 @@
   private SimpleSpansProcessor(SpanExporter spanExporter, boolean sampled) {
     this.spanExporter = Objects.requireNonNull(spanExporter, "spanExporter");
     this.sampled = sampled;
-  }
-
-  /**
-   * Creates a {@code SimpleSpansProcessor} instance using the default configuration.
-   *
-   * @param spanExporter The {@link SpanExporter} to use
-   * @return a {@code SimpleSpansProcessor} instance.
-   */
-  public static SimpleSpansProcessor create(SpanExporter spanExporter) {
-    return create(spanExporter, Config.getDefault());
-  }
-
-  /**
-   * Creates a {@code SimpleSpansProcessor} instance.
-   *
-   * @param spanExporter The {@link SpanExporter} to use
-   * @param config The {@link SimpleSpansProcessor.Config} to use
-   * @return a {@code SimpleSpansProcessor} instance.
-   */
-  public static SimpleSpansProcessor create(SpanExporter spanExporter, Config config) {
-    return new SimpleSpansProcessor(spanExporter, config.isExportOnlySampled());
   }
 
   @Override
@@ -113,143 +79,50 @@
     // Do nothing.
   }
 
+  /**
+   * Returns a new Builder for {@link SimpleSpansProcessor}.
+   *
+   * @param spanExporter the {@code SpanExporter} to where the Spans are pushed.
+   * @return a new {@link SimpleSpansProcessor}.
+   * @throws NullPointerException if the {@code spanExporter} is {@code null}.
+   */
+  public static Builder newBuilder(SpanExporter spanExporter) {
+    return new Builder(spanExporter);
+  }
+
   /** Builder class for {@link SimpleSpansProcessor}. */
-  @Immutable
-  @AutoValue
-  public abstract static class Config {
+  public static final class Builder {
 
-    private static final boolean DEFAULT_EXPORT_ONLY_SAMPLED = true;
+    private final SpanExporter spanExporter;
+    private boolean sampled = true;
 
-<<<<<<< HEAD
-    public abstract boolean isExportOnlySampled();
-=======
     private Builder(SpanExporter spanExporter) {
       this.spanExporter = Objects.requireNonNull(spanExporter, "spanExporter");
     }
->>>>>>> 2b76cf80
 
     /**
-     * Creates a {@link SimpleSpansProcessor.Config} object using the default configuration.
+     * Set whether only sampled spans should be reported.
      *
-     * @return The {@link SimpleSpansProcessor.Config} object.
-     * @since 0.4.0
+     * @param sampled report only sampled spans.
+     * @return this.
      */
-    public static Config getDefault() {
-      return newBuilder().build();
+    public Builder reportOnlySampled(boolean sampled) {
+      this.sampled = sampled;
+      return this;
     }
 
-    /**
-     * Creates a {@link SimpleSpansProcessor.Config} object reading the configuration values from
-     * the environment and from system properties. System properties override values defined in the
-     * environment. If a configuration value is missing, it uses the default value.
-     *
-     * @return The {@link SimpleSpansProcessor.Config} object.
-     * @since 0.4.0
-     */
-    public static Config loadFromDefaultSources() {
-      return newBuilder().readEnvironment().readSystemProperties().build();
-    }
+    // TODO: Add metrics for total exported spans.
+    // TODO: Consider to add support for constant Attributes and/or Resource.
 
     /**
-     * Returns a new {@link SimpleSpansProcessor.Config.Builder} with default options.
+     * Returns a new {@link SimpleSpansProcessor} that converts spans to proto and forwards them to
+     * the given {@code spanExporter}.
      *
-     * @return a new {@code Builder} with default options.
-     * @since 0.4.0
+     * @return a new {@link SimpleSpansProcessor}.
+     * @throws NullPointerException if the {@code spanExporter} is {@code null}.
      */
-    public static Builder newBuilder() {
-      return new AutoValue_SimpleSpansProcessor_Config.Builder()
-          .setExportOnlySampled(DEFAULT_EXPORT_ONLY_SAMPLED);
-    }
-
-    @AutoValue.Builder
-    public abstract static class Builder extends ConfigBuilder<Builder> {
-      private static final String KEY_SAMPLED = "otel.ssp.export.sampled";
-
-      /**
-       * Sets the configuration values from the given configuration map for only the available keys.
-       * This method looks for the following keys:
-       *
-       * <ul>
-       *   <li>{@code otel.ssp.export.sampled}: to set whether only sampled spans should be
-       *       exported.
-       * </ul>
-       *
-       * @param configMap {@link Map} holding the configuration values.
-       * @return this.
-       */
-      @VisibleForTesting
-      @Override
-      protected Builder fromConfigMap(
-          Map<String, String> configMap, NamingConvention namingConvention) {
-        configMap = namingConvention.normalize(configMap);
-        Boolean boolValue = getBooleanProperty(KEY_SAMPLED, configMap);
-        if (boolValue != null) {
-          this.setExportOnlySampled(boolValue);
-        }
-        return this;
-      }
-
-      /**
-       * Sets the configuration values from the given properties object for only the available keys.
-       * This method looks for the following keys:
-       *
-       * <ul>
-       *   <li>{@code otel.ssp.export.sampled}: to set whether only sampled spans should be
-       *       exported.
-       * </ul>
-       *
-       * @param properties {@link Properties} holding the configuration values.
-       * @return this.
-       */
-      @Override
-      public Builder readProperties(Properties properties) {
-        return super.readProperties(properties);
-      }
-
-      /**
-       * Sets the configuration values from environment variables for only the available keys. This
-       * method looks for the following keys:
-       *
-       * <ul>
-       *   <li>{@code OTEL_SSP_EXPORT_SAMPLED}: to set whether only sampled spans should be
-       *       exported.
-       * </ul>
-       *
-       * @return this.
-       */
-      @Override
-      public Builder readEnvironment() {
-        return super.readEnvironment();
-      }
-
-      /**
-       * Sets the configuration values from system properties for only the available keys. This
-       * method looks for the following keys:
-       *
-       * <ul>
-       *   <li>{@code otel.ssp.export.sampled}: to set whether only sampled spans should be
-       *       reported.
-       * </ul>
-       *
-       * @return this.
-       */
-      @Override
-      public Builder readSystemProperties() {
-        return super.readSystemProperties();
-      }
-
-      /**
-       * Set whether only sampled spans should be exported.
-       *
-       * <p>Default value is {@code true}.
-       *
-       * @see SimpleSpansProcessor.Config#DEFAULT_EXPORT_ONLY_SAMPLED
-       * @param sampled report only sampled spans.
-       * @return this.
-       */
-      public abstract Builder setExportOnlySampled(boolean sampled);
-
-      abstract Config build();
+    public SimpleSpansProcessor build() {
+      return new SimpleSpansProcessor(spanExporter, sampled);
     }
   }
 }