/*
 * Copyright 2019, OpenTelemetry Authors
 *
 * Licensed under the Apache License, Version 2.0 (the "License");
 * you may not use this file except in compliance with the License.
 * You may obtain a copy of the License at
 *
 *     http://www.apache.org/licenses/LICENSE-2.0
 *
 * Unless required by applicable law or agreed to in writing, software
 * distributed under the License is distributed on an "AS IS" BASIS,
 * WITHOUT WARRANTIES OR CONDITIONS OF ANY KIND, either express or implied.
 * See the License for the specific language governing permissions and
 * limitations under the License.
 */

package io.opentelemetry.sdk.trace.export;

import static io.opentelemetry.sdk.trace.export.SpanExporter.ResultCode.FAILED_NOT_RETRYABLE;
import static io.opentelemetry.sdk.trace.export.SpanExporter.ResultCode.FAILED_RETRYABLE;
import static io.opentelemetry.sdk.trace.export.SpanExporter.ResultCode.SUCCESS;

import io.opentelemetry.sdk.trace.SpanData;
import java.util.List;
import java.util.logging.Level;
import java.util.logging.Logger;

/**
 * Implementation of the {@code SpanExporter} that simply forwards all received spans to a list of
 * {@code SpanExporter}.
 *
 * <p>Can be used to export to multiple backends using the same {@code SpanProcessor} like a {@code
 * SimpleSampledSpansProcessor} or a {@code BatchSampledSpansProcessor}.
 */
public final class MultiSpanExporter implements SpanExporter {
  private static final Logger logger = Logger.getLogger(MultiSpanExporter.class.getName());
  private final SpanExporter[] spanExporters;

<<<<<<< HEAD
  static SpanExporter create(List<SpanExporter> spanExporters) {
    return new MultiSpanExporter(spanExporters);
=======
  /**
   * Constructs and returns an instance of this class.
   *
   * @param spanExporters the exporters spans should be sent to
   * @return the aggregate span exporter
   */
  public static SpanExporter create(List<SpanExporter> spanExporters) {
    return new MultiSpanExporter(Collections.unmodifiableList(new ArrayList<>(spanExporters)));
>>>>>>> 03f34025
  }

  @Override
  public ResultCode export(List<SpanData> spans) {
    ResultCode currentResultCode = SUCCESS;
    for (SpanExporter spanExporter : spanExporters) {
      try {
        currentResultCode = mergeResultCode(currentResultCode, spanExporter.export(spans));
      } catch (Throwable t) {
        // If an exception was thrown by the exporter
        logger.log(Level.WARNING, "Exception thrown by the export.", t);
        currentResultCode = FAILED_NOT_RETRYABLE;
      }
    }
    return currentResultCode;
  }

  @Override
  public void shutdown() {
    for (SpanExporter spanExporter : spanExporters) {
      spanExporter.shutdown();
    }
  }

  // Returns a merged error code, see the rules in the code.
  private static ResultCode mergeResultCode(
      ResultCode currentResultCode, ResultCode newResultCode) {
    // If both errors are success then return success.
    if (currentResultCode == SUCCESS && newResultCode == SUCCESS) {
      return SUCCESS;
    }

    // If any of the codes is none retryable then return none_retryable;
    if (currentResultCode == FAILED_NOT_RETRYABLE || newResultCode == FAILED_NOT_RETRYABLE) {
      return FAILED_NOT_RETRYABLE;
    }

    // At this point at least one of the code is FAILED_RETRYABLE and none are
    // FAILED_NOT_RETRYABLE, so return FAILED_RETRYABLE.
    return FAILED_RETRYABLE;
  }

  private MultiSpanExporter(List<SpanExporter> spanExporters) {
    this.spanExporters = spanExporters.toArray(new SpanExporter[spanExporters.size()]);
  }
}<|MERGE_RESOLUTION|>--- conflicted
+++ resolved
@@ -36,10 +36,6 @@
   private static final Logger logger = Logger.getLogger(MultiSpanExporter.class.getName());
   private final SpanExporter[] spanExporters;
 
-<<<<<<< HEAD
-  static SpanExporter create(List<SpanExporter> spanExporters) {
-    return new MultiSpanExporter(spanExporters);
-=======
   /**
    * Constructs and returns an instance of this class.
    *
@@ -47,8 +43,7 @@
    * @return the aggregate span exporter
    */
   public static SpanExporter create(List<SpanExporter> spanExporters) {
-    return new MultiSpanExporter(Collections.unmodifiableList(new ArrayList<>(spanExporters)));
->>>>>>> 03f34025
+    return new MultiSpanExporter(spanExporters);
   }
 
   @Override
