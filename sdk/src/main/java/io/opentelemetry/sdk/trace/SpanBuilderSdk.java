--- conflicted
+++ resolved
@@ -16,11 +16,8 @@
 
 package io.opentelemetry.sdk.trace;
 
-<<<<<<< HEAD
 import io.grpc.Context;
-=======
 import io.opentelemetry.internal.StringUtils;
->>>>>>> bd4f3737
 import io.opentelemetry.internal.Utils;
 import io.opentelemetry.sdk.common.Clock;
 import io.opentelemetry.sdk.common.InstrumentationLibraryInfo;
@@ -66,12 +63,8 @@
   private Kind spanKind = Kind.INTERNAL;
   private final AttributesWithCapacity attributes;
   private List<Link> links;
-<<<<<<< HEAD
+  private int totalNumberOfLinksAdded = 0;
   private ParentType parentType = ParentType.CURRENT_CONTEXT;
-=======
-  private int totalNumberOfLinksAdded = 0;
-  private ParentType parentType = ParentType.CURRENT_SPAN;
->>>>>>> bd4f3737
   private long startEpochNanos = 0;
 
   SpanBuilderSdk(
