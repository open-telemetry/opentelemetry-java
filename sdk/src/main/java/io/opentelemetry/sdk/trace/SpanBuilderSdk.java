--- conflicted
+++ resolved
@@ -36,13 +36,7 @@
 import io.opentelemetry.trace.SpanId;
 import io.opentelemetry.trace.TraceFlags;
 import io.opentelemetry.trace.TraceId;
-<<<<<<< HEAD
-import io.opentelemetry.trace.Tracestate;
-import io.opentelemetry.trace.propagation.TracingContextUtils;
-=======
-import io.opentelemetry.trace.TraceState;
 import io.opentelemetry.trace.TracingContextUtils;
->>>>>>> 4c7072a1
 import java.util.ArrayList;
 import java.util.Collections;
 import java.util.List;
@@ -270,10 +264,6 @@
   @Nullable
   private static SpanContext parent(
       ParentType parentType, Span explicitParent, SpanContext remoteParent) {
-<<<<<<< HEAD
-=======
-    Span currentSpan = TracingContextUtils.getCurrentSpan();
->>>>>>> 4c7072a1
     switch (parentType) {
       case NO_PARENT:
         return null;
@@ -290,14 +280,8 @@
   @Nullable
   private static Span parentSpan(ParentType parentType, Span explicitParent) {
     switch (parentType) {
-<<<<<<< HEAD
       case CURRENT_CONTEXT:
-        Span span = TracingContextUtils.getSpan();
-        return DefaultSpan.getInvalid().equals(span) ? null : span;
-=======
-      case CURRENT_SPAN:
-        return TracingContextUtils.getCurrentSpan();
->>>>>>> 4c7072a1
+        return TracingContextUtils.getSpanWithoutDefault(Context.current());
       case EXPLICIT_PARENT:
         return explicitParent;
       default:
