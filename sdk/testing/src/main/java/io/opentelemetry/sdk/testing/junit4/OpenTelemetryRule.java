--- conflicted
+++ resolved
@@ -81,6 +81,7 @@
   /** Returns the {@link SdkTracerManagement} created by this extension. */
   public SdkTracerManagement getTracerManagement() {
     return openTelemetry.getTracerManagement();
+
   }
 
   /** Returns all the exported {@link SpanData} so far. */
@@ -97,15 +98,9 @@
   }
 
   @Override
-<<<<<<< HEAD
   protected void before() {
-    previousGlobalOpenTelemetry = OpenTelemetry.get();
-    OpenTelemetry.set(openTelemetry);
-=======
-  protected void before() throws Throwable {
     previousGlobalOpenTelemetry = GlobalOpenTelemetry.get();
     GlobalOpenTelemetry.set(openTelemetry);
->>>>>>> 5a93b775
     clearSpans();
   }
 
