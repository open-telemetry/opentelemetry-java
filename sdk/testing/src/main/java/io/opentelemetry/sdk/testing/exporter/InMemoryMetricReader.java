/*
 * Copyright The OpenTelemetry Authors
 * SPDX-License-Identifier: Apache-2.0
 */

package io.opentelemetry.sdk.testing.exporter;

import static io.opentelemetry.sdk.common.export.MemoryMode.IMMUTABLE_DATA;

import io.opentelemetry.sdk.common.CompletableResultCode;
import io.opentelemetry.sdk.common.export.MemoryMode;
import io.opentelemetry.sdk.metrics.Aggregation;
import io.opentelemetry.sdk.metrics.InstrumentType;
import io.opentelemetry.sdk.metrics.data.AggregationTemporality;
import io.opentelemetry.sdk.metrics.data.MetricData;
import io.opentelemetry.sdk.metrics.export.AggregationTemporalitySelector;
import io.opentelemetry.sdk.metrics.export.CollectionRegistration;
import io.opentelemetry.sdk.metrics.export.DefaultAggregationSelector;
import io.opentelemetry.sdk.metrics.export.MetricReader;
import java.util.Collection;
import java.util.Collections;
import java.util.concurrent.atomic.AtomicBoolean;

/**
 * A {@link MetricReader} implementation that can be used to test OpenTelemetry integration.
 *
 * <p>Can be created using {@code InMemoryMetricReader.create()}
 *
 * <p>Example usage:
 *
 * <pre><code>
 * public class InMemoryMetricReaderExample {
 *   private final InMemoryMetricReader reader = InMemoryMetricReader.create();
 *   private final SdkMeterProvider sdkMeterProvider = SdkMeterProvider.builder().registerMetricReader(reader).build();
 *   private final Meter meter = sdkMeterProvider.get("example");
 *   private final LongCounter metricCallCount = meter.counterBuilder("num_collects");
 *
 *   public void printMetrics() {
 *     metricCallCount.add(1);
 *     System.out.println(reader.collectAllMetrics());
 *   }
 *
 *   public static void main(String[] args) {
 *     InMemoryMetricReaderExample example = new InMemoryMetricReaderExample();
 *     example.printMetrics();
 *   }
 * }
 * </code></pre>
 *
 * @since 1.14.0
 */
public class InMemoryMetricReader implements MetricReader {
  private final AggregationTemporalitySelector aggregationTemporalitySelector;
  private final DefaultAggregationSelector defaultAggregationSelector;
  private final AtomicBoolean isShutdown = new AtomicBoolean(false);
<<<<<<< HEAD
  private volatile CollectionRegistration collectionRegistration = CollectionRegistration.noop();
=======
  private volatile MetricProducer metricProducer = MetricProducer.noop();
  private final MemoryMode memoryMode;

  /**
   * Creates an {@link InMemoryMetricReaderBuilder} with defaults.
   *
   * @return a builder with always-cumulative {@link AggregationTemporalitySelector}, default {@link
   *     DefaultAggregationSelector} and {@link MemoryMode#IMMUTABLE_DATA} {@link MemoryMode}
   * @since 1.29.0
   */
  public static InMemoryMetricReaderBuilder builder() {
    return new InMemoryMetricReaderBuilder();
  }
>>>>>>> 3f479340

  /** Returns a new {@link InMemoryMetricReader}. */
  public static InMemoryMetricReader create() {
    return new InMemoryMetricReader(
        AggregationTemporalitySelector.alwaysCumulative(), DefaultAggregationSelector.getDefault());
  }

  /**
   * Returns a new {@link InMemoryMetricReader}.
   *
   * @since 1.26.0
   */
  public static InMemoryMetricReader create(
      AggregationTemporalitySelector aggregationTemporalitySelector,
      DefaultAggregationSelector defaultAggregationSelector) {
    return new InMemoryMetricReader(aggregationTemporalitySelector, defaultAggregationSelector);
  }

  /** Creates a new {@link InMemoryMetricReader} that prefers DELTA aggregation. */
  public static InMemoryMetricReader createDelta() {
    return new InMemoryMetricReader(
        unused -> AggregationTemporality.DELTA, DefaultAggregationSelector.getDefault());
  }

  private InMemoryMetricReader(
      AggregationTemporalitySelector aggregationTemporalitySelector,
      DefaultAggregationSelector defaultAggregationSelector) {
    this(aggregationTemporalitySelector, defaultAggregationSelector, IMMUTABLE_DATA);
  }

  InMemoryMetricReader(
      AggregationTemporalitySelector aggregationTemporalitySelector,
      DefaultAggregationSelector defaultAggregationSelector,
      MemoryMode memoryMode) {
    this.aggregationTemporalitySelector = aggregationTemporalitySelector;
    this.defaultAggregationSelector = defaultAggregationSelector;
    this.memoryMode = memoryMode;
  }

  /** Returns all metrics accumulated since the last call. */
  public Collection<MetricData> collectAllMetrics() {
    if (isShutdown.get()) {
      return Collections.emptyList();
    }
    return collectionRegistration.collectAllMetrics();
  }

  @Override
  public void register(CollectionRegistration collectionRegistration) {
    this.collectionRegistration = collectionRegistration;
  }

  @Override
  public AggregationTemporality getAggregationTemporality(InstrumentType instrumentType) {
    return aggregationTemporalitySelector.getAggregationTemporality(instrumentType);
  }

  @Override
  public Aggregation getDefaultAggregation(InstrumentType instrumentType) {
    return defaultAggregationSelector.getDefaultAggregation(instrumentType);
  }

  @Override
  public CompletableResultCode forceFlush() {
    collectAllMetrics();
    return CompletableResultCode.ofSuccess();
  }

  @Override
  public CompletableResultCode shutdown() {
    isShutdown.set(true);
    return CompletableResultCode.ofSuccess();
  }

  @Override
  public MemoryMode getMemoryMode() {
    return memoryMode;
  }

  @Override
  public String toString() {
    return "InMemoryMetricReader{}";
  }
}<|MERGE_RESOLUTION|>--- conflicted
+++ resolved
@@ -53,10 +53,7 @@
   private final AggregationTemporalitySelector aggregationTemporalitySelector;
   private final DefaultAggregationSelector defaultAggregationSelector;
   private final AtomicBoolean isShutdown = new AtomicBoolean(false);
-<<<<<<< HEAD
   private volatile CollectionRegistration collectionRegistration = CollectionRegistration.noop();
-=======
-  private volatile MetricProducer metricProducer = MetricProducer.noop();
   private final MemoryMode memoryMode;
 
   /**
@@ -69,7 +66,6 @@
   public static InMemoryMetricReaderBuilder builder() {
     return new InMemoryMetricReaderBuilder();
   }
->>>>>>> 3f479340
 
   /** Returns a new {@link InMemoryMetricReader}. */
   public static InMemoryMetricReader create() {
