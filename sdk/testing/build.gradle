plugins {
    id "java-library"
    id "maven-publish"
}

description = 'OpenTelemetry SDK Testing utilities'
ext.moduleName = 'io.opentelemetry.sdk.testing'

dependencies {
    api project(':opentelemetry-api')
    api project(':opentelemetry-sdk')
    api libraries.junit_jupiter_api

<<<<<<< HEAD
    implementation project(':opentelemetry-exporter-inmemory')
=======
    annotationProcessor libraries.auto_value

    implementation project(':opentelemetry-exporters-inmemory')
>>>>>>> 2046ec05
}<|MERGE_RESOLUTION|>--- conflicted
+++ resolved
@@ -11,11 +11,7 @@
     api project(':opentelemetry-sdk')
     api libraries.junit_jupiter_api
 
-<<<<<<< HEAD
-    implementation project(':opentelemetry-exporter-inmemory')
-=======
     annotationProcessor libraries.auto_value
 
-    implementation project(':opentelemetry-exporters-inmemory')
->>>>>>> 2046ec05
+    implementation project(':opentelemetry-exporter-inmemory')
 }