--- conflicted
+++ resolved
@@ -5,11 +5,7 @@
 
 package io.opentelemetry.sdk.internal;
 
-<<<<<<< HEAD
-import com.google.auto.value.AutoValue;
-=======
 import io.opentelemetry.api.common.Attributes;
->>>>>>> f8a4d81e
 import io.opentelemetry.sdk.common.InstrumentationScopeInfo;
 import java.util.Collection;
 import java.util.Collections;
@@ -42,9 +38,6 @@
  */
 public final class ComponentRegistry<V> {
 
-<<<<<<< HEAD
-  private final ConcurrentMap<ScopeKey, V> registry = new ConcurrentHashMap<>();
-=======
   private final Map<String, V> componentByName = new ConcurrentHashMap<>();
   private final Map<String, Map<String, V>> componentByNameAndVersion = new ConcurrentHashMap<>();
   private final Map<String, Map<String, V>> componentByNameAndSchema = new ConcurrentHashMap<>();
@@ -53,7 +46,6 @@
 
   private final Set<V> allComponents = Collections.newSetFromMap(new IdentityHashMap<>());
 
->>>>>>> f8a4d81e
   private final Function<InstrumentationScopeInfo, V> factory;
 
   public ComponentRegistry(Function<InstrumentationScopeInfo, V> factory) {
@@ -66,15 +58,6 @@
    * {@link Attributes} are provided where {@code name}, {@code version}, and {@code schemaUrl} are
    * identical.
    */
-<<<<<<< HEAD
-  public V get(InstrumentationScopeInfo instrumentationScopeInfo) {
-    ScopeKey scopeKey = toScopeKey(instrumentationScopeInfo);
-
-    // Optimistic lookup, before creating the new component.
-    V component = registry.get(scopeKey);
-    if (component != null) {
-      return component;
-=======
   public V get(
       String name, @Nullable String version, @Nullable String schemaUrl, Attributes attributes) {
     if (version != null && schemaUrl != null) {
@@ -121,20 +104,13 @@
           name1 ->
               buildComponent(
                   InstrumentationScopeInfo.builder(name1).setAttributes(attributes).build()));
->>>>>>> f8a4d81e
     }
   }
 
-<<<<<<< HEAD
-    V newComponent = factory.apply(instrumentationScopeInfo);
-    V oldComponent = registry.putIfAbsent(scopeKey, newComponent);
-    return oldComponent != null ? oldComponent : newComponent;
-=======
   private V buildComponent(InstrumentationScopeInfo instrumentationScopeInfo) {
     V component = factory.apply(instrumentationScopeInfo);
     allComponents.add(component);
     return component;
->>>>>>> f8a4d81e
   }
 
   /**
@@ -145,27 +121,4 @@
   public Collection<V> getComponents() {
     return Collections.unmodifiableCollection(allComponents);
   }
-
-  private static ScopeKey toScopeKey(InstrumentationScopeInfo instrumentationScopeInfo) {
-    return new AutoValue_ComponentRegistry_ScopeKey(
-        instrumentationScopeInfo.getName(),
-        instrumentationScopeInfo.getVersion(),
-        instrumentationScopeInfo.getSchemaUrl());
-  }
-
-  /**
-   * Encapsulates the {@link InstrumentationScopeInfo} fields which identify a unique component
-   * (Tracer, Meter, Logger).
-   */
-  @AutoValue
-  abstract static class ScopeKey {
-
-    abstract String getName();
-
-    @Nullable
-    abstract String getVersion();
-
-    @Nullable
-    abstract String getSchemaUrl();
-  }
 }