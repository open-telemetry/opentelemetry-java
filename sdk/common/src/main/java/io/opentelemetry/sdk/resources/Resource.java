/*
 * Copyright The OpenTelemetry Authors
 * SPDX-License-Identifier: Apache-2.0
 */

package io.opentelemetry.sdk.resources;

import static io.opentelemetry.semconv.resource.attributes.ResourceAttributes.SERVICE_NAME;
import static io.opentelemetry.semconv.resource.attributes.ResourceAttributes.TELEMETRY_SDK_LANGUAGE;
import static io.opentelemetry.semconv.resource.attributes.ResourceAttributes.TELEMETRY_SDK_NAME;
import static io.opentelemetry.semconv.resource.attributes.ResourceAttributes.TELEMETRY_SDK_VERSION;

import com.google.auto.value.AutoValue;
import com.google.auto.value.extension.memoized.Memoized;
import io.opentelemetry.api.common.AttributeKey;
import io.opentelemetry.api.common.Attributes;
import io.opentelemetry.api.common.AttributesBuilder;
import io.opentelemetry.api.internal.StringUtils;
import io.opentelemetry.api.internal.Utils;
import java.util.Objects;
import java.util.Properties;
import javax.annotation.Nullable;
import javax.annotation.concurrent.Immutable;

/**
 * {@link Resource} represents a resource, which capture identifying information about the entities
 * for which signals (stats or traces) are reported.
 *
 * <p>To disable any {@link ResourceProvider} found on the classpath from being recognized, set the
 * fully qualified class names of the {@link ResourceProvider} implementations as a comma separated
 * list to the system property {@code -Dotel.java.disabled.resource_providers} or the {@code
 * OTEL_JAVA_DISABLED_RESOURCE_PROVIDERS} environment variable.
 */
@Immutable
@AutoValue
public abstract class Resource {

  private static final int MAX_LENGTH = 255;
  private static final String ERROR_MESSAGE_INVALID_CHARS =
      " should be a ASCII string with a length greater than 0 and not exceed "
          + MAX_LENGTH
          + " characters.";
  private static final String ERROR_MESSAGE_INVALID_VALUE =
      " should be a ASCII string with a length not exceed " + MAX_LENGTH + " characters.";
  private static final Resource EMPTY = create(Attributes.empty());
  private static final Resource TELEMETRY_SDK;

  /**
   * The MANDATORY Resource instance contains the mandatory attributes that must be used if they are
   * not provided by the Resource that is given to an SDK signal provider.
   */
  private static final Resource MANDATORY =
      create(Attributes.of(SERVICE_NAME, "unknown_service:java"));

  static {
    TELEMETRY_SDK =
        create(
            Attributes.builder()
                .put(TELEMETRY_SDK_NAME, "opentelemetry")
                .put(TELEMETRY_SDK_LANGUAGE, "java")
                .put(TELEMETRY_SDK_VERSION, readVersion())
                .build());
  }

  private static final Resource DEFAULT = MANDATORY.merge(TELEMETRY_SDK);

  /**
   * Returns the default {@link Resource}. This resource contains the default attributes provided by
   * the SDK.
   *
   * @return a {@code Resource}.
   */
<<<<<<< HEAD
  public static Resource getDefault() {
    return DEFAULT;
=======
  public static Resource empty() {
    return EMPTY;
>>>>>>> fa15e8b2
  }

  /**
   * Returns an empty {@link Resource}. When creating a {@link Resource}, it is strongly recommended
   * to start with {@link Resource#getDefault()} instead of this method to include SDK required
   * attributes.
   *
   * @return an empty {@code Resource}.
   */
  public static Resource getEmpty() {
    return EMPTY;
  }

  /**
   * Returns a {@link Resource}.
   *
   * @param attributes a map of attributes that describe the resource.
   * @return a {@code Resource}.
   * @throws NullPointerException if {@code attributes} is null.
   * @throws IllegalArgumentException if attribute key or attribute value is not a valid printable
   *     ASCII string or exceed {@link #MAX_LENGTH} characters.
   */
  public static Resource create(Attributes attributes) {
    checkAttributes(Objects.requireNonNull(attributes, "attributes"));
    return new AutoValue_Resource(attributes);
  }

  @Nullable
  private static String readVersion() {
    Properties properties = new Properties();
    try {
      properties.load(
          Resource.class.getResourceAsStream("/io/opentelemetry/sdk/version.properties"));
    } catch (Exception e) {
      // we left the attribute empty
      return "unknown";
    }
    return properties.getProperty("sdk.version");
  }

  Resource() {}

  /**
   * Returns a map of attributes that describe the resource.
   *
   * @return a map of attributes.
   */
  public abstract Attributes getAttributes();

  @Memoized
  @Override
  public abstract int hashCode();

  /**
   * Returns a new, merged {@link Resource} by merging the current {@code Resource} with the {@code
   * other} {@code Resource}. In case of a collision, the "other" {@code Resource} takes precedence.
   *
   * @param other the {@code Resource} that will be merged with {@code this}.
   * @return the newly merged {@code Resource}.
   */
  public Resource merge(@Nullable Resource other) {
    if (other == null) {
      return this;
    }

    AttributesBuilder attrBuilder = Attributes.builder();
    attrBuilder.putAll(this.getAttributes());
    attrBuilder.putAll(other.getAttributes());
    return new AutoValue_Resource(attrBuilder.build());
  }

  private static void checkAttributes(Attributes attributes) {
    attributes.forEach(
        (key, value) -> {
          Utils.checkArgument(
              isValidAndNotEmpty(key), "Attribute key" + ERROR_MESSAGE_INVALID_CHARS);
          Objects.requireNonNull(value, "Attribute value" + ERROR_MESSAGE_INVALID_VALUE);
        });
  }

  /**
   * Determines whether the given {@code String} is a valid printable ASCII string with a length not
   * exceed {@link #MAX_LENGTH} characters.
   *
   * @param name the name to be validated.
   * @return whether the name is valid.
   */
  private static boolean isValid(String name) {
    return name.length() <= MAX_LENGTH && StringUtils.isPrintableString(name);
  }

  /**
   * Determines whether the given {@code String} is a valid printable ASCII string with a length
   * greater than 0 and not exceed {@link #MAX_LENGTH} characters.
   *
   * @param name the name to be validated.
   * @return whether the name is valid.
   */
  private static boolean isValidAndNotEmpty(AttributeKey<?> name) {
    return !name.getKey().isEmpty() && isValid(name.getKey());
  }
}<|MERGE_RESOLUTION|>--- conflicted
+++ resolved
@@ -70,13 +70,8 @@
    *
    * @return a {@code Resource}.
    */
-<<<<<<< HEAD
   public static Resource getDefault() {
     return DEFAULT;
-=======
-  public static Resource empty() {
-    return EMPTY;
->>>>>>> fa15e8b2
   }
 
   /**
@@ -86,7 +81,7 @@
    *
    * @return an empty {@code Resource}.
    */
-  public static Resource getEmpty() {
+  public static Resource empty() {
     return EMPTY;
   }
 
