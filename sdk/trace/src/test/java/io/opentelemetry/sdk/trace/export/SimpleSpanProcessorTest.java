--- conflicted
+++ resolved
@@ -143,15 +143,8 @@
         new AtomicReference<>(TraceConfig.builder().setSampler(Sampler.alwaysOff()).build());
     SdkTracerProvider sdkTracerProvider =
         SdkTracerProvider.builder()
-<<<<<<< HEAD
             .addSpanProcessor(SimpleSpanProcessor.create(waitingSpanExporter))
-=======
-            .addSpanProcessor(
-                BatchSpanProcessor.builder(waitingSpanExporter)
-                    .setScheduleDelayMillis(MAX_SCHEDULE_DELAY_MILLIS)
-                    .build())
             .setTraceConfig(traceConfig::get)
->>>>>>> 890015b0
             .build();
 
     try {
