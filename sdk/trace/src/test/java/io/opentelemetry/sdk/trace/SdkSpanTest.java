/*
 * Copyright The OpenTelemetry Authors
 * SPDX-License-Identifier: Apache-2.0
 */

package io.opentelemetry.sdk.trace;

import static io.opentelemetry.api.common.AttributeKey.booleanArrayKey;
import static io.opentelemetry.api.common.AttributeKey.booleanKey;
import static io.opentelemetry.api.common.AttributeKey.doubleArrayKey;
import static io.opentelemetry.api.common.AttributeKey.doubleKey;
import static io.opentelemetry.api.common.AttributeKey.longArrayKey;
import static io.opentelemetry.api.common.AttributeKey.longKey;
import static io.opentelemetry.api.common.AttributeKey.stringArrayKey;
import static io.opentelemetry.api.common.AttributeKey.stringKey;
import static io.opentelemetry.sdk.testing.assertj.OpenTelemetryAssertions.assertThat;
<<<<<<< HEAD
import static io.opentelemetry.sdk.testing.assertj.OpenTelemetryAssertions.equalTo;
=======
>>>>>>> 0191a01b
import static java.util.stream.Collectors.joining;
import static org.assertj.core.api.Assertions.assertThatCode;
import static org.assertj.core.api.Assertions.assertThatThrownBy;
import static org.mockito.ArgumentMatchers.any;
import static org.mockito.ArgumentMatchers.same;
import static org.mockito.Mockito.doAnswer;
import static org.mockito.Mockito.never;
import static org.mockito.Mockito.verify;
import static org.mockito.Mockito.when;

import io.opentelemetry.api.common.AttributeKey;
import io.opentelemetry.api.common.Attributes;
import io.opentelemetry.api.common.AttributesBuilder;
import io.opentelemetry.api.trace.Span;
import io.opentelemetry.api.trace.SpanContext;
import io.opentelemetry.api.trace.SpanId;
import io.opentelemetry.api.trace.SpanKind;
import io.opentelemetry.api.trace.StatusCode;
import io.opentelemetry.api.trace.TraceFlags;
import io.opentelemetry.api.trace.TraceState;
import io.opentelemetry.context.Context;
import io.opentelemetry.sdk.common.InstrumentationScopeInfo;
import io.opentelemetry.sdk.internal.AttributesMap;
import io.opentelemetry.sdk.internal.DefaultExceptionAttributeResolver;
import io.opentelemetry.sdk.internal.ExceptionAttributeResolver;
import io.opentelemetry.sdk.internal.InstrumentationScopeUtil;
import io.opentelemetry.sdk.resources.Resource;
import io.opentelemetry.sdk.testing.time.TestClock;
import io.opentelemetry.sdk.trace.data.EventData;
import io.opentelemetry.sdk.trace.data.ExceptionEventData;
import io.opentelemetry.sdk.trace.data.LinkData;
import io.opentelemetry.sdk.trace.data.SpanData;
import io.opentelemetry.sdk.trace.data.StatusData;
import io.opentelemetry.sdk.trace.internal.ExtendedSpanProcessor;
import java.io.PrintWriter;
import java.io.StringWriter;
import java.time.Duration;
import java.time.Instant;
import java.util.ArrayList;
import java.util.Arrays;
import java.util.Collections;
import java.util.HashMap;
import java.util.List;
import java.util.Map;
import java.util.concurrent.ExecutionException;
import java.util.concurrent.ExecutorService;
import java.util.concurrent.Executors;
import java.util.concurrent.Future;
import java.util.concurrent.TimeUnit;
import java.util.concurrent.atomic.AtomicBoolean;
import java.util.concurrent.atomic.AtomicLong;
import java.util.function.Consumer;
import java.util.stream.IntStream;
import java.util.stream.Stream;
import javax.annotation.Nullable;
import org.assertj.core.api.Assertions;
import org.junit.jupiter.api.BeforeEach;
import org.junit.jupiter.api.Test;
import org.junit.jupiter.api.extension.ExtendWith;
import org.junit.jupiter.params.ParameterizedTest;
import org.junit.jupiter.params.provider.Arguments;
import org.junit.jupiter.params.provider.MethodSource;
import org.mockito.Mock;
import org.mockito.Mockito;
import org.mockito.junit.jupiter.MockitoExtension;
import org.mockito.junit.jupiter.MockitoSettings;
import org.mockito.quality.Strictness;

@SuppressWarnings({"rawtypes", "unchecked"})
@ExtendWith(MockitoExtension.class)
@MockitoSettings(strictness = Strictness.LENIENT)
class SdkSpanTest {
  private static final String SPAN_NAME = "MySpanName";
  private static final String SPAN_NEW_NAME = "NewName";
  private static final long NANOS_PER_SECOND = TimeUnit.SECONDS.toNanos(1);
  private static final long START_EPOCH_NANOS = 1000_123_789_654L;

  private final IdGenerator idsGenerator = IdGenerator.random();
  private final String traceId = idsGenerator.generateTraceId();
  private final String spanId = idsGenerator.generateSpanId();
  private final String parentSpanId = idsGenerator.generateSpanId();
  private final SpanContext spanContext =
      SpanContext.create(traceId, spanId, TraceFlags.getDefault(), TraceState.getDefault());
  private final Resource resource = Resource.empty();
  private final InstrumentationScopeInfo instrumentationScopeInfo =
      InstrumentationScopeInfo.create("theName");
  private final Map<AttributeKey, Object> attributes = new HashMap<>();
  private Attributes expectedAttributes;
  private final LinkData link = LinkData.create(spanContext);
  @Mock private ExtendedSpanProcessor spanProcessor;

  private TestClock testClock;

  @BeforeEach
  void setUp() {
    attributes.put(stringKey("MyStringAttributeKey"), "MyStringAttributeValue");
    attributes.put(longKey("MyLongAttributeKey"), 123L);
    attributes.put(booleanKey("MyBooleanAttributeKey"), false);
    AttributesBuilder builder =
        Attributes.builder().put("MySingleStringAttributeKey", "MySingleStringAttributeValue");
    for (Map.Entry<AttributeKey, Object> entry : attributes.entrySet()) {
      builder.put(entry.getKey(), entry.getValue());
    }
    expectedAttributes = builder.build();
    testClock = TestClock.create(Instant.ofEpochSecond(0, START_EPOCH_NANOS));
    when(spanProcessor.isStartRequired()).thenReturn(true);
    when(spanProcessor.isOnEndingRequired()).thenReturn(true);
    when(spanProcessor.isEndRequired()).thenReturn(true);
  }

  @Test
  void nothingChangedAfterEnd() {
    SdkSpan span = createTestSpan(SpanKind.INTERNAL);
    span.end();
    // Check that adding trace events or update fields after Span#end() does not throw any thrown
    // and are ignored.
    spanDoWork(span, StatusCode.ERROR, "CANCELLED");
    SpanData spanData = span.toSpanData();
    verifySpanData(
        spanData,
        Attributes.empty(),
        Collections.emptyList(),
        Collections.singletonList(link),
        SPAN_NAME,
        START_EPOCH_NANOS,
        START_EPOCH_NANOS,
        StatusData.unset(),
        /* hasEnded= */ true);
  }

  @Test
  void endSpanTwice_DoNotCrash() {
    SdkSpan span = createTestSpan(SpanKind.INTERNAL);
    assertThat(span.hasEnded()).isFalse();
    span.end();
    assertThat(span.hasEnded()).isTrue();
    span.end();
    assertThat(span.hasEnded()).isTrue();
  }

  @Test
  void onEnding_spanStillMutable() {
    SdkSpan span = createTestSpan(SpanKind.INTERNAL);

    AttributeKey<String> dummyAttrib = AttributeKey.stringKey("processor_foo");

    AtomicBoolean endedStateInProcessor = new AtomicBoolean();
    doAnswer(
            invocation -> {
              ReadWriteSpan sp = invocation.getArgument(0, ReadWriteSpan.class);
              assertThat(sp.hasEnded()).isFalse();
              sp.end(); // should have no effect, nested end should be detected
              endedStateInProcessor.set(sp.hasEnded());
              sp.setAttribute(dummyAttrib, "bar");
              return null;
            })
        .when(spanProcessor)
        .onEnding(any());

    span.end();
    verify(spanProcessor).onEnding(same(span));
    assertThat(span.hasEnded()).isTrue();
    assertThat(endedStateInProcessor.get()).isFalse();
    assertThat(span.getAttribute(dummyAttrib)).isEqualTo("bar");
  }

  @Test
  void onEnding_concurrentModificationsPrevented() {
    SdkSpan span = createTestSpan(SpanKind.INTERNAL);

    AttributeKey<String> syncAttrib = AttributeKey.stringKey("sync_foo");
    AttributeKey<String> concurrentAttrib = AttributeKey.stringKey("concurrent_foo");

    doAnswer(
            invocation -> {
              ReadWriteSpan sp = invocation.getArgument(0, ReadWriteSpan.class);

              Thread concurrent =
                  new Thread(
                      () -> {
                        sp.setAttribute(concurrentAttrib, "concurrent_bar");
                      });
              concurrent.start();
              concurrent.join();

              sp.setAttribute(syncAttrib, "sync_bar");

              return null;
            })
        .when(spanProcessor)
        .onEnding(any());

    span.end();
    verify(spanProcessor).onEnding(same(span));
    assertThat(span.getAttribute(concurrentAttrib)).isNull();
    assertThat(span.getAttribute(syncAttrib)).isEqualTo("sync_bar");
  }

  @Test
  void onEnding_latencyPinned() {
    SdkSpan span = createTestSpan(SpanKind.INTERNAL);

    AtomicLong spanLatencyInProcessor = new AtomicLong();
    doAnswer(
            invocation -> {
              ReadWriteSpan sp = invocation.getArgument(0, ReadWriteSpan.class);

              testClock.advance(Duration.ofSeconds(100));
              spanLatencyInProcessor.set(sp.getLatencyNanos());
              return null;
            })
        .when(spanProcessor)
        .onEnding(any());

    testClock.advance(Duration.ofSeconds(1));
    long expectedDuration = testClock.now() - START_EPOCH_NANOS;

    assertThat(span.getLatencyNanos()).isEqualTo(expectedDuration);

    span.end();
    verify(spanProcessor).onEnding(same(span));
    assertThat(span.hasEnded()).isTrue();
    assertThat(span.getLatencyNanos()).isEqualTo(expectedDuration);
    assertThat(spanLatencyInProcessor.get()).isEqualTo(expectedDuration);
  }

  @Test
  void toSpanData_ActiveSpan() {
    SdkSpan span = createTestSpan(SpanKind.INTERNAL);
    try {
      assertThat(span.hasEnded()).isFalse();
      spanDoWork(span, null, null);
      SpanData spanData = span.toSpanData();
      EventData event =
          EventData.create(START_EPOCH_NANOS + NANOS_PER_SECOND, "event2", Attributes.empty(), 0);
      verifySpanData(
          spanData,
          expectedAttributes,
          Collections.singletonList(event),
          Collections.singletonList(link),
          SPAN_NEW_NAME,
          START_EPOCH_NANOS,
          0,
          StatusData.unset(),
          /* hasEnded= */ false);
      assertThat(span.hasEnded()).isFalse();
      assertThat(span.isRecording()).isTrue();
    } finally {
      span.end();
    }
    assertThat(span.hasEnded()).isTrue();
    assertThat(span.isRecording()).isFalse();
  }

  @Test
  void toSpanData_EndedSpan() {
    SdkSpan span = createTestSpan(SpanKind.INTERNAL);
    try {
      spanDoWork(span, StatusCode.ERROR, "CANCELLED");
    } finally {
      span.end();
    }
    Mockito.verify(spanProcessor, Mockito.times(1)).onEnd(span);
    SpanData spanData = span.toSpanData();
    EventData event =
        EventData.create(START_EPOCH_NANOS + NANOS_PER_SECOND, "event2", Attributes.empty(), 0);
    verifySpanData(
        spanData,
        expectedAttributes,
        Collections.singletonList(event),
        Collections.singletonList(link),
        SPAN_NEW_NAME,
        START_EPOCH_NANOS,
        testClock.now(),
        StatusData.create(StatusCode.ERROR, "CANCELLED"),
        /* hasEnded= */ true);
  }

  @Test
  void toSpanData_immutableLinks() {
    SdkSpan span = createTestSpan(SpanKind.INTERNAL);
    SpanData spanData = span.toSpanData();

    assertThatThrownBy(() -> spanData.getLinks().add(LinkData.create(SpanContext.getInvalid())))
        .isInstanceOf(UnsupportedOperationException.class);
  }

  @Test
  void toSpanData_immutableEvents() {
    SdkSpan span = createTestSpan(SpanKind.INTERNAL);
    SpanData spanData = span.toSpanData();

    assertThatThrownBy(
            () -> spanData.getEvents().add(EventData.create(1000, "test", Attributes.empty())))
        .isInstanceOf(UnsupportedOperationException.class);
  }

  @Test
  void toSpanData_immutableEvents_ended() {
    SdkSpan span = createTestSpan(SpanKind.INTERNAL);
    span.end();
    SpanData spanData = span.toSpanData();

    assertThatThrownBy(
            () -> spanData.getEvents().add(EventData.create(1000, "test", Attributes.empty())))
        .isInstanceOf(UnsupportedOperationException.class);
  }

  @Test
  void toSpanData_RootSpan() {
    SdkSpan span = createTestRootSpan();
    try {
      spanDoWork(span, null, null);
    } finally {
      span.end();
    }
    assertThat(span.getParentSpanContext().isValid()).isFalse();
    SpanData spanData = span.toSpanData();
    assertThat(SpanId.isValid(spanData.getParentSpanId())).isFalse();
  }

  @Test
  void toSpanData_ChildSpan() {
    SdkSpan span = createTestSpan(SpanKind.INTERNAL);
    try {
      spanDoWork(span, null, null);
    } finally {
      span.end();
    }
    assertThat(span.getParentSpanContext().isValid()).isTrue();
    assertThat(span.getParentSpanContext().getTraceId()).isEqualTo(traceId);
    assertThat(span.getParentSpanContext().getSpanId()).isEqualTo(parentSpanId);
    SpanData spanData = span.toSpanData();
    assertThat(spanData.getParentSpanId()).isEqualTo(parentSpanId);
  }

  @Test
  void toSpanData_WithInitialAttributes() {
    SdkSpan span = createTestSpanWithAttributes(attributes);
    span.setAttribute("anotherKey", "anotherValue");
    span.end();
    SpanData spanData = span.toSpanData();
    assertThat(spanData.getAttributes().size()).isEqualTo(attributes.size() + 1);
    assertThat(spanData.getTotalAttributeCount()).isEqualTo(attributes.size() + 1);
  }

  @Test
  void toSpanData_SpanDataDoesNotChangeWhenModifyingSpan() {
    // Create a span
    SdkSpan span = createTestSpanWithAttributes(attributes);

    // Convert it to a SpanData object -- this should be an immutable snapshot.
    SpanData spanData = span.toSpanData();

    // Now modify the span after creating the snapshot.
    span.setAttribute("anotherKey", "anotherValue");
    span.updateName("changedName");
    span.addEvent("newEvent");
    span.end();

    // Assert that the snapshot does not reflect the modified state, but the state of the time when
    // toSpanData was called.
    assertThat(spanData.getAttributes().size()).isEqualTo(attributes.size());
    assertThat(spanData.getAttributes().get(stringKey("anotherKey"))).isNull();
    assertThat(spanData.hasEnded()).isFalse();
    assertThat(spanData.getEndEpochNanos()).isEqualTo(0);
    assertThat(spanData.getName()).isEqualTo(SPAN_NAME);
    assertThat(spanData.getEvents()).isEmpty();

    // Sanity check: Calling toSpanData again after modifying the span should get us the modified
    // state.
    spanData = span.toSpanData();
    assertThat(spanData.getAttributes().size()).isEqualTo(attributes.size() + 1);
    assertThat(spanData.getAttributes().get(stringKey("anotherKey"))).isEqualTo("anotherValue");
    assertThat(spanData.hasEnded()).isTrue();
    assertThat(spanData.getEndEpochNanos()).isGreaterThan(0);
    assertThat(spanData.getName()).isEqualTo("changedName");
    assertThat(spanData.getEvents()).hasSize(1);
  }

  @Test
  void toSpanData_Status() {
    SdkSpan span = createTestSpan(SpanKind.CONSUMER);
    try {
      testClock.advance(Duration.ofSeconds(1));
      assertThat(span.toSpanData().getStatus()).isEqualTo(StatusData.unset());
      span.setStatus(StatusCode.ERROR, "CANCELLED");
      assertThat(span.toSpanData().getStatus())
          .isEqualTo(StatusData.create(StatusCode.ERROR, "CANCELLED"));
    } finally {
      span.end();
    }
    assertThat(span.toSpanData().getStatus())
        .isEqualTo(StatusData.create(StatusCode.ERROR, "CANCELLED"));
  }

  @Test
  void toSpanData_Kind() {
    SdkSpan span = createTestSpan(SpanKind.SERVER);
    try {
      assertThat(span.toSpanData().getKind()).isEqualTo(SpanKind.SERVER);
    } finally {
      span.end();
    }
  }

  @Test
  void getKind() {
    SdkSpan span = createTestSpan(SpanKind.SERVER);
    try {
      assertThat(span.getKind()).isEqualTo(SpanKind.SERVER);
    } finally {
      span.end();
    }
  }

  @Test
  void getAttribute() {
    SdkSpan span = createTestSpanWithAttributes(attributes);
    try {
      assertThat(span.getAttribute(longKey("MyLongAttributeKey"))).isEqualTo(123L);
    } finally {
      span.end();
    }
  }

  @Test
  void getAttributes() {
    SdkSpan span = createTestSpanWithAttributes(attributes);
    try {
      Assertions.assertThat(span.getAttributes())
          .isEqualTo(
              Attributes.builder()
                  .put("MyBooleanAttributeKey", false)
                  .put("MyStringAttributeKey", "MyStringAttributeValue")
                  .put("MyLongAttributeKey", 123L)
                  .build());
    } finally {
      span.end();
    }
  }

  @Test
  void getAttributes_Empty() {
    SdkSpan span = createTestSpan(SpanKind.INTERNAL);
    try {
      Assertions.assertThat(span.getAttributes()).isEqualTo(Attributes.empty());
    } finally {
      span.end();
    }
  }

  @Test
  @SuppressWarnings("deprecation") // Testing deprecated code
  void getInstrumentationLibraryInfo() {
    SdkSpan span = createTestSpan(SpanKind.CLIENT);
    try {
      assertThat(span.getInstrumentationLibraryInfo())
          .isEqualTo(
              InstrumentationScopeUtil.toInstrumentationLibraryInfo(instrumentationScopeInfo));
    } finally {
      span.end();
    }
  }

  @Test
  void getInstrumentationScopeInfo() {
    SdkSpan span = createTestSpan(SpanKind.CLIENT);
    try {
      assertThat(span.getInstrumentationScopeInfo()).isEqualTo(instrumentationScopeInfo);
    } finally {
      span.end();
    }
  }

  @Test
  void getAndUpdateSpanName() {
    SdkSpan span = createTestRootSpan();
    try {
      assertThat(span.getName()).isEqualTo(SPAN_NAME);
      span.updateName(SPAN_NEW_NAME);
      assertThat(span.getName()).isEqualTo(SPAN_NEW_NAME);
    } finally {
      span.end();
    }
  }

  @Test
  void getLatencyNs_ActiveSpan() {
    SdkSpan span = createTestSpan(SpanKind.INTERNAL);
    try {
      testClock.advance(Duration.ofSeconds(1));
      long elapsedTimeNanos1 = testClock.now() - START_EPOCH_NANOS;
      assertThat(span.getLatencyNanos()).isEqualTo(elapsedTimeNanos1);
      testClock.advance(Duration.ofSeconds(1));
      long elapsedTimeNanos2 = testClock.now() - START_EPOCH_NANOS;
      assertThat(span.getLatencyNanos()).isEqualTo(elapsedTimeNanos2);
    } finally {
      span.end();
    }
  }

  @Test
  void getLatencyNs_EndedSpan() {
    SdkSpan span = createTestSpan(SpanKind.INTERNAL);
    testClock.advance(Duration.ofSeconds(1));
    span.end();
    long elapsedTimeNanos = testClock.now() - START_EPOCH_NANOS;
    assertThat(span.getLatencyNanos()).isEqualTo(elapsedTimeNanos);
    testClock.advance(Duration.ofSeconds(1));
    assertThat(span.getLatencyNanos()).isEqualTo(elapsedTimeNanos);
  }

  @Test
  void setAttribute() {
    SdkSpan span = createTestRootSpan();
    try {
      span.setAttribute("StringKey", "StringVal");
      span.setAttribute("NullStringKey", null);
      span.setAttribute("EmptyStringKey", "");
      span.setAttribute(stringKey("NullStringAttributeValue"), null);
      span.setAttribute(stringKey("EmptyStringAttributeValue"), "");
      span.setAttribute("LongKey", 1000L);
      span.setAttribute(longKey("LongKey2"), 5);
      span.setAttribute(longKey("LongKey3"), 6L);
      span.setAttribute("DoubleKey", 10.0);
      span.setAttribute("BooleanKey", false);
      span.setAttribute(
          stringArrayKey("ArrayStringKey"), Arrays.asList("StringVal", null, "", "StringVal2"));
      span.setAttribute(longArrayKey("ArrayLongKey"), Arrays.asList(1L, 2L, 3L, 4L, 5L));
      span.setAttribute(doubleArrayKey("ArrayDoubleKey"), Arrays.asList(0.1, 2.3, 4.5, 6.7, 8.9));
      span.setAttribute(
          booleanArrayKey("ArrayBooleanKey"), Arrays.asList(true, false, false, true));
      // These should be dropped
      span.setAttribute(stringArrayKey("NullArrayStringKey"), null);
      span.setAttribute(longArrayKey("NullArrayLongKey"), null);
      span.setAttribute(doubleArrayKey("NullArrayDoubleKey"), null);
      span.setAttribute(booleanArrayKey("NullArrayBooleanKey"), null);
      // These should be maintained
      span.setAttribute(longArrayKey("ArrayWithNullLongKey"), Arrays.asList(new Long[] {null}));
      span.setAttribute(
          stringArrayKey("ArrayWithNullStringKey"), Arrays.asList(new String[] {null}));
      span.setAttribute(
          doubleArrayKey("ArrayWithNullDoubleKey"), Arrays.asList(new Double[] {null}));
      span.setAttribute(
          booleanArrayKey("ArrayWithNullBooleanKey"), Arrays.asList(new Boolean[] {null}));
    } finally {
      span.end();
    }
    SpanData spanData = span.toSpanData();
    assertThat(spanData.getAttributes().size()).isEqualTo(16);
    assertThat(spanData.getAttributes().get(stringKey("StringKey"))).isNotNull();
    assertThat(spanData.getAttributes().get(stringKey("EmptyStringKey"))).isNotNull();
    assertThat(spanData.getAttributes().get(stringKey("EmptyStringAttributeValue"))).isNotNull();
    assertThat(spanData.getAttributes().get(longKey("LongKey"))).isNotNull();
    assertThat(spanData.getAttributes().get(longKey("LongKey2"))).isEqualTo(5L);
    assertThat(spanData.getAttributes().get(longKey("LongKey3"))).isEqualTo(6L);
    assertThat(spanData.getAttributes().get(doubleKey("DoubleKey"))).isNotNull();
    assertThat(spanData.getAttributes().get(booleanKey("BooleanKey"))).isNotNull();
    assertThat(spanData.getAttributes().get(stringArrayKey("ArrayStringKey"))).isNotNull();
    assertThat(spanData.getAttributes().get(longArrayKey("ArrayLongKey"))).isNotNull();
    assertThat(spanData.getAttributes().get(doubleArrayKey("ArrayDoubleKey"))).isNotNull();
    assertThat(spanData.getAttributes().get(booleanArrayKey("ArrayBooleanKey"))).isNotNull();
    assertThat(spanData.getAttributes().get(longArrayKey("ArrayWithNullLongKey"))).isNotNull();
    assertThat(spanData.getAttributes().get(stringArrayKey("ArrayWithNullStringKey"))).isNotNull();
    assertThat(spanData.getAttributes().get(doubleArrayKey("ArrayWithNullDoubleKey"))).isNotNull();
    assertThat(spanData.getAttributes().get(booleanArrayKey("ArrayWithNullBooleanKey")))
        .isNotNull();
    assertThat(spanData.getAttributes().get(stringArrayKey("ArrayStringKey")).size()).isEqualTo(4);
    assertThat(spanData.getAttributes().get(longArrayKey("ArrayLongKey")).size()).isEqualTo(5);
    assertThat(spanData.getAttributes().get(doubleArrayKey("ArrayDoubleKey")).size()).isEqualTo(5);
    assertThat(spanData.getAttributes().get(booleanArrayKey("ArrayBooleanKey")).size())
        .isEqualTo(4);
  }

  @Test
  void setAttribute_emptyKeys() {
    SdkSpan span = createTestRootSpan();
    span.setAttribute("", "");
    span.setAttribute("", 1000L);
    span.setAttribute("", 10.0);
    span.setAttribute("", false);
    span.setAttribute(stringArrayKey(""), Collections.emptyList());
    span.setAttribute(booleanArrayKey(""), Collections.emptyList());
    span.setAttribute(longArrayKey(""), Collections.emptyList());
    span.setAttribute(doubleArrayKey(""), Collections.emptyList());
    assertThat(span.toSpanData().getAttributes().size()).isEqualTo(0);
  }

  @Test
  void setAttribute_nullKeys() {
    SdkSpan span = createTestRootSpan();
    span.setAttribute(stringKey(null), "");
    span.setAttribute(null, 1000L);
    span.setAttribute(null, 10.0);
    span.setAttribute(null, false);
    span.setAttribute(null, Collections.emptyList());
    span.setAttribute(null, Collections.emptyList());
    span.setAttribute(null, Collections.emptyList());
    span.setAttribute(null, Collections.emptyList());
    assertThat(span.toSpanData().getAttributes().size()).isZero();
  }

  @Test
  void setAttribute_emptyArrayAttributeValue() {
    SdkSpan span = createTestRootSpan();
    span.setAttribute(stringArrayKey("stringArrayAttribute"), null);
    assertThat(span.toSpanData().getAttributes().size()).isZero();
    span.setAttribute(stringArrayKey("stringArrayAttribute"), Collections.emptyList());
    assertThat(span.toSpanData().getAttributes().size()).isEqualTo(1);
    span.setAttribute(booleanArrayKey("boolArrayAttribute"), null);
    assertThat(span.toSpanData().getAttributes().size()).isEqualTo(1);
    span.setAttribute(booleanArrayKey("boolArrayAttribute"), Collections.emptyList());
    assertThat(span.toSpanData().getAttributes().size()).isEqualTo(2);
    span.setAttribute(longArrayKey("longArrayAttribute"), null);
    assertThat(span.toSpanData().getAttributes().size()).isEqualTo(2);
    span.setAttribute(longArrayKey("longArrayAttribute"), Collections.emptyList());
    assertThat(span.toSpanData().getAttributes().size()).isEqualTo(3);
    span.setAttribute(doubleArrayKey("doubleArrayAttribute"), null);
    assertThat(span.toSpanData().getAttributes().size()).isEqualTo(3);
    span.setAttribute(doubleArrayKey("doubleArrayAttribute"), Collections.emptyList());
    assertThat(span.toSpanData().getAttributes().size()).isEqualTo(4);
  }

  @Test
  void setAttribute_nullStringValue() {
    SdkSpan span = createTestRootSpan();
    span.setAttribute("nullString", null);
    span.setAttribute("emptyString", "");
    span.setAttribute(stringKey("nullStringAttributeValue"), null);
    span.setAttribute(stringKey("emptyStringAttributeValue"), "");
    assertThat(span.toSpanData().getAttributes().size()).isEqualTo(2);
  }

  @Test
  void setAttribute_nullAttributeValue() {
    SdkSpan span = createTestRootSpan();
    span.setAttribute("emptyString", "");
    span.setAttribute(stringKey("nullString"), null);
    span.setAttribute(stringKey("nullStringAttributeValue"), null);
    span.setAttribute(stringKey("emptyStringAttributeValue"), "");
    span.setAttribute("longAttribute", 0L);
    span.setAttribute("boolAttribute", false);
    span.setAttribute("doubleAttribute", 0.12345f);
    span.setAttribute(stringArrayKey("stringArrayAttribute"), Arrays.asList("", null));
    span.setAttribute(booleanArrayKey("boolArrayAttribute"), Arrays.asList(true, null));
    span.setAttribute(longArrayKey("longArrayAttribute"), Arrays.asList(12345L, null));
    span.setAttribute(doubleArrayKey("doubleArrayAttribute"), Arrays.asList(1.2345, null));
    assertThat(span.toSpanData().getAttributes().size()).isEqualTo(9);
  }

  @Test
  void setAllAttributes() {
    SdkSpan span = createTestRootSpan();
    Attributes attributes =
        Attributes.builder()
            .put("StringKey", "StringVal")
            .put("NullStringKey", (String) null)
            .put("EmptyStringKey", "")
            .put(stringKey("NullStringAttributeValue"), null)
            .put(stringKey("EmptyStringAttributeValue"), "")
            .put("LongKey", 1000L)
            .put(longKey("LongKey2"), 5)
            .put(longKey("LongKey3"), 6L)
            .put("DoubleKey", 10.0)
            .put("BooleanKey", false)
            .put(
                stringArrayKey("ArrayStringKey"),
                Arrays.asList("StringVal", null, "", "StringVal2"))
            .put(longArrayKey("ArrayLongKey"), Arrays.asList(1L, 2L, 3L, 4L, 5L))
            .put(doubleArrayKey("ArrayDoubleKey"), Arrays.asList(0.1, 2.3, 4.5, 6.7, 8.9))
            .put(booleanArrayKey("ArrayBooleanKey"), Arrays.asList(true, false, false, true))
            // These should be dropped
            .put(stringArrayKey("NullArrayStringKey"), (String[]) null)
            .put(longArrayKey("NullArrayLongKey"), (Long[]) null)
            .put(doubleArrayKey("NullArrayDoubleKey"), (Double[]) null)
            .put(booleanArrayKey("NullArrayBooleanKey"), (Boolean[]) null)
            // These should be maintained
            .put(longArrayKey("ArrayWithNullLongKey"), Arrays.asList(new Long[] {null}))
            .put(stringArrayKey("ArrayWithNullStringKey"), Arrays.asList(new String[] {null}))
            .put(doubleArrayKey("ArrayWithNullDoubleKey"), Arrays.asList(new Double[] {null}))
            .put(booleanArrayKey("ArrayWithNullBooleanKey"), Arrays.asList(new Boolean[] {null}))
            .build();

    try {
      span.setAllAttributes(attributes);
    } finally {
      span.end();
    }

    SpanData spanData = span.toSpanData();
    assertThat(spanData.getAttributes().size()).isEqualTo(16);
    assertThat(spanData.getAttributes().get(stringKey("StringKey"))).isNotNull();
    assertThat(spanData.getAttributes().get(stringKey("EmptyStringKey"))).isNotNull();
    assertThat(spanData.getAttributes().get(stringKey("EmptyStringAttributeValue"))).isNotNull();
    assertThat(spanData.getAttributes().get(longKey("LongKey"))).isNotNull();
    assertThat(spanData.getAttributes().get(longKey("LongKey2"))).isEqualTo(5L);
    assertThat(spanData.getAttributes().get(longKey("LongKey3"))).isEqualTo(6L);
    assertThat(spanData.getAttributes().get(doubleKey("DoubleKey"))).isNotNull();
    assertThat(spanData.getAttributes().get(booleanKey("BooleanKey"))).isNotNull();
    assertThat(spanData.getAttributes().get(stringArrayKey("ArrayStringKey"))).isNotNull();
    assertThat(spanData.getAttributes().get(longArrayKey("ArrayLongKey"))).isNotNull();
    assertThat(spanData.getAttributes().get(doubleArrayKey("ArrayDoubleKey"))).isNotNull();
    assertThat(spanData.getAttributes().get(booleanArrayKey("ArrayBooleanKey"))).isNotNull();
    assertThat(spanData.getAttributes().get(longArrayKey("ArrayWithNullLongKey"))).isNotNull();
    assertThat(spanData.getAttributes().get(stringArrayKey("ArrayWithNullStringKey"))).isNotNull();
    assertThat(spanData.getAttributes().get(doubleArrayKey("ArrayWithNullDoubleKey"))).isNotNull();
    assertThat(spanData.getAttributes().get(booleanArrayKey("ArrayWithNullBooleanKey")))
        .isNotNull();
    assertThat(spanData.getAttributes().get(stringArrayKey("ArrayStringKey")).size()).isEqualTo(4);
    assertThat(spanData.getAttributes().get(longArrayKey("ArrayLongKey")).size()).isEqualTo(5);
    assertThat(spanData.getAttributes().get(doubleArrayKey("ArrayDoubleKey")).size()).isEqualTo(5);
    assertThat(spanData.getAttributes().get(booleanArrayKey("ArrayBooleanKey")).size())
        .isEqualTo(4);
  }

  @Test
  void setAllAttributes_mergesAttributes() {
    SdkSpan span = createTestRootSpan();
    Attributes attributes =
        Attributes.builder()
            .put("StringKey", "StringVal")
            .put("LongKey", 1000L)
            .put("DoubleKey", 10.0)
            .put("BooleanKey", false)
            .build();

    try {
      span.setAttribute("StringKey", "OtherStringVal")
          .setAttribute("ExistingStringKey", "ExistingStringVal")
          .setAttribute("LongKey", 2000L)
          .setAllAttributes(attributes);
    } finally {
      span.end();
    }

    SpanData spanData = span.toSpanData();
    assertThat(spanData.getAttributes().size()).isEqualTo(5);
    assertThat(spanData.getAttributes().get(stringKey("StringKey")))
        .isNotNull()
        .isEqualTo("StringVal");
    assertThat(spanData.getAttributes().get(stringKey("ExistingStringKey")))
        .isNotNull()
        .isEqualTo("ExistingStringVal");
    assertThat(spanData.getAttributes().get(longKey("LongKey"))).isNotNull().isEqualTo(1000L);
    assertThat(spanData.getAttributes().get(doubleKey("DoubleKey"))).isNotNull().isEqualTo(10.0);
    assertThat(spanData.getAttributes().get(booleanKey("BooleanKey"))).isNotNull().isEqualTo(false);
  }

  @Test
  void setAllAttributes_nullAttributes() {
    SdkSpan span = createTestRootSpan();
    span.setAllAttributes(null);
    assertThat(span.toSpanData().getAttributes().size()).isEqualTo(0);
  }

  @Test
  void setAllAttributes_emptyAttributes() {
    SdkSpan span = createTestRootSpan();
    span.setAllAttributes(Attributes.empty());
    assertThat(span.toSpanData().getAttributes().size()).isEqualTo(0);
  }

  @Test
  void addEvent() {
    SdkSpan span = createTestRootSpan();
    try {
      span.addEvent("event1");
      span.addEvent("event2", Attributes.of(stringKey("e1key"), "e1Value"));
      span.addEvent("event3", 10, TimeUnit.SECONDS);
      span.addEvent("event4", Instant.ofEpochSecond(20));
      span.addEvent(
          "event5", Attributes.builder().put("foo", "bar").build(), 30, TimeUnit.MILLISECONDS);
      span.addEvent(
          "event6", Attributes.builder().put("foo", "bar").build(), Instant.ofEpochMilli(1000));
    } finally {
      span.end();
    }
    List<EventData> events = span.toSpanData().getEvents();
    assertThat(events).hasSize(6);
    Assertions.assertThat(events.get(0))
        .satisfies(
            event -> {
              assertThat(event.getName()).isEqualTo("event1");
              Assertions.assertThat(event.getAttributes()).isEqualTo(Attributes.empty());
              assertThat(event.getEpochNanos()).isEqualTo(START_EPOCH_NANOS);
            });
    Assertions.assertThat(events.get(1))
        .satisfies(
            event -> {
              assertThat(event.getName()).isEqualTo("event2");
              Assertions.assertThat(event.getAttributes())
                  .isEqualTo(Attributes.of(stringKey("e1key"), "e1Value"));
              assertThat(event.getEpochNanos()).isEqualTo(START_EPOCH_NANOS);
            });
    Assertions.assertThat(events.get(2))
        .satisfies(
            event -> {
              assertThat(event.getName()).isEqualTo("event3");
              Assertions.assertThat(event.getAttributes()).isEqualTo(Attributes.empty());
              assertThat(event.getEpochNanos()).isEqualTo(TimeUnit.SECONDS.toNanos(10));
            });
    Assertions.assertThat(events.get(3))
        .satisfies(
            event -> {
              assertThat(event.getName()).isEqualTo("event4");
              Assertions.assertThat(event.getAttributes()).isEqualTo(Attributes.empty());
              assertThat(event.getEpochNanos()).isEqualTo(TimeUnit.SECONDS.toNanos(20));
            });
    Assertions.assertThat(events.get(4))
        .satisfies(
            event -> {
              assertThat(event.getName()).isEqualTo("event5");
              Assertions.assertThat(event.getAttributes())
                  .isEqualTo(Attributes.builder().put("foo", "bar").build());
              assertThat(event.getEpochNanos()).isEqualTo(TimeUnit.MILLISECONDS.toNanos(30));
            });
    Assertions.assertThat(events.get(5))
        .satisfies(
            event -> {
              assertThat(event.getName()).isEqualTo("event6");
              Assertions.assertThat(event.getAttributes())
                  .isEqualTo(Attributes.builder().put("foo", "bar").build());
              assertThat(event.getEpochNanos()).isEqualTo(TimeUnit.MILLISECONDS.toNanos(1000));
            });
  }

  @Test
  void attributeLength() {
    int maxLength = 25;
    SdkSpan span =
        createTestSpan(SpanLimits.builder().setMaxAttributeValueLength(maxLength).build());
    try {
      String strVal = IntStream.range(0, maxLength).mapToObj(i -> "a").collect(joining());
      String tooLongStrVal = strVal + strVal;

      Attributes attributes =
          Attributes.builder()
              .put("string", tooLongStrVal)
              .put("boolean", true)
              .put("long", 1L)
              .put("double", 1.0)
              .put(stringArrayKey("stringArray"), Arrays.asList(strVal, tooLongStrVal))
              .put(booleanArrayKey("booleanArray"), Arrays.asList(true, false))
              .put(longArrayKey("longArray"), Arrays.asList(1L, 2L))
              .put(doubleArrayKey("doubleArray"), Arrays.asList(1.0, 2.0))
              .build();
      span.setAllAttributes(attributes);
      span.recordException(new IllegalStateException(tooLongStrVal));

      SpanData spanData = span.toSpanData();
      attributes = spanData.getAttributes();
      assertThat(attributes.get(stringKey("string"))).isEqualTo(strVal);
      assertThat(attributes.get(booleanKey("boolean"))).isEqualTo(true);
      assertThat(attributes.get(longKey("long"))).isEqualTo(1L);
      assertThat(attributes.get(doubleKey("double"))).isEqualTo(1.0);
      assertThat(attributes.get(stringArrayKey("stringArray")))
          .isEqualTo(Arrays.asList(strVal, strVal));
      assertThat(attributes.get(booleanArrayKey("booleanArray")))
          .isEqualTo(Arrays.asList(true, false));
      assertThat(attributes.get(longArrayKey("longArray"))).isEqualTo(Arrays.asList(1L, 2L));
      assertThat(attributes.get(doubleArrayKey("doubleArray"))).isEqualTo(Arrays.asList(1.0, 2.0));

      List<EventData> events = spanData.getEvents();
      assertThat(events).hasSize(1);
      EventData event = events.get(0);
      assertThat(event.getName()).isEqualTo("exception");
      assertThat(event.getAttributes().get(stringKey("exception.type")))
          .isEqualTo("java.lang.IllegalStateException".substring(0, maxLength));
      assertThat(event.getAttributes().get(stringKey("exception.message"))).isEqualTo(strVal);
      assertThat(event.getAttributes().get(stringKey("exception.stacktrace")).length())
          .isLessThanOrEqualTo(maxLength);
      assertThat(event.getAttributes().size()).isEqualTo(3);
    } finally {
      span.end();
    }
  }

  @Test
  void eventAttributeLength() {
    int maxLength = 25;
    SdkSpan span =
        createTestSpan(SpanLimits.builder().setMaxAttributeValueLength(maxLength).build());
    try {
      String strVal = IntStream.range(0, maxLength).mapToObj(i -> "a").collect(joining());
      String tooLongStrVal = strVal + strVal;

      Attributes attributes =
          Attributes.builder()
              .put("string", tooLongStrVal)
              .put("boolean", true)
              .put("long", 1L)
              .put("double", 1.0)
              .put(stringArrayKey("stringArray"), Arrays.asList(strVal, tooLongStrVal))
              .put(booleanArrayKey("booleanArray"), Arrays.asList(true, false))
              .put(longArrayKey("longArray"), Arrays.asList(1L, 2L))
              .put(doubleArrayKey("doubleArray"), Arrays.asList(1.0, 2.0))
              .build();
      span.setAllAttributes(attributes);

      attributes = span.toSpanData().getAttributes();
      assertThat(attributes.get(stringKey("string"))).isEqualTo(strVal);
      assertThat(attributes.get(booleanKey("boolean"))).isEqualTo(true);
      assertThat(attributes.get(longKey("long"))).isEqualTo(1L);
      assertThat(attributes.get(doubleKey("double"))).isEqualTo(1.0);
      assertThat(attributes.get(stringArrayKey("stringArray")))
          .isEqualTo(Arrays.asList(strVal, strVal));
      assertThat(attributes.get(booleanArrayKey("booleanArray")))
          .isEqualTo(Arrays.asList(true, false));
      assertThat(attributes.get(longArrayKey("longArray"))).isEqualTo(Arrays.asList(1L, 2L));
      assertThat(attributes.get(doubleArrayKey("doubleArray"))).isEqualTo(Arrays.asList(1.0, 2.0));
    } finally {
      span.end();
    }
  }

  @Test
  void addLink() {
    int maxLinks = 3;
    int maxNumberOfAttributes = 4;
    int maxAttributeLength = 5;
    SdkSpan span =
        createTestSpan(
            SpanKind.INTERNAL,
            SpanLimits.builder()
                .setMaxNumberOfLinks(maxLinks)
                .setMaxNumberOfAttributesPerLink(maxNumberOfAttributes)
                .setMaxAttributeValueLength(maxAttributeLength)
                .build(),
            parentSpanId,
            null,
            null,
            DefaultExceptionAttributeResolver.getInstance());
    try {
      Span span1 = createTestSpan(SpanKind.INTERNAL);
      Span span2 = createTestSpan(SpanKind.INTERNAL);
      Span span3 = createTestSpan(SpanKind.INTERNAL);
      Span span4 = createTestSpan(SpanKind.INTERNAL);

      span.addLink(span1.getSpanContext());

      Attributes span2LinkAttributes =
          Attributes.builder()
              .put("key1", true)
              .put("key2", true)
              .put("key3", true)
              .put(
                  "key4",
                  IntStream.range(0, maxAttributeLength + 1).mapToObj(i -> "a").collect(joining()))
              .build();
      span.addLink(span2.getSpanContext(), span2LinkAttributes);

      Attributes span3LinkAttributes =
          Attributes.builder()
              .put("key1", true)
              .put("key2", true)
              .put("key3", true)
              .put("key4", true)
              .put("key5", true)
              .build();
      span.addLink(span3.getSpanContext(), span3LinkAttributes);

      span.addLink(span4.getSpanContext());

      SpanData spanData = span.toSpanData();
      // 1 link added during span construction via createTestSpan, 4 links added after span start
      assertThat(spanData.getTotalRecordedLinks()).isEqualTo(4);
      assertThat(spanData.getLinks())
          .satisfiesExactly(
              link -> {
                assertThat(link.getSpanContext()).isEqualTo(span1.getSpanContext());
                Assertions.assertThat(link.getAttributes()).isEqualTo(Attributes.empty());
              },
              link -> {
                assertThat(link.getSpanContext()).isEqualTo(span2.getSpanContext());
                Assertions.assertThat(link.getAttributes())
                    .isEqualTo(
                        Attributes.builder()
                            .put("key1", true)
                            .put("key2", true)
                            .put("key3", true)
                            // Should be truncated to max attribute length
                            .put(
                                "key4",
                                IntStream.range(0, maxAttributeLength)
                                    .mapToObj(i -> "a")
                                    .collect(joining()))
                            .build());
              },
              link -> {
                assertThat(link.getSpanContext()).isEqualTo(span2.getSpanContext());
                // The 5th attribute key should be omitted due to attribute limits. Can't predict
                // which of the 5 is dropped.
                assertThat(link.getAttributes().size()).isEqualTo(4);
              });
    } finally {
      span.end();
    }
  }

  @Test
  void addLink_InvalidArgs() {
    SdkSpan span = createTestSpan(SpanKind.INTERNAL);
    assertThatCode(() -> span.addLink(null)).doesNotThrowAnyException();
    assertThatCode(() -> span.addLink(SpanContext.getInvalid())).doesNotThrowAnyException();
    assertThatCode(() -> span.addLink(null, null)).doesNotThrowAnyException();
    assertThatCode(() -> span.addLink(SpanContext.getInvalid(), Attributes.empty()))
        .doesNotThrowAnyException();
  }

  @Test
  void addLink_FaultIn() {
    SdkSpan span =
        SdkSpan.startSpan(
            spanContext,
            SPAN_NAME,
            instrumentationScopeInfo,
            SpanKind.INTERNAL,
            Span.getInvalid(),
            Context.root(),
            SpanLimits.getDefault(),
            spanProcessor,
            DefaultExceptionAttributeResolver.getInstance(),
            testClock,
            resource,
            null,
            null, // exercises the fault-in path
            0,
            0);
    SdkSpan linkedSpan = createTestSpan(SpanKind.INTERNAL);
    span.addLink(linkedSpan.getSpanContext());

    SpanData spanData = span.toSpanData();
    assertThat(spanData.getTotalRecordedLinks()).isEqualTo(1);
    assertThat(spanData.getLinks())
        .satisfiesExactly(
            link -> {
              assertThat(link.getSpanContext()).isEqualTo(linkedSpan.getSpanContext());
            });
  }

  @Test
  void droppingAttributes() {
    int maxNumberOfAttributes = 8;
    SpanLimits spanLimits =
        SpanLimits.builder().setMaxNumberOfAttributes(maxNumberOfAttributes).build();
    SdkSpan span = createTestSpan(spanLimits);
    try {
      for (int i = 0; i < 2 * maxNumberOfAttributes; i++) {
        span.setAttribute(longKey("MyStringAttributeKey" + i), (long) i);
      }
      SpanData spanData = span.toSpanData();
      assertThat(spanData.getAttributes().size()).isEqualTo(maxNumberOfAttributes);
      assertThat(spanData.getTotalAttributeCount()).isEqualTo(2 * maxNumberOfAttributes);
    } finally {
      span.end();
    }
    SpanData spanData = span.toSpanData();
    assertThat(spanData.getAttributes().size()).isEqualTo(maxNumberOfAttributes);
    assertThat(spanData.getTotalAttributeCount()).isEqualTo(2 * maxNumberOfAttributes);
  }

  @Test
  void endWithTimestamp_numeric() {
    SdkSpan span1 = createTestRootSpan();
    span1.end(10, TimeUnit.NANOSECONDS);
    assertThat(span1.toSpanData().getEndEpochNanos()).isEqualTo(10);
  }

  @Test
  void endWithTimestamp_instant() {
    SdkSpan span1 = createTestRootSpan();
    span1.end(Instant.ofEpochMilli(10));
    assertThat(span1.toSpanData().getEndEpochNanos()).isEqualTo(TimeUnit.MILLISECONDS.toNanos(10));
  }

  @Test
  void droppingAndAddingAttributes() {
    int maxNumberOfAttributes = 8;
    SpanLimits spanLimits =
        SpanLimits.builder().setMaxNumberOfAttributes(maxNumberOfAttributes).build();
    SdkSpan span = createTestSpan(spanLimits);
    try {
      for (int i = 0; i < 2 * maxNumberOfAttributes; i++) {
        span.setAttribute(longKey("MyStringAttributeKey" + i), (long) i);
      }
      SpanData spanData = span.toSpanData();
      assertThat(spanData.getAttributes().size()).isEqualTo(maxNumberOfAttributes);
      assertThat(spanData.getTotalAttributeCount()).isEqualTo(2 * maxNumberOfAttributes);

      for (int i = 0; i < maxNumberOfAttributes / 2; i++) {
        int val = i + maxNumberOfAttributes * 3 / 2;
        span.setAttribute(longKey("MyStringAttributeKey" + i), (long) val);
      }
      spanData = span.toSpanData();
      assertThat(spanData.getAttributes().size()).isEqualTo(maxNumberOfAttributes);
      // Test that we still have in the attributes map the latest maxNumberOfAttributes / 2 entries.
      for (int i = 0; i < maxNumberOfAttributes / 2; i++) {
        int val = i + maxNumberOfAttributes * 3 / 2;
        assertThat(spanData.getAttributes().get(longKey("MyStringAttributeKey" + i)))
            .isEqualTo(val);
      }
      // Test that we have the newest re-added initial entries.
      for (int i = maxNumberOfAttributes / 2; i < maxNumberOfAttributes; i++) {
        assertThat(spanData.getAttributes().get(longKey("MyStringAttributeKey" + i))).isEqualTo(i);
      }
    } finally {
      span.end();
    }
  }

  @Test
  void droppingEvents() {
    int maxNumberOfEvents = 8;
    SpanLimits spanLimits = SpanLimits.builder().setMaxNumberOfEvents(maxNumberOfEvents).build();
    SdkSpan span = createTestSpan(spanLimits);
    try {
      for (int i = 0; i < 2 * maxNumberOfEvents; i++) {
        span.addEvent("event2", Attributes.empty());
        testClock.advance(Duration.ofSeconds(1));
      }
      SpanData spanData = span.toSpanData();

      assertThat(spanData.getEvents().size()).isEqualTo(maxNumberOfEvents);
      for (int i = 0; i < maxNumberOfEvents; i++) {
        EventData expectedEvent =
            EventData.create(
                START_EPOCH_NANOS + i * NANOS_PER_SECOND, "event2", Attributes.empty(), 0);
        Assertions.assertThat(spanData.getEvents().get(i)).isEqualTo(expectedEvent);
        assertThat(spanData.getTotalRecordedEvents()).isEqualTo(2 * maxNumberOfEvents);
      }
    } finally {
      span.end();
    }
    SpanData spanData = span.toSpanData();
    assertThat(spanData.getEvents().size()).isEqualTo(maxNumberOfEvents);
    for (int i = 0; i < maxNumberOfEvents; i++) {
      EventData expectedEvent =
          EventData.create(
              START_EPOCH_NANOS + i * NANOS_PER_SECOND, "event2", Attributes.empty(), 0);
      Assertions.assertThat(spanData.getEvents().get(i)).isEqualTo(expectedEvent);
    }
  }

  @Test
  void recordException() {
    IllegalStateException exception = new IllegalStateException("there was an exception");
    SdkSpan span = createTestRootSpan();

    StringWriter writer = new StringWriter();
    exception.printStackTrace(new PrintWriter(writer));
    String stacktrace = writer.toString();

    testClock.advance(Duration.ofNanos(1000));
    long timestamp = testClock.now();

    // make sure that span attributes don't leak down to the exception event
    span.setAttribute("spankey", "val");

    span.recordException(exception);

    List<EventData> events = span.toSpanData().getEvents();
    assertThat(events).hasSize(1);
    EventData event = events.get(0);
    assertThat(event.getName()).isEqualTo("exception");
    assertThat(event.getEpochNanos()).isEqualTo(timestamp);
    assertThat(event.getAttributes().get(stringKey("exception.message")))
        .isEqualTo("there was an exception");
    assertThat(event.getAttributes().get(stringKey("exception.type")))
        .isEqualTo(exception.getClass().getName());
    assertThat(event.getAttributes().get(stringKey("exception.stacktrace"))).isEqualTo(stacktrace);
    assertThat(event.getAttributes().size()).isEqualTo(3);
    Assertions.assertThat(event)
        .isInstanceOfSatisfying(
            ExceptionEventData.class,
            exceptionEvent -> {
              assertThat(exceptionEvent.getException()).isSameAs(exception);
            });
  }

  @Test
  void recordException_noMessage() {
    IllegalStateException exception = new IllegalStateException();
    SdkSpan span = createTestRootSpan();

    StringWriter writer = new StringWriter();
    exception.printStackTrace(new PrintWriter(writer));
    String stacktrace = writer.toString();

    span.recordException(exception);

    List<EventData> events = span.toSpanData().getEvents();
    assertThat(events).hasSize(1);
    EventData event = events.get(0);
    assertThat(event.getAttributes().get(stringKey("exception.message"))).isNull();
    assertThat(event.getAttributes().get(stringKey("exception.type")))
        .isEqualTo("java.lang.IllegalStateException");
    assertThat(event.getAttributes().get(stringKey("exception.stacktrace"))).isEqualTo(stacktrace);
    assertThat(event.getAttributes().size()).isEqualTo(2);
  }

  private static class InnerClassException extends Exception {}

  @Test
  void recordException_innerClassException() {
    InnerClassException exception = new InnerClassException();
    SdkSpan span = createTestRootSpan();

    StringWriter writer = new StringWriter();
    exception.printStackTrace(new PrintWriter(writer));
    String stacktrace = writer.toString();

    span.recordException(exception);

    List<EventData> events = span.toSpanData().getEvents();
    assertThat(events).hasSize(1);
    EventData event = events.get(0);
    assertThat(event.getAttributes().get(stringKey("exception.type")))
        .isEqualTo("io.opentelemetry.sdk.trace.SdkSpanTest.InnerClassException");
    assertThat(event.getAttributes().get(stringKey("exception.stacktrace"))).isEqualTo(stacktrace);
    assertThat(event.getAttributes().size()).isEqualTo(2);
  }

  @Test
  void recordException_additionalAttributes() {
    IllegalStateException exception = new IllegalStateException("there was an exception");
    SdkSpan span = createTestRootSpan();

    StringWriter writer = new StringWriter();
    exception.printStackTrace(new PrintWriter(writer));
    String stacktrace = writer.toString();

    testClock.advance(Duration.ofNanos(1000));
    long timestamp = testClock.now();

    // make sure that span attributes don't leak down to the exception event
    span.setAttribute("spankey", "val");

    span.recordException(
        exception,
        Attributes.of(
            stringKey("key1"),
            "this is an additional attribute",
            stringKey("exception.message"),
            "this is a precedence attribute"));

    List<EventData> events = span.toSpanData().getEvents();
    assertThat(events).hasSize(1);
    EventData event = events.get(0);
    assertThat(event.getName()).isEqualTo("exception");
    assertThat(event.getEpochNanos()).isEqualTo(timestamp);
    assertThat(event.getAttributes().get(stringKey("exception.message")))
        .isEqualTo("this is a precedence attribute");
    assertThat(event.getAttributes().get(stringKey("key1")))
        .isEqualTo("this is an additional attribute");
    assertThat(event.getAttributes().get(stringKey("exception.type")))
        .isEqualTo("java.lang.IllegalStateException");
    assertThat(event.getAttributes().get(stringKey("exception.stacktrace"))).isEqualTo(stacktrace);
    assertThat(event.getAttributes().size()).isEqualTo(4);

    Assertions.assertThat(event)
        .isInstanceOfSatisfying(
            ExceptionEventData.class,
            exceptionEvent -> {
              assertThat(exceptionEvent.getException()).isSameAs(exception);
            });
  }

  @Test
  void recordException_SpanLimits() {
    SdkSpan span = createTestSpan(SpanLimits.builder().setMaxNumberOfAttributes(2).build());
    span.recordException(
        new IllegalStateException("error"),
        Attributes.builder().put("key1", "value").put("key2", "value").build());

    List<EventData> events = span.toSpanData().getEvents();
    assertThat(events.size()).isEqualTo(1);
    EventData event = events.get(0);
    assertThat(event.getAttributes().size()).isEqualTo(2);
    assertThat(event.getTotalAttributeCount()).isEqualTo(5);
    assertThat(event.getTotalAttributeCount() - event.getAttributes().size()).isPositive();
  }

  @Test
  void recordException_CustomResolver() {
    ExceptionAttributeResolver exceptionAttributeResolver =
        new ExceptionAttributeResolver() {
          @Override
          public String getExceptionType(Throwable throwable) {
            return "type";
          }

          @Nullable
          @Override
          public String getExceptionMessage(Throwable throwable) {
            return null;
          }

          @Override
          public String getExceptionStacktrace(Throwable throwable) {
            return "stacktrace";
          }
        };

    SdkSpan span =
        createTestSpan(
            SpanKind.INTERNAL,
            SpanLimits.getDefault(),
            parentSpanId,
            null,
            Collections.singletonList(link),
            exceptionAttributeResolver);

    span.recordException(new IllegalStateException("error"));

    List<EventData> events = span.toSpanData().getEvents();
    assertThat(events.size()).isEqualTo(1);
    EventData event = events.get(0);
    assertThat(event)
        .hasAttributesSatisfyingExactly(
            equalTo(ExceptionAttributeResolver.EXCEPTION_TYPE, "type"),
            equalTo(ExceptionAttributeResolver.EXCEPTION_STACKTRACE, "stacktrace"));
  }

  @Test
  void badArgsIgnored() {
    SdkSpan span = createTestRootSpan();

    // Should be no exceptions
    span.setAttribute(null, 0L);
    span.setStatus(null);
    span.setStatus(null, null);
    span.updateName(null);
    span.addEvent(null);
    span.addEvent(null, 0, null);
    span.addEvent("event", 0, null);
    span.addEvent(null, (Attributes) null);
    span.addEvent("event", (Attributes) null);
    span.addEvent(null, (Instant) null);
    span.addEvent(null, null, 0, null);
    span.addEvent("event", null, 0, TimeUnit.MILLISECONDS);
    span.addEvent("event", Attributes.empty(), 0, null);
    span.addEvent(null, null, null);
    span.recordException(null);
    span.end(0, TimeUnit.NANOSECONDS);
    span.end(1, null);
    span.end(null);

    // Ignored the bad calls
    SpanData data = span.toSpanData();
    assertThat(data.getAttributes().isEmpty()).isTrue();
    assertThat(data.getStatus()).isEqualTo(StatusData.unset());
    assertThat(data.getName()).isEqualTo(SPAN_NAME);
  }

  @Test
  void onStartOnEndNotRequired() {
    when(spanProcessor.isStartRequired()).thenReturn(false);
    when(spanProcessor.isEndRequired()).thenReturn(false);

    SpanLimits spanLimits = SpanLimits.getDefault();
    SdkSpan span =
        SdkSpan.startSpan(
            spanContext,
            SPAN_NAME,
            instrumentationScopeInfo,
            SpanKind.INTERNAL,
            parentSpanId != null
                ? Span.wrap(
                    SpanContext.create(
                        traceId, parentSpanId, TraceFlags.getDefault(), TraceState.getDefault()))
                : Span.getInvalid(),
            Context.root(),
            spanLimits,
            spanProcessor,
            DefaultExceptionAttributeResolver.getInstance(),
            testClock,
            resource,
            AttributesMap.create(
                spanLimits.getMaxNumberOfAttributes(), spanLimits.getMaxAttributeValueLength()),
            Collections.emptyList(),
            1,
            0);
    verify(spanProcessor, never()).onStart(any(), any());

    span.end();
    verify(spanProcessor, never()).onEnd(any());
  }

  @ParameterizedTest
  @MethodSource("setStatusArgs")
  void setStatus(Consumer<Span> spanConsumer, StatusData expectedSpanData) {
    SdkSpan testSpan = createTestRootSpan();
    spanConsumer.accept(testSpan);
    assertThat(testSpan.toSpanData().getStatus()).isEqualTo(expectedSpanData);
  }

  private static Stream<Arguments> setStatusArgs() {
    return Stream.of(
        // Default status is UNSET
        Arguments.of(spanConsumer(span -> {}), StatusData.unset()),
        // Simple cases
        Arguments.of(spanConsumer(span -> span.setStatus(StatusCode.OK)), StatusData.ok()),
        Arguments.of(spanConsumer(span -> span.setStatus(StatusCode.ERROR)), StatusData.error()),
        // UNSET is ignored
        Arguments.of(
            spanConsumer(span -> span.setStatus(StatusCode.OK).setStatus(StatusCode.UNSET)),
            StatusData.ok()),
        Arguments.of(
            spanConsumer(span -> span.setStatus(StatusCode.ERROR).setStatus(StatusCode.UNSET)),
            StatusData.error()),
        // Description is ignored unless status is ERROR
        Arguments.of(
            spanConsumer(span -> span.setStatus(StatusCode.UNSET, "description")),
            StatusData.unset()),
        Arguments.of(
            spanConsumer(span -> span.setStatus(StatusCode.OK, "description")), StatusData.ok()),
        Arguments.of(
            spanConsumer(span -> span.setStatus(StatusCode.ERROR, "description")),
            StatusData.create(StatusCode.ERROR, "description")),
        // ERROR is ignored if status is OK
        Arguments.of(
            spanConsumer(
                span -> span.setStatus(StatusCode.OK).setStatus(StatusCode.ERROR, "description")),
            StatusData.ok()),
        // setStatus ignored after span is ended
        Arguments.of(
            spanConsumer(
                span -> {
                  span.end();
                  span.setStatus(StatusCode.OK);
                }),
            StatusData.unset()),
        Arguments.of(
            spanConsumer(
                span -> {
                  span.end();
                  span.setStatus(StatusCode.ERROR);
                }),
            StatusData.unset()));
  }

  private static Consumer<Span> spanConsumer(Consumer<Span> spanConsumer) {
    return spanConsumer;
  }

  private SdkSpan createTestSpanWithAttributes(Map<AttributeKey, Object> attributes) {
    SpanLimits spanLimits = SpanLimits.getDefault();
    AttributesMap attributesMap =
        AttributesMap.create(
            spanLimits.getMaxNumberOfAttributes(), spanLimits.getMaxAttributeValueLength());
    attributes.forEach(attributesMap::put);
    return createTestSpan(
        SpanKind.INTERNAL,
        SpanLimits.getDefault(),
        null,
        attributesMap,
        Collections.singletonList(link),
        DefaultExceptionAttributeResolver.getInstance());
  }

  private SdkSpan createTestRootSpan() {
    return createTestSpan(
        SpanKind.INTERNAL,
        SpanLimits.getDefault(),
        SpanId.getInvalid(),
        null,
        Collections.singletonList(link),
        DefaultExceptionAttributeResolver.getInstance());
  }

  private SdkSpan createTestSpan(SpanKind kind) {
    return createTestSpan(
        kind,
        SpanLimits.getDefault(),
        parentSpanId,
        null,
        Collections.singletonList(link),
        DefaultExceptionAttributeResolver.getInstance());
  }

  private SdkSpan createTestSpan(SpanLimits config) {
    return createTestSpan(
        SpanKind.INTERNAL,
        config,
        parentSpanId,
        null,
        Collections.singletonList(link),
        DefaultExceptionAttributeResolver.getInstance());
  }

  private SdkSpan createTestSpan(
      SpanKind kind,
      SpanLimits config,
      @Nullable String parentSpanId,
      @Nullable AttributesMap attributes,
      @Nullable List<LinkData> links,
      ExceptionAttributeResolver exceptionAttributeResolver) {
    List<LinkData> linksCopy = links == null ? new ArrayList<>() : new ArrayList<>(links);

    SdkSpan span =
        SdkSpan.startSpan(
            spanContext,
            SPAN_NAME,
            instrumentationScopeInfo,
            kind,
            parentSpanId != null
                ? Span.wrap(
                    SpanContext.create(
                        traceId, parentSpanId, TraceFlags.getDefault(), TraceState.getDefault()))
                : Span.getInvalid(),
            Context.root(),
            config,
            spanProcessor,
            exceptionAttributeResolver,
            testClock,
            resource,
            attributes,
            linksCopy,
            linksCopy.size(),
            0);
    Mockito.verify(spanProcessor, Mockito.times(1)).onStart(Context.root(), span);
    return span;
  }

  private void spanDoWork(
      SdkSpan span, @Nullable StatusCode canonicalCode, @Nullable String descriptio) {
    span.setAttribute("MySingleStringAttributeKey", "MySingleStringAttributeValue");
    attributes.forEach(span::setAttribute);
    testClock.advance(Duration.ofSeconds(1));
    span.addEvent("event2", Attributes.empty());
    testClock.advance(Duration.ofSeconds(1));
    span.updateName(SPAN_NEW_NAME);
    if (canonicalCode != null) {
      span.setStatus(canonicalCode, descriptio);
    }
  }

  private void verifySpanData(
      SpanData spanData,
      Attributes attributes,
      List<EventData> eventData,
      List<LinkData> links,
      String spanName,
      long startEpochNanos,
      long endEpochNanos,
      StatusData status,
      boolean hasEnded) {
    assertThat(spanData.getTraceId()).isEqualTo(traceId);
    assertThat(spanData.getSpanId()).isEqualTo(spanId);
    assertThat(spanData.getParentSpanId()).isEqualTo(parentSpanId);
    assertThat(spanData.getSpanContext().getTraceState()).isEqualTo(TraceState.getDefault());
    assertThat(spanData.getResource()).isEqualTo(resource);
    assertThat(spanData.getInstrumentationScopeInfo()).isEqualTo(instrumentationScopeInfo);
    assertThat(spanData.getName()).isEqualTo(spanName);
    assertThat(spanData.getEvents()).isEqualTo(eventData);
    assertThat(spanData.getLinks()).isEqualTo(links);
    assertThat(spanData.getStartEpochNanos()).isEqualTo(startEpochNanos);
    assertThat(spanData.getEndEpochNanos()).isEqualTo(endEpochNanos);
    assertThat(spanData.getStatus().getStatusCode()).isEqualTo(status.getStatusCode());
    assertThat(spanData.hasEnded()).isEqualTo(hasEnded);

    // verify equality manually, since the implementations don't all equals with each other.
    Attributes spanDataAttributes = spanData.getAttributes();
    assertThat(spanDataAttributes.size()).isEqualTo(attributes.size());
    spanDataAttributes.forEach((key, value) -> assertThat(attributes.get(key)).isEqualTo(value));
  }

  @Test
  void testAsSpanData() {
    String name = "GreatSpan";
    SpanKind kind = SpanKind.SERVER;
    String traceId = this.traceId;
    String spanId = this.spanId;
    String parentSpanId = this.parentSpanId;
    SpanLimits spanLimits = SpanLimits.getDefault();
    SpanProcessor spanProcessor = NoopSpanProcessor.getInstance();
    TestClock clock = TestClock.create();
    Resource resource = this.resource;
    Attributes attributes = TestUtils.generateRandomAttributes();
    AttributesMap attributesWithCapacity = AttributesMap.create(32, Integer.MAX_VALUE);
    attributes.forEach(attributesWithCapacity::put);
    Attributes event1Attributes = TestUtils.generateRandomAttributes();
    Attributes event2Attributes = TestUtils.generateRandomAttributes();
    SpanContext context =
        SpanContext.create(traceId, spanId, TraceFlags.getDefault(), TraceState.getDefault());
    LinkData link1 = LinkData.create(context, TestUtils.generateRandomAttributes());

    SdkSpan readableSpan =
        SdkSpan.startSpan(
            context,
            name,
            instrumentationScopeInfo,
            kind,
            parentSpanId != null
                ? Span.wrap(
                    SpanContext.create(
                        traceId, parentSpanId, TraceFlags.getDefault(), TraceState.getDefault()))
                : Span.getInvalid(),
            Context.root(),
            spanLimits,
            spanProcessor,
            DefaultExceptionAttributeResolver.getInstance(),
            clock,
            resource,
            attributesWithCapacity,
            Collections.singletonList(link1),
            1,
            0);
    long startEpochNanos = clock.now();
    clock.advance(Duration.ofMillis(4));
    long firstEventEpochNanos = clock.now();
    readableSpan.addEvent("event1", event1Attributes);
    clock.advance(Duration.ofMillis(6));
    long secondEventTimeNanos = clock.now();
    readableSpan.addEvent("event2", event2Attributes);

    clock.advance(Duration.ofMillis(100));
    readableSpan.end();
    long endEpochNanos = clock.now();

    List<EventData> events =
        Arrays.asList(
            EventData.create(
                firstEventEpochNanos, "event1", event1Attributes, event1Attributes.size()),
            EventData.create(
                secondEventTimeNanos, "event2", event2Attributes, event2Attributes.size()));

    SpanData result = readableSpan.toSpanData();
    verifySpanData(
        result,
        attributesWithCapacity,
        events,
        Collections.singletonList(link1),
        name,
        startEpochNanos,
        endEpochNanos,
        StatusData.unset(),
        /* hasEnded= */ true);
    assertThat(result.getTotalRecordedLinks()).isEqualTo(1);
    assertThat(result.getSpanContext().isSampled()).isEqualTo(false);
  }

  @Test
  void testConcurrentModification() throws ExecutionException, InterruptedException {
    SdkSpan span = createTestSpan(SpanKind.INTERNAL);
    ExecutorService es = Executors.newSingleThreadExecutor();
    Future<?> modifierFuture =
        es.submit(
            () -> {
              for (int i = 0; i < 5096 * 5; ++i) {
                span.setAttribute("hey" + i, "");
              }
            });
    try {
      for (int i = 0; i < 5096 * 5; ++i) {
        span.toSpanData();
      }
    } catch (Throwable t) {
      modifierFuture.cancel(true);
      throw t;
    }
    modifierFuture.get();
  }
}<|MERGE_RESOLUTION|>--- conflicted
+++ resolved
@@ -14,10 +14,7 @@
 import static io.opentelemetry.api.common.AttributeKey.stringArrayKey;
 import static io.opentelemetry.api.common.AttributeKey.stringKey;
 import static io.opentelemetry.sdk.testing.assertj.OpenTelemetryAssertions.assertThat;
-<<<<<<< HEAD
 import static io.opentelemetry.sdk.testing.assertj.OpenTelemetryAssertions.equalTo;
-=======
->>>>>>> 0191a01b
 import static java.util.stream.Collectors.joining;
 import static org.assertj.core.api.Assertions.assertThatCode;
 import static org.assertj.core.api.Assertions.assertThatThrownBy;
@@ -1306,18 +1303,18 @@
     ExceptionAttributeResolver exceptionAttributeResolver =
         new ExceptionAttributeResolver() {
           @Override
-          public String getExceptionType(Throwable throwable) {
+          public String getExceptionType(Throwable throwable, int maxAttributeLength) {
             return "type";
           }
 
           @Nullable
           @Override
-          public String getExceptionMessage(Throwable throwable) {
+          public String getExceptionMessage(Throwable throwable, int maxAttributeLength) {
             return null;
           }
 
           @Override
-          public String getExceptionStacktrace(Throwable throwable) {
+          public String getExceptionStacktrace(Throwable throwable, int maxAttributeLength) {
             return "stacktrace";
           }
         };
