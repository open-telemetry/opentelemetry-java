--- conflicted
+++ resolved
@@ -11,7 +11,6 @@
 import io.opentelemetry.api.metrics.Meter;
 import io.opentelemetry.api.metrics.common.Labels;
 import io.opentelemetry.context.Context;
-import io.opentelemetry.internal.shaded.jctools.queues.MessagePassingQueue;
 import io.opentelemetry.sdk.common.CompletableResultCode;
 import io.opentelemetry.sdk.internal.DaemonThreadFactory;
 import io.opentelemetry.sdk.trace.ReadWriteSpan;
@@ -21,6 +20,9 @@
 import io.opentelemetry.sdk.trace.internal.JcTools;
 import java.util.ArrayList;
 import java.util.Collections;
+import java.util.Queue;
+import java.util.concurrent.ArrayBlockingQueue;
+import java.util.concurrent.BlockingQueue;
 import java.util.concurrent.TimeUnit;
 import java.util.concurrent.atomic.AtomicBoolean;
 import java.util.concurrent.atomic.AtomicInteger;
@@ -131,12 +133,8 @@
     private final long exporterTimeoutNanos;
 
     private long nextExportTime;
-<<<<<<< HEAD
-
-    private final MessagePassingQueue<ReadableSpan> queue;
-
-=======
-    private final BlockingQueue<ReadableSpan> queue;
+
+    private final Queue<ReadableSpan> queue;
     // When waiting on the spans queue, exporter thread sets this atomic to the number of more
     // spans it needs before doing an export. Writer threads would then wait for the queue to reach
     // spansNeeded size before notifying the exporter thread about new entries.
@@ -145,7 +143,6 @@
     // Integer.MAX_VALUE.
     private final AtomicInteger spansNeeded = new AtomicInteger(Integer.MAX_VALUE);
     private final BlockingQueue<Boolean> signal;
->>>>>>> 085eb9d8
     private final AtomicReference<CompletableResultCode> flushRequested = new AtomicReference<>();
     private volatile boolean continueWork = true;
     private final ArrayList<SpanData> batch;
@@ -155,7 +152,7 @@
         long scheduleDelayNanos,
         int maxExportBatchSize,
         long exporterTimeoutNanos,
-        MessagePassingQueue<ReadableSpan> queue) {
+        Queue<ReadableSpan> queue) {
       this.spanExporter = spanExporter;
       this.scheduleDelayNanos = scheduleDelayNanos;
       this.maxExportBatchSize = maxExportBatchSize;
@@ -209,21 +206,8 @@
         if (flushRequested.get() != null) {
           flush();
         }
-<<<<<<< HEAD
-
-        try {
-          // DO NOT SUBMIT
-          ReadableSpan lastElement = queue.poll();
-          if (lastElement != null) {
-            batch.add(lastElement.toSpanData());
-          }
-        } catch (Throwable e) {
-          Thread.currentThread().interrupt();
-          return;
-=======
         while (!queue.isEmpty() && batch.size() < maxExportBatchSize) {
           batch.add(queue.poll().toSpanData());
->>>>>>> 085eb9d8
         }
         if (batch.size() >= maxExportBatchSize || System.nanoTime() >= nextExportTime) {
           exportCurrentBatch();
