/*
 * Copyright The OpenTelemetry Authors
 * SPDX-License-Identifier: Apache-2.0
 */

package io.opentelemetry.sdk.trace;

import io.opentelemetry.api.common.AttributeKey;
import io.opentelemetry.api.common.Attributes;
import io.opentelemetry.api.internal.GuardedBy;
import io.opentelemetry.api.trace.Span;
import io.opentelemetry.api.trace.SpanContext;
import io.opentelemetry.api.trace.SpanKind;
import io.opentelemetry.api.trace.StatusCode;
import io.opentelemetry.context.Context;
import io.opentelemetry.sdk.common.Clock;
import io.opentelemetry.sdk.common.InstrumentationScopeInfo;
import io.opentelemetry.sdk.internal.AttributeUtil;
import io.opentelemetry.sdk.internal.AttributesMap;
import io.opentelemetry.sdk.internal.InstrumentationScopeUtil;
import io.opentelemetry.sdk.resources.Resource;
import io.opentelemetry.sdk.trace.data.EventData;
import io.opentelemetry.sdk.trace.data.LinkData;
import io.opentelemetry.sdk.trace.data.SpanData;
import io.opentelemetry.sdk.trace.data.StatusData;
import io.opentelemetry.sdk.trace.internal.ExtendedSpanProcessor;
<<<<<<< HEAD
import io.opentelemetry.sdk.trace.internal.data.LazyExceptionEventData;
=======
>>>>>>> 9cb63650
import java.util.ArrayList;
import java.util.Collections;
import java.util.List;
import java.util.concurrent.TimeUnit;
import java.util.logging.Level;
import java.util.logging.Logger;
import javax.annotation.Nullable;
import javax.annotation.concurrent.ThreadSafe;

/** Implementation for the {@link Span} class that records trace events. */
@ThreadSafe
final class SdkSpan implements ReadWriteSpan {

  private static final Logger logger = Logger.getLogger(SdkSpan.class.getName());

  // The config used when constructing this Span.
  private final SpanLimits spanLimits;
  // Contains the identifiers associated with this Span.
  private final SpanContext context;
  // The parent SpanContext of this span. Invalid if this is a root span.
  private final SpanContext parentSpanContext;
  // Handler called when the span starts and ends.
  private final SpanProcessor spanProcessor;
  // The kind of the span.
  private final SpanKind kind;
  // The clock used to get the time.
  private final AnchoredClock clock;
  // The resource associated with this span.
  private final Resource resource;
  // instrumentation scope of the named tracer which created this span
  private final InstrumentationScopeInfo instrumentationScopeInfo;
  // The start time of the span.
  private final long startEpochNanos;
  // Lock used to internally guard the mutable state of this instance
  private final Object lock = new Object();

  @GuardedBy("lock")
  private String name;

  // Set of recorded attributes. DO NOT CALL any other method that changes the ordering of events.
  @GuardedBy("lock")
  @Nullable
  private AttributesMap attributes;

  // List of recorded events.
  @GuardedBy("lock")
  @Nullable
  private List<EventData> events;

  // Number of events recorded.
  @GuardedBy("lock")
  private int totalRecordedEvents = 0;

  // The displayed name of the span.
  // List of recorded links to parent and child spans.
  @GuardedBy("lock")
  @Nullable
  List<LinkData> links;

  // Number of links recorded.
  @GuardedBy("lock")
  private int totalRecordedLinks;

  // The status of the span.
  @GuardedBy("lock")
  private StatusData status = StatusData.unset();

  // The end time of the span.
  @GuardedBy("lock")
  private long endEpochNanos;

  private enum EndState {
    NOT_ENDED,
    ENDING,
    ENDED
  }

  @GuardedBy("lock")
  private EndState hasEnded;

  /**
   * The thread on which {@link #end()} is called and which will be invoking the {@link
   * SpanProcessor}s. This field is used to ensure that only this thread may modify the span while
   * it is in state {@link EndState#ENDING} to prevent concurrent updates outside of {@link
   * ExtendedSpanProcessor#onEnding(ReadWriteSpan)}.
   */
  @GuardedBy("lock")
  @Nullable
  private Thread spanEndingThread;

  private SdkSpan(
      SpanContext context,
      String name,
      InstrumentationScopeInfo instrumentationScopeInfo,
      SpanKind kind,
      SpanContext parentSpanContext,
      SpanLimits spanLimits,
      SpanProcessor spanProcessor,
      AnchoredClock clock,
      Resource resource,
      @Nullable AttributesMap attributes,
      @Nullable List<LinkData> links,
      int totalRecordedLinks,
      long startEpochNanos) {
    this.context = context;
    this.instrumentationScopeInfo = instrumentationScopeInfo;
    this.parentSpanContext = parentSpanContext;
    this.links = links;
    this.totalRecordedLinks = totalRecordedLinks;
    this.name = name;
    this.kind = kind;
    this.spanProcessor = spanProcessor;
    this.resource = resource;
    this.hasEnded = EndState.NOT_ENDED;
    this.clock = clock;
    this.startEpochNanos = startEpochNanos;
    this.attributes = attributes;
    this.spanLimits = spanLimits;
  }

  /**
   * Creates and starts a span with the given configuration.
   *
   * @param context supplies the trace_id and span_id for the newly started span.
   * @param name the displayed name for the new span.
   * @param kind the span kind.
   * @param parentSpan the parent span, or {@link Span#getInvalid()} if this span is a root span.
   * @param spanLimits limits applied to this span.
   * @param spanProcessor handler called when the span starts and ends.
   * @param tracerClock the tracer's clock
   * @param resource the resource associated with this span.
   * @param attributes the attributes set during span creation.
   * @param links the links set during span creation, may be truncated. The list MUST be immutable.
   * @return a new and started span.
   */
  static SdkSpan startSpan(
      SpanContext context,
      String name,
      InstrumentationScopeInfo instrumentationScopeInfo,
      SpanKind kind,
      Span parentSpan,
      Context parentContext,
      SpanLimits spanLimits,
      SpanProcessor spanProcessor,
      Clock tracerClock,
      Resource resource,
      @Nullable AttributesMap attributes,
      @Nullable List<LinkData> links,
      int totalRecordedLinks,
      long userStartEpochNanos) {
    boolean createdAnchoredClock;
    AnchoredClock clock;
    if (parentSpan instanceof SdkSpan) {
      SdkSpan parentRecordEventsSpan = (SdkSpan) parentSpan;
      clock = parentRecordEventsSpan.clock;
      createdAnchoredClock = false;
    } else {
      clock = AnchoredClock.create(tracerClock);
      createdAnchoredClock = true;
    }

    long startEpochNanos;
    if (userStartEpochNanos != 0) {
      startEpochNanos = userStartEpochNanos;
    } else if (createdAnchoredClock) {
      // If this is a new AnchoredClock, the start time is now, so just use it to avoid
      // recomputing current time.
      startEpochNanos = clock.startTime();
    } else {
      // AnchoredClock created in the past, so need to compute now.
      startEpochNanos = clock.now();
    }

    SdkSpan span =
        new SdkSpan(
            context,
            name,
            instrumentationScopeInfo,
            kind,
            parentSpan.getSpanContext(),
            spanLimits,
            spanProcessor,
            clock,
            resource,
            attributes,
            links,
            totalRecordedLinks,
            startEpochNanos);
    // Call onStart here instead of calling in the constructor to make sure the span is completely
    // initialized.
    if (spanProcessor.isStartRequired()) {
      spanProcessor.onStart(parentContext, span);
    }
    return span;
  }

  @Override
  public SpanData toSpanData() {
    // Copy within synchronized context
    synchronized (lock) {
      return SpanWrapper.create(
          this,
          getImmutableLinks(),
          getImmutableTimedEvents(),
          getImmutableAttributes(),
          (attributes == null) ? 0 : attributes.getTotalAddedValues(),
          totalRecordedEvents,
          totalRecordedLinks,
          status,
          name,
          endEpochNanos,
          hasEnded == EndState.ENDED);
    }
  }

  @Override
  @Nullable
  public <T> T getAttribute(AttributeKey<T> key) {
    synchronized (lock) {
      return attributes == null ? null : attributes.get(key);
    }
  }

  @Override
  public Attributes getAttributes() {
    synchronized (lock) {
      return attributes == null ? Attributes.empty() : attributes.immutableCopy();
    }
  }

  @Override
  public boolean hasEnded() {
    synchronized (lock) {
      return hasEnded == EndState.ENDED;
    }
  }

  @Override
  public SpanContext getSpanContext() {
    return context;
  }

  @Override
  public SpanContext getParentSpanContext() {
    return parentSpanContext;
  }

  /**
   * Returns the name of the {@code Span}.
   *
   * @return the name of the {@code Span}.
   */
  @Override
  public String getName() {
    synchronized (lock) {
      return name;
    }
  }

  @Override
  @Deprecated
  public io.opentelemetry.sdk.common.InstrumentationLibraryInfo getInstrumentationLibraryInfo() {
    return InstrumentationScopeUtil.toInstrumentationLibraryInfo(getInstrumentationScopeInfo());
  }

  @Override
  public InstrumentationScopeInfo getInstrumentationScopeInfo() {
    return instrumentationScopeInfo;
  }

  /**
   * Returns the latency of the {@code Span} in nanos. If still active then returns now() - start
   * time.
   *
   * @return the latency of the {@code Span} in nanos.
   */
  @Override
  public long getLatencyNanos() {
    synchronized (lock) {
      return (hasEnded == EndState.NOT_ENDED ? clock.now() : endEpochNanos) - startEpochNanos;
    }
  }

  /** Returns the {@link AnchoredClock} used by this {@link Span}. */
  AnchoredClock getClock() {
    return clock;
  }

  @Override
  public <T> ReadWriteSpan setAttribute(AttributeKey<T> key, T value) {
    if (key == null || key.getKey().isEmpty() || value == null) {
      return this;
    }
    synchronized (lock) {
      if (!isModifiableByCurrentThread()) {
        logger.log(Level.FINE, "Calling setAttribute() on an ended Span.");
        return this;
      }
      if (attributes == null) {
        attributes =
            AttributesMap.create(
                spanLimits.getMaxNumberOfAttributes(), spanLimits.getMaxAttributeValueLength());
      }

      attributes.put(key, value);
    }
    return this;
  }

  @GuardedBy("lock")
  private boolean isModifiableByCurrentThread() {
    return hasEnded == EndState.NOT_ENDED
        || (hasEnded == EndState.ENDING && Thread.currentThread() == spanEndingThread);
  }

  @Override
  public ReadWriteSpan addEvent(String name) {
    if (name == null) {
      return this;
    }
    addTimedEvent(EventData.create(clock.now(), name, Attributes.empty(), 0));
    return this;
  }

  @Override
  public ReadWriteSpan addEvent(String name, long timestamp, TimeUnit unit) {
    if (name == null || unit == null) {
      return this;
    }
    addTimedEvent(EventData.create(unit.toNanos(timestamp), name, Attributes.empty(), 0));
    return this;
  }

  @Override
  public ReadWriteSpan addEvent(String name, Attributes attributes) {
    if (name == null) {
      return this;
    }
    if (attributes == null) {
      attributes = Attributes.empty();
    }
    int totalAttributeCount = attributes.size();
    addTimedEvent(
        EventData.create(
            clock.now(),
            name,
            AttributeUtil.applyAttributesLimit(
                attributes,
                spanLimits.getMaxNumberOfAttributesPerEvent(),
                spanLimits.getMaxAttributeValueLength()),
            totalAttributeCount));
    return this;
  }

  @Override
  public ReadWriteSpan addEvent(String name, Attributes attributes, long timestamp, TimeUnit unit) {
    if (name == null || unit == null) {
      return this;
    }
    if (attributes == null) {
      attributes = Attributes.empty();
    }
    int totalAttributeCount = attributes.size();
    addTimedEvent(
        EventData.create(
            unit.toNanos(timestamp),
            name,
            AttributeUtil.applyAttributesLimit(
                attributes,
                spanLimits.getMaxNumberOfAttributesPerEvent(),
                spanLimits.getMaxAttributeValueLength()),
            totalAttributeCount));
    return this;
  }

  private void addTimedEvent(EventData timedEvent) {
    synchronized (lock) {
      if (!isModifiableByCurrentThread()) {
        logger.log(Level.FINE, "Calling addEvent() on an ended Span.");
        return;
      }
      if (events == null) {
        events = new ArrayList<>();
      }
      if (events.size() < spanLimits.getMaxNumberOfEvents()) {
        events.add(timedEvent);
      }
      totalRecordedEvents++;
    }
  }

  @Override
  public ReadWriteSpan setStatus(StatusCode statusCode, @Nullable String description) {
    if (statusCode == null) {
      return this;
    }
    synchronized (lock) {
      if (!isModifiableByCurrentThread()) {
        logger.log(Level.FINE, "Calling setStatus() on an ended Span.");
        return this;
      }

      // If current status is OK, ignore further attempts to change it
      if (this.status.getStatusCode() == StatusCode.OK) {
        logger.log(Level.FINE, "Calling setStatus() on a Span that is already set to OK.");
        return this;
      }

      // Ignore attempts to set status to UNSET
      if (statusCode == StatusCode.UNSET) {
        logger.log(Level.FINE, "Ignoring call to setStatus() with status UNSET.");
        return this;
      }

      // Ignore description when status is not ERROR
      if (description != null && statusCode != StatusCode.ERROR) {
        logger.log(Level.FINE, "Ignoring setStatus() description since status is not ERROR.");
        description = null;
      }

      this.status = StatusData.create(statusCode, description);
    }
    return this;
  }

  @Override
  public ReadWriteSpan recordException(Throwable exception) {
    recordException(exception, Attributes.empty());
    return this;
  }

  @Override
  public ReadWriteSpan recordException(Throwable exception, Attributes additionalAttributes) {
    if (exception == null) {
      return this;
    }
    if (additionalAttributes == null) {
      additionalAttributes = Attributes.empty();
    }

<<<<<<< HEAD
=======
    AttributesMap attributes =
        AttributesMap.create(
            spanLimits.getMaxNumberOfAttributes(), spanLimits.getMaxAttributeValueLength());

    AttributeUtil.addExceptionAttributes(exception, attributes::put);

    additionalAttributes.forEach(attributes::put);

>>>>>>> 9cb63650
    addTimedEvent(
        LazyExceptionEventData.create(clock.now(), exception, additionalAttributes, spanLimits));

    return this;
  }

  @Override
  public ReadWriteSpan updateName(String name) {
    if (name == null) {
      return this;
    }
    synchronized (lock) {
      if (!isModifiableByCurrentThread()) {
        logger.log(Level.FINE, "Calling updateName() on an ended Span.");
        return this;
      }
      this.name = name;
    }
    return this;
  }

  @Override
  public Span addLink(SpanContext spanContext, Attributes attributes) {
    if (spanContext == null || !spanContext.isValid()) {
      return this;
    }
    if (attributes == null) {
      attributes = Attributes.empty();
    }
    LinkData link =
        LinkData.create(
            spanContext,
            AttributeUtil.applyAttributesLimit(
                attributes,
                spanLimits.getMaxNumberOfAttributesPerLink(),
                spanLimits.getMaxAttributeValueLength()));
    synchronized (lock) {
      if (!isModifiableByCurrentThread()) {
        logger.log(Level.FINE, "Calling addLink() on an ended Span.");
        return this;
      }
      if (links == null) {
        links = new ArrayList<>();
      }
      if (links.size() < spanLimits.getMaxNumberOfLinks()) {
        links.add(link);
      }
      totalRecordedLinks++;
    }
    return this;
  }

  @Override
  public void end() {
    endInternal(clock.now());
  }

  @Override
  public void end(long timestamp, TimeUnit unit) {
    if (unit == null) {
      unit = TimeUnit.NANOSECONDS;
    }
    endInternal(timestamp == 0 ? clock.now() : unit.toNanos(timestamp));
  }

  private void endInternal(long endEpochNanos) {
    synchronized (lock) {
      if (hasEnded != EndState.NOT_ENDED) {
        logger.log(Level.FINE, "Calling end() on an ended or ending Span.");
        return;
      }
      this.endEpochNanos = endEpochNanos;
      spanEndingThread = Thread.currentThread();
      hasEnded = EndState.ENDING;
    }
    if (spanProcessor instanceof ExtendedSpanProcessor) {
      ExtendedSpanProcessor extendedSpanProcessor = (ExtendedSpanProcessor) spanProcessor;
      if (extendedSpanProcessor.isOnEndingRequired()) {
        extendedSpanProcessor.onEnding(this);
      }
    }
    synchronized (lock) {
      hasEnded = EndState.ENDED;
    }
    if (spanProcessor.isEndRequired()) {
      spanProcessor.onEnd(this);
    }
  }

  @Override
  public boolean isRecording() {
    synchronized (lock) {
      return hasEnded != EndState.ENDED;
    }
  }

  Resource getResource() {
    return resource;
  }

  @Override
  public SpanKind getKind() {
    return kind;
  }

  long getStartEpochNanos() {
    return startEpochNanos;
  }

  @GuardedBy("lock")
  private List<EventData> getImmutableTimedEvents() {
    if (events == null) {
      return Collections.emptyList();
    }

    // if the span has ended, then the events are unmodifiable
    // so we can return them directly and save copying all the data.
    if (hasEnded == EndState.ENDED) {
      return Collections.unmodifiableList(events);
    }

    return Collections.unmodifiableList(new ArrayList<>(events));
  }

  @GuardedBy("lock")
  private Attributes getImmutableAttributes() {
    if (attributes == null || attributes.isEmpty()) {
      return Attributes.empty();
    }
    // if the span has ended, then the attributes are unmodifiable,
    // so we can return them directly and save copying all the data.
    if (hasEnded == EndState.ENDED) {
      return attributes;
    }
    // otherwise, make a copy of the data into an immutable container.
    return attributes.immutableCopy();
  }

  @GuardedBy("lock")
  private List<LinkData> getImmutableLinks() {
    if (links == null || links.isEmpty()) {
      return Collections.emptyList();
    }
    return Collections.unmodifiableList(links);
  }

  @Override
  public String toString() {
    String name;
    String attributes;
    String status;
    long totalRecordedEvents;
    long endEpochNanos;
    long totalRecordedLinks;
    synchronized (lock) {
      name = this.name;
      attributes = String.valueOf(this.attributes);
      status = String.valueOf(this.status);
      totalRecordedEvents = this.totalRecordedEvents;
      endEpochNanos = this.endEpochNanos;
      totalRecordedLinks = this.totalRecordedLinks;
    }
    return "SdkSpan{traceId="
        + context.getTraceId()
        + ", spanId="
        + context.getSpanId()
        + ", parentSpanContext="
        + parentSpanContext
        + ", name="
        + name
        + ", kind="
        + kind
        + ", attributes="
        + attributes
        + ", status="
        + status
        + ", totalRecordedEvents="
        + totalRecordedEvents
        + ", totalRecordedLinks="
        + totalRecordedLinks
        + ", startEpochNanos="
        + startEpochNanos
        + ", endEpochNanos="
        + endEpochNanos
        + "}";
  }
}<|MERGE_RESOLUTION|>--- conflicted
+++ resolved
@@ -24,10 +24,7 @@
 import io.opentelemetry.sdk.trace.data.SpanData;
 import io.opentelemetry.sdk.trace.data.StatusData;
 import io.opentelemetry.sdk.trace.internal.ExtendedSpanProcessor;
-<<<<<<< HEAD
 import io.opentelemetry.sdk.trace.internal.data.LazyExceptionEventData;
-=======
->>>>>>> 9cb63650
 import java.util.ArrayList;
 import java.util.Collections;
 import java.util.List;
@@ -468,17 +465,6 @@
       additionalAttributes = Attributes.empty();
     }
 
-<<<<<<< HEAD
-=======
-    AttributesMap attributes =
-        AttributesMap.create(
-            spanLimits.getMaxNumberOfAttributes(), spanLimits.getMaxAttributeValueLength());
-
-    AttributeUtil.addExceptionAttributes(exception, attributes::put);
-
-    additionalAttributes.forEach(attributes::put);
-
->>>>>>> 9cb63650
     addTimedEvent(
         LazyExceptionEventData.create(clock.now(), exception, additionalAttributes, spanLimits));
 
