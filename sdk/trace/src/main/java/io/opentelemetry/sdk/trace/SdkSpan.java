--- conflicted
+++ resolved
@@ -477,13 +477,8 @@
         AttributesMap.create(
             spanLimits.getMaxNumberOfAttributes(), spanLimits.getMaxAttributeValueLength());
 
-<<<<<<< HEAD
-    AttributeUtil.addExceptionAttributes(
-        exception, attributes::put, spanLimits.getMaxAttributeValueLength());
-=======
     exceptionAttributeResolver.setExceptionAttributes(
         attributes::putIfCapacity, exception, maxAttributeLength);
->>>>>>> 5e50aa7e
 
     additionalAttributes.forEach(attributes::put);
 
