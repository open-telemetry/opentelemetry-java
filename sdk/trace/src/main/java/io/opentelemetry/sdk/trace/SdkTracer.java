--- conflicted
+++ resolved
@@ -5,12 +5,7 @@
 
 package io.opentelemetry.sdk.trace;
 
-<<<<<<< HEAD
-import io.opentelemetry.api.incubator.trace.ExtendedSpanBuilder;
-import io.opentelemetry.api.incubator.trace.ExtendedTracer;
-=======
 import io.opentelemetry.api.trace.SpanBuilder;
->>>>>>> d56bdf57
 import io.opentelemetry.api.trace.Tracer;
 import io.opentelemetry.api.trace.TracerProvider;
 import io.opentelemetry.sdk.common.InstrumentationScopeInfo;
@@ -58,17 +53,20 @@
         : new SdkTracer(sharedState, instrumentationScopeInfo, tracerConfig);
   }
 
+  /**
+   * Note that {@link ExtendedSdkTracer#spanBuilder(String)} calls this and depends on it returning
+   * {@link ExtendedSdkTracer} in all cases when the incubator is present.
+   */
   @Override
-  public ExtendedSpanBuilder spanBuilder(String spanName) {
+  public SpanBuilder spanBuilder(String spanName) {
     if (!tracerEnabled) {
-      return (ExtendedSpanBuilder) NOOP_TRACER.spanBuilder(spanName);
+      return NOOP_TRACER.spanBuilder(spanName);
     }
     if (spanName == null || spanName.trim().isEmpty()) {
       spanName = FALLBACK_SPAN_NAME;
     }
     if (sharedState.hasBeenShutdown()) {
-      Tracer tracer = TracerProvider.noop().get(instrumentationScopeInfo.getName());
-      return (ExtendedSpanBuilder) tracer.spanBuilder(spanName);
+      return NOOP_TRACER.spanBuilder(spanName);
     }
     return INCUBATOR_AVAILABLE
         ? IncubatingUtil.createExtendedSpanBuilder(
