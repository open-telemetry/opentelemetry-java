/*
 * Copyright The OpenTelemetry Authors
 * SPDX-License-Identifier: Apache-2.0
 */

package io.opentelemetry.sdk.logs;

<<<<<<< HEAD
import io.opentelemetry.api.common.Attributes;
import io.opentelemetry.context.Context;
import io.opentelemetry.sdk.common.InstrumentationLibraryInfo;
import io.opentelemetry.sdk.logs.data.LogData;
=======
import io.opentelemetry.sdk.common.InstrumentationLibraryInfo;
>>>>>>> fc68a88b
import io.opentelemetry.sdk.logs.data.LogDataBuilder;

/** SDK implementation of {@link LogEmitter}. */
final class SdkLogEmitter implements LogEmitter {

  private final LogEmitterSharedState logEmitterSharedState;
  private final InstrumentationLibraryInfo instrumentationLibraryInfo;

  SdkLogEmitter(
      LogEmitterSharedState logEmitterSharedState,
      InstrumentationLibraryInfo instrumentationLibraryInfo) {
    this.logEmitterSharedState = logEmitterSharedState;
    this.instrumentationLibraryInfo = instrumentationLibraryInfo;
  }

  @Override
  public LogBuilder logBuilder() {
    LogDataBuilder logDataBuilder =
        LogDataBuilder.create(
            logEmitterSharedState.getResource(),
            instrumentationLibraryInfo,
            logEmitterSharedState.getClock());
    return new SdkLogBuilder(logEmitterSharedState, logDataBuilder);
  }

  // VisibleForTesting
  InstrumentationLibraryInfo getInstrumentationLibraryInfo() {
    return instrumentationLibraryInfo;
  }
<<<<<<< HEAD

  private final class SdkLogBuilder implements LogBuilder {

    private final LogDataBuilder logDataBuilder;

    SdkLogBuilder() {
      this.logDataBuilder =
          LogData.builder(logEmitterSharedState.getResource(), instrumentationLibraryInfo);
    }

    @Override
    public LogBuilder setEpoch(long timestamp, TimeUnit unit) {
      logDataBuilder.setEpoch(timestamp, unit);
      return this;
    }

    @Override
    public LogBuilder setEpoch(Instant instant) {
      logDataBuilder.setEpoch(instant);
      return this;
    }

    @Override
    public LogBuilder setContext(Context context) {
      logDataBuilder.setContext(context);
      return this;
    }

    @Override
    public LogBuilder setSeverity(Severity severity) {
      logDataBuilder.setSeverity(severity);
      return this;
    }

    @Override
    public LogBuilder setSeverityText(String severityText) {
      logDataBuilder.setSeverityText(severityText);
      return this;
    }

    @Override
    public LogBuilder setName(String name) {
      logDataBuilder.setName(name);
      return this;
    }

    @Override
    public LogBuilder setBody(String body) {
      logDataBuilder.setBody(body);
      return this;
    }

    @Override
    public LogBuilder setAttributes(Attributes attributes) {
      logDataBuilder.setAttributes(attributes);
      return this;
    }

    @Override
    public void emit() {
      if (logEmitterSharedState.hasBeenShutdown()) {
        return;
      }
      logEmitterSharedState.getLogProcessor().emit(logDataBuilder.build());
    }
  }
=======
>>>>>>> fc68a88b
}<|MERGE_RESOLUTION|>--- conflicted
+++ resolved
@@ -5,14 +5,7 @@
 
 package io.opentelemetry.sdk.logs;
 
-<<<<<<< HEAD
-import io.opentelemetry.api.common.Attributes;
-import io.opentelemetry.context.Context;
 import io.opentelemetry.sdk.common.InstrumentationLibraryInfo;
-import io.opentelemetry.sdk.logs.data.LogData;
-=======
-import io.opentelemetry.sdk.common.InstrumentationLibraryInfo;
->>>>>>> fc68a88b
 import io.opentelemetry.sdk.logs.data.LogDataBuilder;
 
 /** SDK implementation of {@link LogEmitter}. */
@@ -42,73 +35,4 @@
   InstrumentationLibraryInfo getInstrumentationLibraryInfo() {
     return instrumentationLibraryInfo;
   }
-<<<<<<< HEAD
-
-  private final class SdkLogBuilder implements LogBuilder {
-
-    private final LogDataBuilder logDataBuilder;
-
-    SdkLogBuilder() {
-      this.logDataBuilder =
-          LogData.builder(logEmitterSharedState.getResource(), instrumentationLibraryInfo);
-    }
-
-    @Override
-    public LogBuilder setEpoch(long timestamp, TimeUnit unit) {
-      logDataBuilder.setEpoch(timestamp, unit);
-      return this;
-    }
-
-    @Override
-    public LogBuilder setEpoch(Instant instant) {
-      logDataBuilder.setEpoch(instant);
-      return this;
-    }
-
-    @Override
-    public LogBuilder setContext(Context context) {
-      logDataBuilder.setContext(context);
-      return this;
-    }
-
-    @Override
-    public LogBuilder setSeverity(Severity severity) {
-      logDataBuilder.setSeverity(severity);
-      return this;
-    }
-
-    @Override
-    public LogBuilder setSeverityText(String severityText) {
-      logDataBuilder.setSeverityText(severityText);
-      return this;
-    }
-
-    @Override
-    public LogBuilder setName(String name) {
-      logDataBuilder.setName(name);
-      return this;
-    }
-
-    @Override
-    public LogBuilder setBody(String body) {
-      logDataBuilder.setBody(body);
-      return this;
-    }
-
-    @Override
-    public LogBuilder setAttributes(Attributes attributes) {
-      logDataBuilder.setAttributes(attributes);
-      return this;
-    }
-
-    @Override
-    public void emit() {
-      if (logEmitterSharedState.hasBeenShutdown()) {
-        return;
-      }
-      logEmitterSharedState.getLogProcessor().emit(logDataBuilder.build());
-    }
-  }
-=======
->>>>>>> fc68a88b
 }