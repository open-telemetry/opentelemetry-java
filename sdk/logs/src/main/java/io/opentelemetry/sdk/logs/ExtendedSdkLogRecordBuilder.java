--- conflicted
+++ resolved
@@ -41,17 +41,12 @@
       return this;
     }
 
-<<<<<<< HEAD
-    AttributeUtil.addExceptionAttributes(
-        throwable, this::setAttribute, logLimits.getMaxAttributeValueLength());
-=======
     loggerSharedState
         .getExceptionAttributeResolver()
         .setExceptionAttributes(
             this::setAttribute,
             throwable,
             loggerSharedState.getLogLimits().getMaxAttributeValueLength());
->>>>>>> 5e50aa7e
 
     return this;
   }
