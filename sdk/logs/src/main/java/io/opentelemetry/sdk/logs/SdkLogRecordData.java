--- conflicted
+++ resolved
@@ -44,16 +44,10 @@
         spanContext,
         severity,
         severityText,
-<<<<<<< HEAD
-        attributes,
-        totalAttributeCount,
+        0, // TODO: fix
         body,
-        eventName);
-=======
-        0,
-        body,
+        eventName,
         attributes);
->>>>>>> 53d54394
   }
 
   @Override
@@ -61,17 +55,16 @@
   public abstract Value<?> getBodyValue();
 
   @Override
-<<<<<<< HEAD
   @Nullable
   public abstract String getEventName();
-=======
+
+  @Override
   public abstract ExtendedAttributes getExtendedAttributes();
 
   @Override
   public Attributes getAttributes() {
     return getExtendedAttributes().asAttributes();
   }
->>>>>>> 53d54394
 
   @Override
   @SuppressWarnings("deprecation") // Implementation of deprecated method
