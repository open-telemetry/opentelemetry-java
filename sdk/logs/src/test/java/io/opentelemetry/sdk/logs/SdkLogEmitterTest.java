/*
 * Copyright The OpenTelemetry Authors
 * SPDX-License-Identifier: Apache-2.0
 */

package io.opentelemetry.sdk.logs;

import static org.assertj.core.api.Assertions.assertThat;
import static org.mockito.Mockito.mock;
import static org.mockito.Mockito.when;

import io.opentelemetry.sdk.common.InstrumentationLibraryInfo;
import io.opentelemetry.sdk.logs.data.LogData;
import io.opentelemetry.sdk.resources.Resource;
import java.time.Instant;
import java.util.concurrent.atomic.AtomicReference;
import org.junit.jupiter.api.Test;

class SdkLogEmitterTest {

<<<<<<< HEAD
  private static final String INSTRUMENTATION_LIBRARY_NAME = SdkLogEmitter.class.getName();
  private static final String INSTRUMENTATION_LIBRARY_VERSION = "0.0.1";
  private static final String SCHEMA_URL = "http://schemaurl";

  @Mock private LogProcessor logProcessor;
  private SdkLogEmitterProvider sdkLogEmitterProvider;
  private LogEmitter sdkLogEmitter;

  @BeforeEach
  void setup() {
    when(logProcessor.shutdown()).thenReturn(CompletableResultCode.ofSuccess());
    sdkLogEmitterProvider = SdkLogEmitterProvider.builder().addLogProcessor(logProcessor).build();
    sdkLogEmitter =
        sdkLogEmitterProvider
            .logEmitterBuilder(INSTRUMENTATION_LIBRARY_NAME)
            .setInstrumentationVersion(INSTRUMENTATION_LIBRARY_VERSION)
            .setSchemaUrl(SCHEMA_URL)
            .build();
  }

  @Test
  void emit() {
    long epochMillis = System.currentTimeMillis();
    String body = "message";
    sdkLogEmitter.logBuilder().setEpoch(epochMillis, TimeUnit.MILLISECONDS).setBody(body).emit();

    ArgumentCaptor<LogData> captor = ArgumentCaptor.forClass(LogData.class);
    verify(logProcessor).emit(captor.capture());

    LogData logData = captor.getValue();
    assertThat(logData.getResource()).isEqualTo(Resource.getDefault());
    assertThat(logData.getInstrumentationLibraryInfo())
        .isEqualTo(
            InstrumentationLibraryInfo.create(
                INSTRUMENTATION_LIBRARY_NAME, INSTRUMENTATION_LIBRARY_VERSION, SCHEMA_URL));
    assertThat(logData.getEpochNanos()).isEqualTo(TimeUnit.MILLISECONDS.toNanos(epochMillis));
    assertThat(logData.getBody()).isEqualTo(Body.string(body));
  }

=======
>>>>>>> fc68a88b
  @Test
  void logBuilder() {
    Instant now = Instant.now();
    LogEmitterSharedState state = mock(LogEmitterSharedState.class);
    InstrumentationLibraryInfo info = InstrumentationLibraryInfo.create("foo", "bar");
    AtomicReference<LogData> seenLog = new AtomicReference<>();
    LogProcessor logProcessor = seenLog::set;

    when(state.getResource()).thenReturn(Resource.getDefault());
    when(state.getLogProcessor()).thenReturn(logProcessor);

    SdkLogEmitter emitter = new SdkLogEmitter(state, info);
    LogBuilder logBuilder = emitter.logBuilder();
    logBuilder.setEpoch(now);
    logBuilder.setBody("foo");

    // Have to test through the builder
    logBuilder.emit();
    assertThat(seenLog.get().getBody().asString()).isEqualTo("foo");
  }
}<|MERGE_RESOLUTION|>--- conflicted
+++ resolved
@@ -18,48 +18,6 @@
 
 class SdkLogEmitterTest {
 
-<<<<<<< HEAD
-  private static final String INSTRUMENTATION_LIBRARY_NAME = SdkLogEmitter.class.getName();
-  private static final String INSTRUMENTATION_LIBRARY_VERSION = "0.0.1";
-  private static final String SCHEMA_URL = "http://schemaurl";
-
-  @Mock private LogProcessor logProcessor;
-  private SdkLogEmitterProvider sdkLogEmitterProvider;
-  private LogEmitter sdkLogEmitter;
-
-  @BeforeEach
-  void setup() {
-    when(logProcessor.shutdown()).thenReturn(CompletableResultCode.ofSuccess());
-    sdkLogEmitterProvider = SdkLogEmitterProvider.builder().addLogProcessor(logProcessor).build();
-    sdkLogEmitter =
-        sdkLogEmitterProvider
-            .logEmitterBuilder(INSTRUMENTATION_LIBRARY_NAME)
-            .setInstrumentationVersion(INSTRUMENTATION_LIBRARY_VERSION)
-            .setSchemaUrl(SCHEMA_URL)
-            .build();
-  }
-
-  @Test
-  void emit() {
-    long epochMillis = System.currentTimeMillis();
-    String body = "message";
-    sdkLogEmitter.logBuilder().setEpoch(epochMillis, TimeUnit.MILLISECONDS).setBody(body).emit();
-
-    ArgumentCaptor<LogData> captor = ArgumentCaptor.forClass(LogData.class);
-    verify(logProcessor).emit(captor.capture());
-
-    LogData logData = captor.getValue();
-    assertThat(logData.getResource()).isEqualTo(Resource.getDefault());
-    assertThat(logData.getInstrumentationLibraryInfo())
-        .isEqualTo(
-            InstrumentationLibraryInfo.create(
-                INSTRUMENTATION_LIBRARY_NAME, INSTRUMENTATION_LIBRARY_VERSION, SCHEMA_URL));
-    assertThat(logData.getEpochNanos()).isEqualTo(TimeUnit.MILLISECONDS.toNanos(epochMillis));
-    assertThat(logData.getBody()).isEqualTo(Body.string(body));
-  }
-
-=======
->>>>>>> fc68a88b
   @Test
   void logBuilder() {
     Instant now = Instant.now();
