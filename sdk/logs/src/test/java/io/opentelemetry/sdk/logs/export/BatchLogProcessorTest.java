--- conflicted
+++ resolved
@@ -124,11 +124,7 @@
 
     emitLog(loggerProvider, LOG_MESSAGE_1);
     emitLog(loggerProvider, LOG_MESSAGE_2);
-<<<<<<< HEAD
-    List<LogRecordData> exported = waitingLogExporter.waitForExport();
-=======
-    List<LogData> exported = waitingLogRecordExporter.waitForExport();
->>>>>>> 9b17be31
+    List<LogRecordData> exported = waitingLogRecordExporter.waitForExport();
     assertThat(exported)
         .satisfiesExactly(
             logRecordData -> assertThat(logRecordData).hasBody(LOG_MESSAGE_1),
@@ -184,11 +180,7 @@
     for (int i = 0; i < 50; i++) {
       emitLog(sdkLoggerProvider, "notExported");
     }
-<<<<<<< HEAD
-    List<LogRecordData> exported = waitingLogExporter.waitForExport();
-=======
-    List<LogData> exported = waitingLogRecordExporter.waitForExport();
->>>>>>> 9b17be31
+    List<LogRecordData> exported = waitingLogRecordExporter.waitForExport();
     assertThat(exported).isNotNull();
     assertThat(exported.size()).isEqualTo(49);
 
@@ -223,13 +215,8 @@
 
     emitLog(sdkLoggerProvider, LOG_MESSAGE_1);
     emitLog(sdkLoggerProvider, LOG_MESSAGE_2);
-<<<<<<< HEAD
-    List<LogRecordData> exported1 = waitingLogExporter1.waitForExport();
-    List<LogRecordData> exported2 = waitingLogExporter2.waitForExport();
-=======
-    List<LogData> exported1 = waitingLogRecordExporter1.waitForExport();
-    List<LogData> exported2 = waitingLogRecordExporter2.waitForExport();
->>>>>>> 9b17be31
+    List<LogRecordData> exported1 = waitingLogRecordExporter1.waitForExport();
+    List<LogRecordData> exported2 = waitingLogRecordExporter2.waitForExport();
     assertThat(exported1)
         .hasSize(2)
         .satisfiesExactly(
@@ -280,11 +267,7 @@
     blockingLogRecordExporter.unblock();
 
     // While we wait for maxQueuedLogs we ensure that the queue is also empty after this.
-<<<<<<< HEAD
-    List<LogRecordData> exported = waitingLogExporter.waitForExport();
-=======
-    List<LogData> exported = waitingLogRecordExporter.waitForExport();
->>>>>>> 9b17be31
+    List<LogRecordData> exported = waitingLogRecordExporter.waitForExport();
     assertThat(exported).isNotNull();
     assertThat(exported).hasSize(maxQueuedLogs + 1);
 
@@ -329,25 +312,16 @@
             .build();
 
     emitLog(sdkLoggerProvider, LOG_MESSAGE_1);
-<<<<<<< HEAD
-    List<LogRecordData> exported = waitingLogExporter.waitForExport();
+
+    List<LogRecordData> exported = waitingLogRecordExporter.waitForExport();
     assertThat(exported)
         .satisfiesExactly(logRecordData -> assertThat(logRecordData).hasBody(LOG_MESSAGE_1));
-    waitingLogExporter.reset();
-    // Continue to export after the exception was received.
-    emitLog(sdkLoggerProvider, LOG_MESSAGE_2);
-    exported = waitingLogExporter.waitForExport();
-    assertThat(exported)
-        .satisfiesExactly(logRecordData -> assertThat(logRecordData).hasBody(LOG_MESSAGE_2));
-=======
-    List<LogData> exported = waitingLogRecordExporter.waitForExport();
-    assertThat(exported).satisfiesExactly(logData -> assertThat(logData).hasBody(LOG_MESSAGE_1));
     waitingLogRecordExporter.reset();
     // Continue to export after the exception was received.
     emitLog(sdkLoggerProvider, LOG_MESSAGE_2);
     exported = waitingLogRecordExporter.waitForExport();
-    assertThat(exported).satisfiesExactly(logData -> assertThat(logData).hasBody(LOG_MESSAGE_2));
->>>>>>> 9b17be31
+    assertThat(exported)
+        .satisfiesExactly(logRecordData -> assertThat(logRecordData).hasBody(LOG_MESSAGE_2));
   }
 
   @Test
@@ -416,16 +390,10 @@
     // Force a shutdown, which forces processing of all remaining logs.
     sdkLoggerProvider.shutdown().join(10, TimeUnit.SECONDS);
 
-<<<<<<< HEAD
-    List<LogRecordData> exported = waitingLogExporter.getExported();
+    List<LogRecordData> exported = waitingLogRecordExporter.getExported();
     assertThat(exported)
         .satisfiesExactly(logRecordData -> assertThat(logRecordData).hasBody(LOG_MESSAGE_2));
-    assertThat(waitingLogExporter.shutDownCalled.get()).isTrue();
-=======
-    List<LogData> exported = waitingLogRecordExporter.getExported();
-    assertThat(exported).satisfiesExactly(logData -> assertThat(logData).hasBody(LOG_MESSAGE_2));
     assertThat(waitingLogRecordExporter.shutDownCalled.get()).isTrue();
->>>>>>> 9b17be31
   }
 
   @Test
