/*
 * Copyright The OpenTelemetry Authors
 * SPDX-License-Identifier: Apache-2.0
 */

package io.opentelemetry.sdk;

import io.opentelemetry.api.DefaultOpenTelemetry;
import io.opentelemetry.api.GlobalOpenTelemetry;
import io.opentelemetry.api.OpenTelemetry;
import io.opentelemetry.api.metrics.MeterProvider;
import io.opentelemetry.api.trace.Tracer;
import io.opentelemetry.api.trace.TracerProvider;
import io.opentelemetry.context.propagation.ContextPropagators;
import io.opentelemetry.sdk.metrics.MeterSdkProvider;
import io.opentelemetry.sdk.trace.SdkTracerManagement;
import io.opentelemetry.sdk.trace.SdkTracerProvider;
import java.util.concurrent.atomic.AtomicBoolean;
import javax.annotation.concurrent.ThreadSafe;

/** The SDK implementation of {@link OpenTelemetry}. */
@ThreadSafe
public final class OpenTelemetrySdk extends DefaultOpenTelemetry {

  /**
   * Returns a new {@link OpenTelemetrySdkBuilder} for configuring an instance of {@linkplain
   * OpenTelemetrySdk the OpenTelemetry SDK}.
   */
  public static OpenTelemetrySdkBuilder builder() {
    return new OpenTelemetrySdkBuilder();
  }

  /** Returns the global {@link OpenTelemetrySdk}. */
  public static OpenTelemetrySdk get() {
    return (OpenTelemetrySdk) GlobalOpenTelemetry.get();
  }

  /** Returns the global {@link SdkTracerManagement}. */
  public static SdkTracerManagement getGlobalTracerManagement() {
    TracerProvider tracerProvider = GlobalOpenTelemetry.get().getTracerProvider();
    if (!(tracerProvider instanceof ObfuscatedTracerProvider)) {
      throw new IllegalStateException(
          "Trying to access global TracerSdkManagement but global TracerProvider is not an "
              + "instance created by this SDK.");
    }
    return (SdkTracerProvider) ((ObfuscatedTracerProvider) tracerProvider).unobfuscate();
  }

  /**
   * Returns the global {@link MeterSdkProvider}.
   *
   * @deprecated this will be removed soon in preparation for the initial otel release.
   */
  @Deprecated
  public static MeterSdkProvider getGlobalMeterProvider() {
    return (MeterSdkProvider) GlobalOpenTelemetry.get().getMeterProvider();
  }

  static final AtomicBoolean INITIALIZED_GLOBAL = new AtomicBoolean();

  OpenTelemetrySdk(
      TracerProvider tracerProvider,
      MeterProvider meterProvider,
      ContextPropagators contextPropagators) {
    super(tracerProvider, meterProvider, contextPropagators);
  }

  /** Returns the {@link SdkTracerManagement} for this {@link OpenTelemetrySdk}. */
  public SdkTracerManagement getTracerManagement() {
    return (SdkTracerProvider) ((ObfuscatedTracerProvider) getTracerProvider()).unobfuscate();
  }

<<<<<<< HEAD
  /** A builder for configuring an {@link OpenTelemetrySdk}. */
  public static class Builder extends DefaultOpenTelemetryBuilder {
    private Clock clock;
    private Resource resource;
    private final List<SpanProcessor> spanProcessors = new ArrayList<>();
    private IdGenerator idGenerator;
    private TraceConfig traceConfig;

    /**
     * Sets the {@link SdkTracerProvider} to use. This can be used to configure tracing settings by
     * returning the instance created by a {@link SdkTracerProvider.Builder}.
     *
     * <p>If you use this method, it is assumed that you are providing a fully configured
     * TracerSdkProvider, and other settings will be ignored.
     *
     * <p>Note: the parameter passed in here must be a {@link SdkTracerProvider} instance.
     *
     * @param tracerProvider A {@link SdkTracerProvider} to use with this instance.
     * @see SdkTracerProvider#builder()
     */
    @Override
    public Builder setTracerProvider(TracerProvider tracerProvider) {
      if (!(tracerProvider instanceof SdkTracerProvider)) {
        throw new IllegalArgumentException(
            "The OpenTelemetrySdk can only be configured with a TracerSdkProvider");
      }
      super.setTracerProvider(tracerProvider);
      return this;
    }

    /**
     * Sets the {@link MeterProvider} to use.. This can be used to configure tracing settings by
     * returning the instance created by a {@link MeterSdkProvider.Builder}.
     *
     * @see MeterSdkProvider#builder()
     */
    @Override
    public Builder setMeterProvider(MeterProvider meterProvider) {
      if (!(meterProvider instanceof MeterSdkProvider)) {
        throw new IllegalArgumentException(
            "The OpenTelemetrySdk can only be configured with a MeterSdkProvider");
      }
      super.setMeterProvider(meterProvider);
      return this;
    }

    /** Sets the {@link ContextPropagators} to use. */
    @Override
    public Builder setPropagators(ContextPropagators propagators) {
      super.setPropagators(propagators);
      return this;
    }

    /**
     * Sets the {@link Clock} to be used for measuring timings.
     *
     * <p>If you use {@link #setTracerProvider(TracerProvider)}, this will be ignored for purposes
     * of configuring the TracerProvider.
     *
     * @param clock The clock to use for all temporal needs.
     * @return this
     */
    public Builder setClock(Clock clock) {
      requireNonNull(clock, "clock");
      this.clock = clock;
      return this;
    }

    /**
     * Sets the {@link Resource} to be attached to all telemetry reported by this SDK.
     *
     * <p>If you use {@link #setTracerProvider(TracerProvider)}, this will be ignored for purposes
     * of configuring the TracerProvider.
     *
     * @param resource A Resource implementation.
     * @return this
     */
    public Builder setResource(Resource resource) {
      requireNonNull(resource, "resource");
      this.resource = resource;
      return this;
    }

    /**
     * Add a SpanProcessor to the span pipeline that will be built.
     *
     * @return this
     */
    public Builder addSpanProcessor(SpanProcessor spanProcessor) {
      spanProcessors.add(spanProcessor);
      return this;
    }

    /**
     * Set the {@link IdGenerator} that will be used by the SDK for generating trace and span ids.
     *
     * <p>Using {@link #setTracerProvider(TracerProvider)} will override this setting.
     *
     * @return this
     */
    public Builder setIdGenerator(IdGenerator idGenerator) {
      this.idGenerator = idGenerator;
      return this;
    }

    /**
     * Set the {@link TraceConfig} that will be initially set on the Tracing SDK.
     *
     * <p>Using {@link #setTracerProvider(TracerProvider)} will override this setting.
     *
     * @return this
     */
    public Builder setTraceConfig(TraceConfig traceConfig) {
      this.traceConfig = traceConfig;
      return this;
    }

    /**
     * Returns a new {@link OpenTelemetrySdk} built with the configuration of this {@link Builder}.
     */
    @Override
    public OpenTelemetrySdk build() {
      MeterProvider meterProvider = buildMeterProvider();
      SdkTracerProvider tracerProvider = buildTracerProvider();

      OpenTelemetrySdk sdk =
          new OpenTelemetrySdk(
              new ObfuscatedTracerProvider(tracerProvider),
              meterProvider,
              super.propagators,
              clock == null ? SystemClock.getInstance() : clock,
              resource == null ? Resource.getDefault() : resource);
      // Automatically initialize global OpenTelemetry with the first SDK we build.
      if (INITIALIZED_GLOBAL.compareAndSet(/* expectedValue= */ false, /* newValue= */ true)) {
        OpenTelemetry.set(sdk);
      }
      return sdk;
    }

    private SdkTracerProvider buildTracerProvider() {
      TracerProvider tracerProvider = super.tracerProvider;
      if (tracerProvider != null) {
        SdkTracerProvider sdkProvider = (SdkTracerProvider) tracerProvider;
        spanProcessors.forEach(sdkProvider::addSpanProcessor);
        return sdkProvider;
      }
      SdkTracerProvider.Builder tracerProviderBuilder = SdkTracerProvider.builder();
      if (clock != null) {
        tracerProviderBuilder.setClock(clock);
      }
      if (resource != null) {
        tracerProviderBuilder.setResource(resource);
      }
      if (idGenerator != null) {
        tracerProviderBuilder.setIdGenerator(idGenerator);
      }
      if (traceConfig != null) {
        tracerProviderBuilder.setTraceConfig(traceConfig);
      }
      spanProcessors.forEach(tracerProviderBuilder::addSpanProcessor);
      return tracerProviderBuilder.build();
    }

    private MeterProvider buildMeterProvider() {
      if (super.meterProvider != null) {
        return super.meterProvider;
      }
      MeterSdkProvider.Builder meterProviderBuilder = MeterSdkProvider.builder();
      if (clock != null) {
        meterProviderBuilder.setClock(clock);
      }
      if (resource != null) {
        meterProviderBuilder.setResource(resource);
      }
      return meterProviderBuilder.build();
    }
  }

=======
>>>>>>> 17fa4e9c
  /**
   * This class allows the SDK to unobfuscate an obfuscated static global provider.
   *
   * <p>Static global providers are obfuscated when they are returned from the API to prevent users
   * from casting them to their SDK specific implementation. For example, we do not want users to
   * use patterns like {@code (TracerSdkProvider) OpenTelemetry.getGlobalTracerProvider()}.
   */
  @ThreadSafe
  // Visible for testing
  static class ObfuscatedTracerProvider implements TracerProvider {

    private final TracerProvider delegate;

    ObfuscatedTracerProvider(TracerProvider delegate) {
      this.delegate = delegate;
    }

    @Override
    public Tracer get(String instrumentationName) {
      return delegate.get(instrumentationName);
    }

    @Override
    public Tracer get(String instrumentationName, String instrumentationVersion) {
      return delegate.get(instrumentationName, instrumentationVersion);
    }

    public TracerProvider unobfuscate() {
      return delegate;
    }
  }
}<|MERGE_RESOLUTION|>--- conflicted
+++ resolved
@@ -70,187 +70,6 @@
     return (SdkTracerProvider) ((ObfuscatedTracerProvider) getTracerProvider()).unobfuscate();
   }
 
-<<<<<<< HEAD
-  /** A builder for configuring an {@link OpenTelemetrySdk}. */
-  public static class Builder extends DefaultOpenTelemetryBuilder {
-    private Clock clock;
-    private Resource resource;
-    private final List<SpanProcessor> spanProcessors = new ArrayList<>();
-    private IdGenerator idGenerator;
-    private TraceConfig traceConfig;
-
-    /**
-     * Sets the {@link SdkTracerProvider} to use. This can be used to configure tracing settings by
-     * returning the instance created by a {@link SdkTracerProvider.Builder}.
-     *
-     * <p>If you use this method, it is assumed that you are providing a fully configured
-     * TracerSdkProvider, and other settings will be ignored.
-     *
-     * <p>Note: the parameter passed in here must be a {@link SdkTracerProvider} instance.
-     *
-     * @param tracerProvider A {@link SdkTracerProvider} to use with this instance.
-     * @see SdkTracerProvider#builder()
-     */
-    @Override
-    public Builder setTracerProvider(TracerProvider tracerProvider) {
-      if (!(tracerProvider instanceof SdkTracerProvider)) {
-        throw new IllegalArgumentException(
-            "The OpenTelemetrySdk can only be configured with a TracerSdkProvider");
-      }
-      super.setTracerProvider(tracerProvider);
-      return this;
-    }
-
-    /**
-     * Sets the {@link MeterProvider} to use.. This can be used to configure tracing settings by
-     * returning the instance created by a {@link MeterSdkProvider.Builder}.
-     *
-     * @see MeterSdkProvider#builder()
-     */
-    @Override
-    public Builder setMeterProvider(MeterProvider meterProvider) {
-      if (!(meterProvider instanceof MeterSdkProvider)) {
-        throw new IllegalArgumentException(
-            "The OpenTelemetrySdk can only be configured with a MeterSdkProvider");
-      }
-      super.setMeterProvider(meterProvider);
-      return this;
-    }
-
-    /** Sets the {@link ContextPropagators} to use. */
-    @Override
-    public Builder setPropagators(ContextPropagators propagators) {
-      super.setPropagators(propagators);
-      return this;
-    }
-
-    /**
-     * Sets the {@link Clock} to be used for measuring timings.
-     *
-     * <p>If you use {@link #setTracerProvider(TracerProvider)}, this will be ignored for purposes
-     * of configuring the TracerProvider.
-     *
-     * @param clock The clock to use for all temporal needs.
-     * @return this
-     */
-    public Builder setClock(Clock clock) {
-      requireNonNull(clock, "clock");
-      this.clock = clock;
-      return this;
-    }
-
-    /**
-     * Sets the {@link Resource} to be attached to all telemetry reported by this SDK.
-     *
-     * <p>If you use {@link #setTracerProvider(TracerProvider)}, this will be ignored for purposes
-     * of configuring the TracerProvider.
-     *
-     * @param resource A Resource implementation.
-     * @return this
-     */
-    public Builder setResource(Resource resource) {
-      requireNonNull(resource, "resource");
-      this.resource = resource;
-      return this;
-    }
-
-    /**
-     * Add a SpanProcessor to the span pipeline that will be built.
-     *
-     * @return this
-     */
-    public Builder addSpanProcessor(SpanProcessor spanProcessor) {
-      spanProcessors.add(spanProcessor);
-      return this;
-    }
-
-    /**
-     * Set the {@link IdGenerator} that will be used by the SDK for generating trace and span ids.
-     *
-     * <p>Using {@link #setTracerProvider(TracerProvider)} will override this setting.
-     *
-     * @return this
-     */
-    public Builder setIdGenerator(IdGenerator idGenerator) {
-      this.idGenerator = idGenerator;
-      return this;
-    }
-
-    /**
-     * Set the {@link TraceConfig} that will be initially set on the Tracing SDK.
-     *
-     * <p>Using {@link #setTracerProvider(TracerProvider)} will override this setting.
-     *
-     * @return this
-     */
-    public Builder setTraceConfig(TraceConfig traceConfig) {
-      this.traceConfig = traceConfig;
-      return this;
-    }
-
-    /**
-     * Returns a new {@link OpenTelemetrySdk} built with the configuration of this {@link Builder}.
-     */
-    @Override
-    public OpenTelemetrySdk build() {
-      MeterProvider meterProvider = buildMeterProvider();
-      SdkTracerProvider tracerProvider = buildTracerProvider();
-
-      OpenTelemetrySdk sdk =
-          new OpenTelemetrySdk(
-              new ObfuscatedTracerProvider(tracerProvider),
-              meterProvider,
-              super.propagators,
-              clock == null ? SystemClock.getInstance() : clock,
-              resource == null ? Resource.getDefault() : resource);
-      // Automatically initialize global OpenTelemetry with the first SDK we build.
-      if (INITIALIZED_GLOBAL.compareAndSet(/* expectedValue= */ false, /* newValue= */ true)) {
-        OpenTelemetry.set(sdk);
-      }
-      return sdk;
-    }
-
-    private SdkTracerProvider buildTracerProvider() {
-      TracerProvider tracerProvider = super.tracerProvider;
-      if (tracerProvider != null) {
-        SdkTracerProvider sdkProvider = (SdkTracerProvider) tracerProvider;
-        spanProcessors.forEach(sdkProvider::addSpanProcessor);
-        return sdkProvider;
-      }
-      SdkTracerProvider.Builder tracerProviderBuilder = SdkTracerProvider.builder();
-      if (clock != null) {
-        tracerProviderBuilder.setClock(clock);
-      }
-      if (resource != null) {
-        tracerProviderBuilder.setResource(resource);
-      }
-      if (idGenerator != null) {
-        tracerProviderBuilder.setIdGenerator(idGenerator);
-      }
-      if (traceConfig != null) {
-        tracerProviderBuilder.setTraceConfig(traceConfig);
-      }
-      spanProcessors.forEach(tracerProviderBuilder::addSpanProcessor);
-      return tracerProviderBuilder.build();
-    }
-
-    private MeterProvider buildMeterProvider() {
-      if (super.meterProvider != null) {
-        return super.meterProvider;
-      }
-      MeterSdkProvider.Builder meterProviderBuilder = MeterSdkProvider.builder();
-      if (clock != null) {
-        meterProviderBuilder.setClock(clock);
-      }
-      if (resource != null) {
-        meterProviderBuilder.setResource(resource);
-      }
-      return meterProviderBuilder.build();
-    }
-  }
-
-=======
->>>>>>> 17fa4e9c
   /**
    * This class allows the SDK to unobfuscate an obfuscated static global provider.
    *
