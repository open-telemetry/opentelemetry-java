/*
 * Copyright The OpenTelemetry Authors
 * SPDX-License-Identifier: Apache-2.0
 */

package io.opentelemetry.sdk;

import static java.util.Objects.requireNonNull;

import io.opentelemetry.api.DefaultOpenTelemetry;
import io.opentelemetry.api.DefaultOpenTelemetryBuilder;
import io.opentelemetry.api.OpenTelemetry;
import io.opentelemetry.api.metrics.MeterProvider;
import io.opentelemetry.api.trace.Tracer;
import io.opentelemetry.api.trace.TracerProvider;
import io.opentelemetry.context.propagation.ContextPropagators;
import io.opentelemetry.sdk.common.Clock;
import io.opentelemetry.sdk.internal.SystemClock;
import io.opentelemetry.sdk.metrics.MeterSdkProvider;
import io.opentelemetry.sdk.resources.Resource;
import io.opentelemetry.sdk.trace.IdGenerator;
import io.opentelemetry.sdk.trace.SdkTracerManagement;
import io.opentelemetry.sdk.trace.SdkTracerProvider;
import io.opentelemetry.sdk.trace.SpanProcessor;
import io.opentelemetry.sdk.trace.config.TraceConfig;
import java.util.ArrayList;
import java.util.List;
import java.util.concurrent.atomic.AtomicBoolean;
import javax.annotation.concurrent.ThreadSafe;

/** The SDK implementation of {@link OpenTelemetry}. */
@ThreadSafe
public final class OpenTelemetrySdk extends DefaultOpenTelemetry {

  /**
   * Returns a new {@link Builder} for configuring an instance of {@linkplain OpenTelemetrySdk the
   * OpenTelemetry SDK}.
   */
  public static Builder builder() {
    return new Builder();
  }

  /** Returns the global {@link OpenTelemetrySdk}. */
  public static OpenTelemetrySdk get() {
    return (OpenTelemetrySdk) OpenTelemetry.get();
  }

  /** Returns the global {@link SdkTracerManagement}. */
  public static SdkTracerManagement getGlobalTracerManagement() {
    TracerProvider tracerProvider = OpenTelemetry.get().getTracerProvider();
    if (!(tracerProvider instanceof ObfuscatedTracerProvider)) {
      throw new IllegalStateException(
          "Trying to access global TracerSdkManagement but global TracerProvider is not an "
              + "instance created by this SDK.");
    }
    return (SdkTracerProvider) ((ObfuscatedTracerProvider) tracerProvider).unobfuscate();
  }

  /** Returns the global {@link MeterSdkProvider}. */
  public static MeterSdkProvider getGlobalMeterProvider() {
    return (MeterSdkProvider) OpenTelemetry.get().getMeterProvider();
  }

  private static final AtomicBoolean INITIALIZED_GLOBAL = new AtomicBoolean();

  private final Clock clock;
  private final Resource resource;

  private OpenTelemetrySdk(
      TracerProvider tracerProvider,
      MeterProvider meterProvider,
      ContextPropagators contextPropagators,
      Clock clock,
      Resource resource) {
    super(tracerProvider, meterProvider, contextPropagators);
    this.clock = clock;
    this.resource = resource;
  }

  /** Returns the {@link Resource} for this {@link OpenTelemetrySdk}. */
  public Resource getResource() {
    return resource;
  }

  /** Returns the {@link Clock} for this {@link OpenTelemetrySdk}. */
  public Clock getClock() {
    return clock;
  }

  /** Returns the {@link SdkTracerManagement} for this {@link OpenTelemetrySdk}. */
  public SdkTracerManagement getTracerManagement() {
    return (SdkTracerProvider) ((ObfuscatedTracerProvider) getTracerProvider()).unobfuscate();
  }

  /** A builder for configuring an {@link OpenTelemetrySdk}. */
  public static class Builder extends DefaultOpenTelemetryBuilder {
    private Clock clock;
    private Resource resource;
    private final List<SpanProcessor> spanProcessors = new ArrayList<>();
    private IdGenerator idGenerator;
    private TraceConfig traceConfig;

    /**
     * Sets the {@link SdkTracerProvider} to use. This can be used to configure tracing settings by
     * returning the instance created by a {@link SdkTracerProvider.Builder}.
     *
     * <p>If you use this method, it is assumed that you are providing a fully configured
     * TracerSdkProvider, and other settings will be ignored.
     *
     * <p>Note: the parameter passed in here must be a {@link SdkTracerProvider} instance.
     *
     * @param tracerProvider A {@link SdkTracerProvider} to use with this instance.
     * @see SdkTracerProvider#builder()
     */
    @Override
    public Builder setTracerProvider(TracerProvider tracerProvider) {
      if (!(tracerProvider instanceof SdkTracerProvider)) {
        throw new IllegalArgumentException(
            "The OpenTelemetrySdk can only be configured with a TracerSdkProvider");
      }
      super.setTracerProvider(tracerProvider);
      return this;
    }

    /**
     * Sets the {@link MeterProvider} to use.. This can be used to configure tracing settings by
     * returning the instance created by a {@link MeterSdkProvider.Builder}.
     *
     * @see MeterSdkProvider#builder()
     */
    @Override
    public Builder setMeterProvider(MeterProvider meterProvider) {
      if (!(meterProvider instanceof MeterSdkProvider)) {
        throw new IllegalArgumentException(
            "The OpenTelemetrySdk can only be configured with a MeterSdkProvider");
      }
      super.setMeterProvider(meterProvider);
      return this;
    }

    /** Sets the {@link ContextPropagators} to use. */
    @Override
    public Builder setPropagators(ContextPropagators propagators) {
      super.setPropagators(propagators);
      return this;
    }

    /**
     * Sets the {@link Clock} to be used for measuring timings.
     *
     * <p>If you use {@link #setTracerProvider(TracerProvider)}, this will be ignored for purposes
     * of configuring the TracerProvider.
     *
     * @param clock The clock to use for all temporal needs.
     * @return this
     */
    public Builder setClock(Clock clock) {
      requireNonNull(clock, "clock");
      this.clock = clock;
      return this;
    }

    /**
     * Sets the {@link Resource} to be attached to all telemetry reported by this SDK.
     *
     * <p>If you use {@link #setTracerProvider(TracerProvider)}, this will be ignored for purposes
     * of configuring the TracerProvider.
     *
     * @param resource A Resource implementation.
     * @return this
     */
    public Builder setResource(Resource resource) {
      requireNonNull(resource, "resource");
      this.resource = resource;
      return this;
    }

    /**
     * Add a SpanProcessor to the span pipeline that will be built.
     *
     * @return this
     */
    public Builder addSpanProcessor(SpanProcessor spanProcessor) {
      spanProcessors.add(spanProcessor);
      return this;
    }

    /**
     * Set the {@link IdGenerator} that will be used by the SDK for generating trace and span ids.
     *
     * <p>Using {@link #setTracerProvider(TracerProvider)} will override this setting.
     *
     * @return this
     */
    public Builder setIdGenerator(IdGenerator idGenerator) {
      this.idGenerator = idGenerator;
      return this;
    }

    /**
     * Set the {@link TraceConfig} that will be initially set on the Tracing SDK.
     *
     * <p>Using {@link #setTracerProvider(TracerProvider)} will override this setting.
     *
     * @return this
     */
    public Builder setTraceConfig(TraceConfig traceConfig) {
      this.traceConfig = traceConfig;
      return this;
    }

    /**
     * Returns a new {@link OpenTelemetrySdk} built with the configuration of this {@link Builder}.
     */
    @Override
    public OpenTelemetrySdk build() {
      MeterProvider meterProvider = buildMeterProvider();
      SdkTracerProvider tracerProvider = buildTracerProvider();

      OpenTelemetrySdk sdk =
          new OpenTelemetrySdk(
              new ObfuscatedTracerProvider(tracerProvider),
              meterProvider,
              super.propagators,
              clock == null ? SystemClock.getInstance() : clock,
              resource == null ? Resource.getDefault() : resource);
      // Automatically initialize global OpenTelemetry with the first SDK we build.
      if (INITIALIZED_GLOBAL.compareAndSet(/* expectedValue= */ false, /* newValue= */ true)) {
        OpenTelemetry.set(sdk);
      }
      return sdk;
    }

    private SdkTracerProvider buildTracerProvider() {
      TracerProvider tracerProvider = super.tracerProvider;
      if (tracerProvider != null) {
<<<<<<< HEAD
        TracerSdkProvider sdkProvider = (TracerSdkProvider) tracerProvider;
        spanProcessors.forEach(sdkProvider::addSpanProcessor);
        return sdkProvider;
=======
        return (SdkTracerProvider) tracerProvider;
>>>>>>> 3701a8bd
      }
      SdkTracerProvider.Builder tracerProviderBuilder = SdkTracerProvider.builder();
      if (clock != null) {
        tracerProviderBuilder.setClock(clock);
      }
      if (resource != null) {
        tracerProviderBuilder.setResource(resource);
      }
      if (idGenerator != null) {
        tracerProviderBuilder.setIdGenerator(idGenerator);
      }
      if (traceConfig != null) {
        tracerProviderBuilder.setTraceConfig(traceConfig);
      }
      spanProcessors.forEach(tracerProviderBuilder::addSpanProcessor);
      return tracerProviderBuilder.build();
    }

    private MeterProvider buildMeterProvider() {
      if (super.meterProvider != null) {
        return super.meterProvider;
      }
      MeterSdkProvider.Builder meterProviderBuilder = MeterSdkProvider.builder();
      if (clock != null) {
        meterProviderBuilder.setClock(clock);
      }
      if (resource != null) {
        meterProviderBuilder.setResource(resource);
      }
      return meterProviderBuilder.build();
    }
  }

  /**
   * This class allows the SDK to unobfuscate an obfuscated static global provider.
   *
   * <p>Static global providers are obfuscated when they are returned from the API to prevent users
   * from casting them to their SDK specific implementation. For example, we do not want users to
   * use patterns like {@code (TracerSdkProvider) OpenTelemetry.getGlobalTracerProvider()}.
   */
  @ThreadSafe
  // Visible for testing
  static class ObfuscatedTracerProvider implements TracerProvider {

    private final TracerProvider delegate;

    private ObfuscatedTracerProvider(TracerProvider delegate) {
      this.delegate = delegate;
    }

    @Override
    public Tracer get(String instrumentationName) {
      return delegate.get(instrumentationName);
    }

    @Override
    public Tracer get(String instrumentationName, String instrumentationVersion) {
      return delegate.get(instrumentationName, instrumentationVersion);
    }

    public TracerProvider unobfuscate() {
      return delegate;
    }
  }
}<|MERGE_RESOLUTION|>--- conflicted
+++ resolved
@@ -234,13 +234,9 @@
     private SdkTracerProvider buildTracerProvider() {
       TracerProvider tracerProvider = super.tracerProvider;
       if (tracerProvider != null) {
-<<<<<<< HEAD
-        TracerSdkProvider sdkProvider = (TracerSdkProvider) tracerProvider;
+        SdkTracerProvider sdkProvider = (SdkTracerProvider) tracerProvider;
         spanProcessors.forEach(sdkProvider::addSpanProcessor);
         return sdkProvider;
-=======
-        return (SdkTracerProvider) tracerProvider;
->>>>>>> 3701a8bd
       }
       SdkTracerProvider.Builder tracerProviderBuilder = SdkTracerProvider.builder();
       if (clock != null) {
