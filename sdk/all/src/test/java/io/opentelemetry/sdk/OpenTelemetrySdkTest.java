--- conflicted
+++ resolved
@@ -15,19 +15,12 @@
 
   @Test
   void testDefault() {
-<<<<<<< HEAD
     assertThat(OpenTelemetrySdk.getGlobalTracerProvider().get(""))
         .isSameAs(OpenTelemetry.getGlobalTracerProvider().get(""));
     assertThat(OpenTelemetrySdk.getGlobalBaggageManager())
         .isSameAs(OpenTelemetry.getGlobalBaggageManager());
     assertThat(OpenTelemetrySdk.getGlobalMeterProvider())
         .isSameAs(OpenTelemetry.getGlobalMeterProvider());
-=======
-    assertThat(((TracerSdkProvider) OpenTelemetrySdk.getTracerManagement()).get(""))
-        .isSameAs(OpenTelemetry.getTracerProvider().get(""));
-    assertThat(OpenTelemetrySdk.getBaggageManager()).isSameAs(OpenTelemetry.getBaggageManager());
-    assertThat(OpenTelemetrySdk.getMeterProvider()).isSameAs(OpenTelemetry.getMeterProvider());
->>>>>>> 1a739641
   }
 
   @Test
