/*
 * Copyright The OpenTelemetry Authors
 * SPDX-License-Identifier: Apache-2.0
 */

package io.opentelemetry.sdk.metrics;

import io.opentelemetry.api.common.Attributes;
import io.opentelemetry.api.metrics.BoundDoubleCounter;
import io.opentelemetry.api.metrics.BoundDoubleHistogram;
import io.opentelemetry.api.metrics.BoundLongCounter;
import io.opentelemetry.api.metrics.BoundLongHistogram;
import io.opentelemetry.api.metrics.DoubleCounter;
import io.opentelemetry.api.metrics.DoubleHistogram;
import io.opentelemetry.api.metrics.LongCounter;
import io.opentelemetry.api.metrics.LongHistogram;
import io.opentelemetry.api.metrics.Meter;

/**
 * This enum allows for iteration over all of the operations that we want to benchmark. To ensure
 * that the enum cannot change state, each enum holds a builder function- passing a meter in will
 * return a wrapper for both bound and unbound versions of that operation which can then be used in
 * a benchmark.
 */
@SuppressWarnings("ImmutableEnumChecker")
public enum MetricsTestOperationBuilder {
  LongCounterAdd(
      meter -> {
        return new Operation() {
          final LongCounter metric = meter.counterBuilder("long_counter").build();
          final BoundLongCounter boundMetric =
              meter
                  .counterBuilder("bound_long_counter")
                  .build()
                  .bind(Attributes.builder().put("KEY", "VALUE").build());

          @Override
          public void perform(Attributes labels) {
            metric.add(5L, labels);
          }

          @Override
          public void performBound() {
            boundMetric.add(5L);
          }
        };
      }),
  DoubleCounterAdd(
      meter -> {
        return new Operation() {
          final DoubleCounter metric = meter.counterBuilder("double_counter").ofDoubles().build();
          final BoundDoubleCounter boundMetric =
              meter
                  .counterBuilder("bound_double_counter")
                  .ofDoubles()
                  .build()
                  .bind(Attributes.builder().put("KEY", "VALUE").build());

          @Override
          public void perform(Attributes labels) {
            metric.add(5.0d, labels);
          }

          @Override
          public void performBound() {
            boundMetric.add(5.0d);
          }
        };
      }),
  DoubleHistogramRecord(
      meter -> {
        return new Operation() {
          final DoubleHistogram metric = meter.histogramBuilder("double_value_recorder").build();
          final BoundDoubleHistogram boundMetric =
              meter
                  .histogramBuilder("bound_double_value_recorder")
                  .build()
                  .bind(Attributes.builder().put("KEY", "VALUE").build());

          @Override
          public void perform(Attributes labels) {
            metric.record(5.0d, labels);
          }

          @Override
          public void performBound() {
            boundMetric.record(5.0d);
          }
        };
      }),
<<<<<<< HEAD
  LongHistogramRecord(
=======
  DoubleHistogramRecorderRecord(
      meter -> {
        return new Operation() {
          final DoubleValueRecorder metric =
              meter.doubleValueRecorderBuilder("double_histogram_recorder").build();
          final BoundDoubleValueRecorder boundMetric =
              meter
                  .doubleValueRecorderBuilder("bound_double_histogram_recorder")
                  .build()
                  .bind(Labels.of("KEY", "VALUE"));

          @Override
          public void perform(Labels labels) {
            metric.record(5.0d, labels);
          }

          @Override
          public void performBound() {
            boundMetric.record(5.0d);
          }
        };
      }),
  LongValueRecorderRecord(
>>>>>>> daef9c14
      meter -> {
        return new Operation() {
          final LongHistogram metric =
              meter.histogramBuilder("long_value_recorder").ofLongs().build();
          final BoundLongHistogram boundMetric =
              meter
                  .histogramBuilder("bound_long_value_recorder")
                  .ofLongs()
                  .build()
                  .bind(Attributes.builder().put("KEY", "VALUE").build());

          @Override
          public void perform(Attributes labels) {
            metric.record(5L, labels);
          }

          @Override
          public void performBound() {
            boundMetric.record(5L);
          }
        };
      });

  private final OperationBuilder builder;

  MetricsTestOperationBuilder(final OperationBuilder builder) {
    this.builder = builder;
  }

  public Operation build(Meter meter) {
    return this.builder.build(meter);
  }

  private interface OperationBuilder {
    Operation build(Meter meter);
  }

  interface Operation {
    void perform(Attributes labels);

    void performBound();
  }
}<|MERGE_RESOLUTION|>--- conflicted
+++ resolved
@@ -70,10 +70,10 @@
   DoubleHistogramRecord(
       meter -> {
         return new Operation() {
-          final DoubleHistogram metric = meter.histogramBuilder("double_value_recorder").build();
+          final DoubleHistogram metric = meter.histogramBuilder("double_histogram_recorder").build();
           final BoundDoubleHistogram boundMetric =
               meter
-                  .histogramBuilder("bound_double_value_recorder")
+                  .histogramBuilder("bound_double_histogram_recorder")
                   .build()
                   .bind(Attributes.builder().put("KEY", "VALUE").build());
 
@@ -88,33 +88,7 @@
           }
         };
       }),
-<<<<<<< HEAD
   LongHistogramRecord(
-=======
-  DoubleHistogramRecorderRecord(
-      meter -> {
-        return new Operation() {
-          final DoubleValueRecorder metric =
-              meter.doubleValueRecorderBuilder("double_histogram_recorder").build();
-          final BoundDoubleValueRecorder boundMetric =
-              meter
-                  .doubleValueRecorderBuilder("bound_double_histogram_recorder")
-                  .build()
-                  .bind(Labels.of("KEY", "VALUE"));
-
-          @Override
-          public void perform(Labels labels) {
-            metric.record(5.0d, labels);
-          }
-
-          @Override
-          public void performBound() {
-            boundMetric.record(5.0d);
-          }
-        };
-      }),
-  LongValueRecorderRecord(
->>>>>>> daef9c14
       meter -> {
         return new Operation() {
           final LongHistogram metric =
