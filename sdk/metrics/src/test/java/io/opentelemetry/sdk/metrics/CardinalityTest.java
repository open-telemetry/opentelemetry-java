/*
 * Copyright The OpenTelemetry Authors
 * SPDX-License-Identifier: Apache-2.0
 */

package io.opentelemetry.sdk.metrics;

import static io.opentelemetry.sdk.testing.assertj.OpenTelemetryAssertions.assertThat;

import io.opentelemetry.api.common.Attributes;
import io.opentelemetry.api.metrics.LongCounter;
import io.opentelemetry.api.metrics.Meter;
import io.opentelemetry.api.metrics.ObservableLongMeasurement;
import io.opentelemetry.internal.testing.slf4j.SuppressLogger;
import io.opentelemetry.sdk.metrics.data.LongPointData;
import io.opentelemetry.sdk.metrics.data.SumData;
import io.opentelemetry.sdk.testing.exporter.InMemoryMetricReader;
import java.util.concurrent.atomic.AtomicLong;
import java.util.function.Consumer;
import org.junit.jupiter.api.BeforeEach;
import org.junit.jupiter.api.Test;

@SuppressLogger(
    loggerName = "io.opentelemetry.sdk.metrics.internal.state.AsynchronousMetricStorage")
@SuppressLogger(loggerName = "io.opentelemetry.sdk.metrics.internal.state.DeltaMetricStorage")
class CardinalityTest {

  /** Traces {@code MetricStorageUtils#MAX_ACCUMULATIONS}. */
  private static final int MAX_ACCUMULATIONS = 2000;

  private InMemoryMetricReader deltaReader;
  private InMemoryMetricReader cumulativeReader;
  private Meter meter;

  @BeforeEach
  void setup() {
    deltaReader = InMemoryMetricReader.createDelta();
    cumulativeReader = InMemoryMetricReader.create();
    SdkMeterProvider sdkMeterProvider =
        SdkMeterProvider.builder()
            .registerMetricReader(deltaReader)
            .registerMetricReader(cumulativeReader)
            .build();
    meter = sdkMeterProvider.get(CardinalityTest.class.getName());
  }

  /**
   * Records to sync instruments, with distinct attributes each time. Validates that stale metrics
   * are dropped for delta and cumulative readers. Stale metrics are those with attributes that did
   * not receive recordings in the most recent collection.
   *
   * <p>Effectively, we make sure we cap-out at attribute size = 2000 (constant in
   * MetricStorageutils).
   */
  @Test
  void staleMetricsDropped_synchronousInstrument() {
    LongCounter syncCounter = meter.counterBuilder("sync-counter").build();
    // Note: This constant comes from MetricStorageUtils, but it's package-private.
    for (int i = 1; i <= 2000; i++) {
      syncCounter.add(1, Attributes.builder().put("key", "num_" + i).build());

      // DELTA reader only has latest
      assertThat(deltaReader.collectAllMetrics())
          .as("Delta collection " + i)
          .satisfiesExactly(
              metricData ->
                  assertThat(metricData)
                      .hasName("sync-counter")
                      .hasLongSumSatisfying(sum -> sum.isDelta().hasPointsSatisfying(point -> {})));

      // Make sure we preserve previous cumulatives
      int currentSize = i;
      assertThat(cumulativeReader.collectAllMetrics())
          .as("Cumulative collection " + i)
          .satisfiesExactly(
              metricData ->
                  assertThat(metricData)
                      .hasName("sync-counter")
                      .hasLongSumSatisfying(
                          sum ->
                              sum.isCumulative()
                                  .satisfies(
                                      (Consumer<SumData<LongPointData>>)
                                          sumPointData ->
                                              assertThat(sumPointData.getPoints().size())
                                                  .isEqualTo(currentSize))));
    }
    // Now punch the limit and ONLY metrics we just recorded stay, due to simplistic GC.
    for (int i = 2001; i <= 2010; i++) {
      syncCounter.add(1, Attributes.builder().put("key", "num_" + i).build());
    }
    assertThat(deltaReader.collectAllMetrics())
        .as("Delta collection - post limit @ 10")
        .satisfiesExactly(
            metricData ->
                assertThat(metricData)
                    .hasName("sync-counter")
                    .hasLongSumSatisfying(
                        sum ->
                            sum.isDelta()
                                .satisfies(
                                    (Consumer<SumData<LongPointData>>)
                                        sumPointData ->
                                            assertThat(sumPointData.getPoints().size())
                                                .isEqualTo(10))));

    assertThat(cumulativeReader.collectAllMetrics())
        .as("Cumulative collection - post limit @ 10")
        .satisfiesExactly(
            metricData ->
                assertThat(metricData)
                    .hasName("sync-counter")
                    .hasLongSumSatisfying(
                        sum ->
                            sum.isCumulative()
                                .satisfies(
                                    (Consumer<SumData<LongPointData>>)
                                        sumPointData ->
                                            assertThat(sumPointData.getPoints().size())
                                                .isEqualTo(10))));
  }

  /**
   * Records to async instruments, with distinct attributes each time. Validates that stale metrics
   * are dropped for delta and cumulative readers. Stale metrics are those with attributes that did
   * not receive recordings in the most recent collection.
   */
  @Test
  void staleMetricsDropped_asynchronousInstrument() {
    AtomicLong count = new AtomicLong();

    meter
        .counterBuilder("async-counter")
        .buildWithCallback(
            measurement ->
                measurement.record(
                    1, Attributes.builder().put("key", "num_" + count.incrementAndGet()).build()));

    for (int i = 1; i <= 5; i++) {
      assertThat(deltaReader.collectAllMetrics())
          .as("Delta collection " + i)
          .satisfiesExactlyInAnyOrder(
              metricData ->
                  assertThat(metricData)
                      .hasName("async-counter")
                      .hasLongSumSatisfying(sum -> sum.isDelta().hasPointsSatisfying(point -> {})));

      assertThat(cumulativeReader.collectAllMetrics())
          .as("Cumulative collection " + i)
<<<<<<< HEAD
          .hasSize(1)
          .satisfiesExactly(
=======
          .satisfiesExactlyInAnyOrder(
>>>>>>> bc6be638
              metricData ->
                  assertThat(metricData)
                      .hasName("async-counter")
                      .hasLongSumSatisfying(
                          sum -> sum.isCumulative().hasPointsSatisfying(point -> {})));
    }
  }

  /**
   * Records to sync instruments, many distinct attributes. Validates that the {@code
   * MetricStorageUtils#MAX_ACCUMULATIONS} is enforced for each instrument.
   */
  @Test
  void cardinalityLimits_synchronousInstrument() {
    LongCounter syncCounter1 = meter.counterBuilder("sync-counter1").build();
    LongCounter syncCounter2 = meter.counterBuilder("sync-counter2").build();
    for (int i = 0; i < MAX_ACCUMULATIONS + 1; i++) {
      syncCounter1.add(1, Attributes.builder().put("key", "value" + i).build());
      syncCounter2.add(1, Attributes.builder().put("key", "value" + i).build());
    }

    assertThat(deltaReader.collectAllMetrics())
        .as("Delta collection")
        .satisfiesExactlyInAnyOrder(
            metricData ->
                assertThat(metricData)
                    .hasName("sync-counter1")
                    .hasLongSumSatisfying(
                        sum ->
                            sum.isDelta()
                                .satisfies(
                                    (Consumer<SumData<LongPointData>>)
                                        sumPointData ->
                                            assertThat(sumPointData.getPoints().size())
                                                .isEqualTo(MAX_ACCUMULATIONS))),
            metricData ->
                assertThat(metricData)
                    .hasName("sync-counter2")
                    .hasLongSumSatisfying(
                        sum ->
                            sum.isDelta()
                                .satisfies(
                                    (Consumer<SumData<LongPointData>>)
                                        sumPointData ->
                                            assertThat(sumPointData.getPoints().size())
                                                .isEqualTo(MAX_ACCUMULATIONS))));

    assertThat(cumulativeReader.collectAllMetrics())
        .as("Cumulative collection")
        .satisfiesExactlyInAnyOrder(
            metricData ->
                assertThat(metricData)
                    .hasName("sync-counter1")
                    .hasLongSumSatisfying(
                        sum ->
                            sum.isCumulative()
                                .satisfies(
                                    (Consumer<SumData<LongPointData>>)
                                        sumPointData ->
                                            assertThat(sumPointData.getPoints().size())
                                                .isEqualTo(MAX_ACCUMULATIONS))),
            metricData ->
                assertThat(metricData)
                    .hasName("sync-counter2")
                    .hasLongSumSatisfying(
                        sum ->
                            sum.isCumulative()
                                .satisfies(
                                    (Consumer<SumData<LongPointData>>)
                                        sumPointData ->
                                            assertThat(sumPointData.getPoints().size())
                                                .isEqualTo(MAX_ACCUMULATIONS))));
  }

  /**
   * Records to sync instruments, many distinct attributes. Validates that the {@code
   * MetricStorageUtils#MAX_ACCUMULATIONS} is enforced for each instrument.
   */
  @Test
  void cardinalityLimits_asynchronousInstrument() {
    Consumer<ObservableLongMeasurement> callback =
        measurement -> {
          for (int i = 0; i < MAX_ACCUMULATIONS + 1; i++) {
            measurement.record(1, Attributes.builder().put("key", "value" + i).build());
          }
        };
    meter.counterBuilder("async-counter1").buildWithCallback(callback);
    meter.counterBuilder("async-counter2").buildWithCallback(callback);

    assertThat(deltaReader.collectAllMetrics())
        .as("Delta collection")
        .satisfiesExactlyInAnyOrder(
            metricData ->
                assertThat(metricData)
                    .hasName("async-counter1")
                    .hasLongSumSatisfying(
                        sum ->
                            sum.isDelta()
                                .satisfies(
                                    (Consumer<SumData<LongPointData>>)
                                        sumPointData ->
                                            assertThat(sumPointData.getPoints().size())
                                                .isEqualTo(MAX_ACCUMULATIONS))),
            metricData ->
                assertThat(metricData)
                    .hasName("async-counter2")
                    .hasLongSumSatisfying(
                        sum ->
                            sum.isDelta()
                                .satisfies(
                                    (Consumer<SumData<LongPointData>>)
                                        sumPointData ->
                                            assertThat(sumPointData.getPoints().size())
                                                .isEqualTo(MAX_ACCUMULATIONS))));

    assertThat(cumulativeReader.collectAllMetrics())
        .as("Cumulative collection")
        .satisfiesExactlyInAnyOrder(
            metricData ->
                assertThat(metricData)
                    .hasName("async-counter1")
                    .hasLongSumSatisfying(
                        sum ->
                            sum.isCumulative()
                                .satisfies(
                                    (Consumer<SumData<LongPointData>>)
                                        sumPointData ->
                                            assertThat(sumPointData.getPoints().size())
                                                .isEqualTo(MAX_ACCUMULATIONS))),
            metricData ->
                assertThat(metricData)
                    .hasName("async-counter2")
                    .hasLongSumSatisfying(
                        sum ->
                            sum.isCumulative()
                                .satisfies(
                                    (Consumer<SumData<LongPointData>>)
                                        sumPointData ->
                                            assertThat(sumPointData.getPoints().size())
                                                .isEqualTo(MAX_ACCUMULATIONS))));
  }
}<|MERGE_RESOLUTION|>--- conflicted
+++ resolved
@@ -147,12 +147,7 @@
 
       assertThat(cumulativeReader.collectAllMetrics())
           .as("Cumulative collection " + i)
-<<<<<<< HEAD
-          .hasSize(1)
-          .satisfiesExactly(
-=======
           .satisfiesExactlyInAnyOrder(
->>>>>>> bc6be638
               metricData ->
                   assertThat(metricData)
                       .hasName("async-counter")
