--- conflicted
+++ resolved
@@ -43,7 +43,6 @@
               InstrumentationLibraryInfo.create("test", "1.0"),
               DESCRIPTOR,
               METRIC_DESCRIPTOR,
-              // TODO: do we need to verify anything here?
               ExemplarReservoir::noSamples);
   private final AttributesProcessor attributesProcessor = AttributesProcessor.noop();
   private CollectionHandle collector;
@@ -59,17 +58,9 @@
   @Test
   void attributesProcessor_used() {
     AttributesProcessor spyAttributesProcessor = Mockito.spy(this.attributesProcessor);
-<<<<<<< HEAD
-    SynchronousMetricStorage<?> accumulator =
-        new SynchronousMetricStorage<>(METRIC_DESCRIPTOR, aggregator, spyAttributesProcessor);
-=======
     SynchronousMetricStorage accumulator =
         new DefaultSynchronousMetricStorage<>(
-            METRIC_DESCRIPTOR,
-            aggregator,
-            new InstrumentProcessor<>(aggregator, testClock.now()),
-            spyAttributesProcessor);
->>>>>>> adaf2396
+            METRIC_DESCRIPTOR, aggregator, spyAttributesProcessor);
     accumulator.bind(Attributes.empty());
     Mockito.verify(spyAttributesProcessor).process(Attributes.empty(), Context.current());
   }
@@ -80,17 +71,8 @@
     AttributesProcessor attributesProcessor =
         AttributesProcessor.append(Attributes.builder().put("modifiedK", "modifiedV").build());
     AttributesProcessor spyLabelsProcessor = Mockito.spy(attributesProcessor);
-<<<<<<< HEAD
-    SynchronousMetricStorage<?> accumulator =
-        new SynchronousMetricStorage<>(METRIC_DESCRIPTOR, aggregator, spyLabelsProcessor);
-=======
     SynchronousMetricStorage accumulator =
-        new DefaultSynchronousMetricStorage<>(
-            METRIC_DESCRIPTOR,
-            aggregator,
-            new InstrumentProcessor<>(aggregator, testClock.now()),
-            spyLabelsProcessor);
->>>>>>> adaf2396
+        new DefaultSynchronousMetricStorage<>(METRIC_DESCRIPTOR, aggregator, spyLabelsProcessor);
     BoundStorageHandle handle = accumulator.bind(labels);
     handle.recordDouble(1, labels, Context.root());
     MetricData md = accumulator.collectAndReset(collector, allCollectors, 0, testClock.now());
@@ -108,17 +90,8 @@
 
   @Test
   void sameAggregator_ForSameAttributes() {
-<<<<<<< HEAD
-    SynchronousMetricStorage<?> accumulator =
-        new SynchronousMetricStorage<>(METRIC_DESCRIPTOR, aggregator, attributesProcessor);
-=======
     SynchronousMetricStorage accumulator =
-        new DefaultSynchronousMetricStorage<>(
-            METRIC_DESCRIPTOR,
-            aggregator,
-            new InstrumentProcessor<>(aggregator, testClock.now()),
-            attributesProcessor);
->>>>>>> adaf2396
+        new DefaultSynchronousMetricStorage<>(METRIC_DESCRIPTOR, aggregator, attributesProcessor);
     BoundStorageHandle handle = accumulator.bind(Attributes.builder().put("K", "V").build());
     BoundStorageHandle duplicateHandle =
         accumulator.bind(Attributes.builder().put("K", "V").build());
