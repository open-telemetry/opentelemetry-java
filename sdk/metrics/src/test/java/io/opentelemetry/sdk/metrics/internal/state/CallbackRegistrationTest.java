/*
 * Copyright The OpenTelemetry Authors
 * SPDX-License-Identifier: Apache-2.0
 */

package io.opentelemetry.sdk.metrics.internal.state;

import static org.assertj.core.api.Assertions.assertThat;
import static org.assertj.core.api.Assertions.assertThatThrownBy;
import static org.mockito.ArgumentMatchers.any;
import static org.mockito.ArgumentMatchers.anyDouble;
import static org.mockito.Mockito.never;
import static org.mockito.Mockito.verify;
import static org.mockito.Mockito.when;

import com.google.common.util.concurrent.AtomicDouble;
import io.github.netmikey.logunit.api.LogCapturer;
import io.opentelemetry.api.common.Attributes;
import io.opentelemetry.internal.testing.slf4j.SuppressLogger;
import io.opentelemetry.sdk.common.InstrumentationScopeInfo;
import io.opentelemetry.sdk.metrics.InstrumentType;
import io.opentelemetry.sdk.metrics.InstrumentValueType;
import io.opentelemetry.sdk.metrics.export.MetricReader;
import io.opentelemetry.sdk.metrics.internal.descriptor.InstrumentDescriptor;
import io.opentelemetry.sdk.metrics.internal.export.RegisteredReader;
import java.util.Arrays;
import java.util.Collections;
<<<<<<< HEAD
import java.util.concurrent.atomic.AtomicLong;
=======
import java.util.concurrent.atomic.AtomicInteger;
import java.util.function.Consumer;
>>>>>>> b98ce55c
import org.junit.jupiter.api.BeforeEach;
import org.junit.jupiter.api.Test;
import org.junit.jupiter.api.extension.ExtendWith;
import org.junit.jupiter.api.extension.RegisterExtension;
import org.mockito.Mock;
import org.mockito.junit.jupiter.MockitoExtension;

@SuppressLogger(CallbackRegistration.class)
@ExtendWith(MockitoExtension.class)
class CallbackRegistrationTest {

  private static final InstrumentationScopeInfo INSTRUMENTATION_SCOPE_INFO =
      InstrumentationScopeInfo.create("meter");
  private static final InstrumentDescriptor LONG_INSTRUMENT =
      InstrumentDescriptor.create(
          "long-counter",
          "description",
          "unit",
          InstrumentType.OBSERVABLE_COUNTER,
          InstrumentValueType.LONG);
  private static final InstrumentDescriptor DOUBLE_INSTRUMENT =
      InstrumentDescriptor.create(
          "double-counter",
          "description",
          "unit",
          InstrumentType.OBSERVABLE_COUNTER,
          InstrumentValueType.LONG);

  @RegisterExtension
  LogCapturer logs = LogCapturer.create().captureForType(CallbackRegistration.class);

  @Mock private MetricReader reader;
  @Mock private AsynchronousMetricStorage<?, ?> storage1;
  @Mock private AsynchronousMetricStorage<?, ?> storage2;
  @Mock private AsynchronousMetricStorage<?, ?> storage3;

<<<<<<< HEAD
  private SdkObservableMeasurement measurement1;
  private SdkObservableMeasurement measurement2;

  @BeforeEach
  void setup() {
    measurement1 =
        SdkObservableMeasurement.create(
            INSTRUMENTATION_SCOPE_INFO, DOUBLE_INSTRUMENT, Collections.singletonList(storage1));
    measurement2 =
        SdkObservableMeasurement.create(
            INSTRUMENTATION_SCOPE_INFO, LONG_INSTRUMENT, Arrays.asList(storage2, storage3));
  }

  @Test
  void callbackDescription() {
    assertThatThrownBy(() -> CallbackRegistration.callbackDescription(Collections.emptyList()))
        .isInstanceOf(IllegalStateException.class)
        .hasMessage("Callback with no instruments is not allowed");
    assertThat(CallbackRegistration.callbackDescription(Collections.singletonList(LONG_INSTRUMENT)))
        .isEqualTo("Instrument long-counter");
    assertThat(
            CallbackRegistration.callbackDescription(
                Arrays.asList(LONG_INSTRUMENT, DOUBLE_INSTRUMENT)))
        .isEqualTo("BatchCallback([long-counter,double-counter])");
=======
  private RegisteredReader registeredReader;

  @BeforeEach
  void setup() {
    registeredReader = RegisteredReader.create(reader);
>>>>>>> b98ce55c
  }

  @Test
  void invokeCallback_Double() {
    when(storage1.getRegisteredReader()).thenReturn(registeredReader);
    when(storage2.getRegisteredReader()).thenReturn(registeredReader);
    AtomicDouble counter = new AtomicDouble();
    Runnable callback =
        () ->
            measurement1.record(
                counter.addAndGet(1.1), Attributes.builder().put("key", "val").build());
<<<<<<< HEAD
    CallbackRegistration callbackRegistration =
        CallbackRegistration.create(Collections.singletonList(measurement1), callback);
=======
    CallbackRegistration<?> callbackRegistration =
        CallbackRegistration.createDouble(
            DOUBLE_INSTRUMENT, callback, Arrays.asList(storage1, storage2, storage3));
>>>>>>> b98ce55c

    callbackRegistration.invokeCallback(registeredReader);

    verify(storage1).unlock();
    verify(storage1).lock();
    assertThat(counter.get()).isEqualTo(1.1);
    verify(storage1).recordDouble(1.1, Attributes.builder().put("key", "val").build());
<<<<<<< HEAD
=======
    verify(storage2).recordDouble(1.1, Attributes.builder().put("key", "val").build());
    verify(storage3, never()).recordDouble(anyDouble(), any());
>>>>>>> b98ce55c
  }

  @Test
  void invokeCallback_Long() {
<<<<<<< HEAD
    AtomicLong counter = new AtomicLong();
    Runnable callback =
        () ->
            measurement2.record(
                counter.incrementAndGet(), Attributes.builder().put("key", "val").build());
    CallbackRegistration callbackRegistration =
        CallbackRegistration.create(Collections.singletonList(measurement2), callback);
=======
    when(storage1.getRegisteredReader()).thenReturn(registeredReader);
    when(storage2.getRegisteredReader()).thenReturn(registeredReader);
    AtomicInteger counter = new AtomicInteger();
    Consumer<ObservableDoubleMeasurement> callback =
        measurement ->
            measurement.record(
                counter.incrementAndGet(), Attributes.builder().put("key", "val").build());
    CallbackRegistration<?> callbackRegistration =
        CallbackRegistration.createDouble(
            LONG_INSTRUMENT, callback, Arrays.asList(storage1, storage2, storage3));
>>>>>>> b98ce55c

    callbackRegistration.invokeCallback(registeredReader);

    verify(storage2).unlock();
    verify(storage3).unlock();
    verify(storage2).lock();
    verify(storage3).lock();
    assertThat(counter.get()).isEqualTo(1);
<<<<<<< HEAD
    verify(storage2).recordLong(1, Attributes.builder().put("key", "val").build());
    verify(storage3).recordLong(1, Attributes.builder().put("key", "val").build());
  }

  @Test
  void invokeCallback_MultipleMeasurements() {
    AtomicDouble doubleCounter = new AtomicDouble();
    AtomicLong longCounter = new AtomicLong();
    Runnable callback =
        () -> {
          measurement1.record(
              doubleCounter.addAndGet(1.1), Attributes.builder().put("key", "val").build());
          measurement2.record(
              longCounter.incrementAndGet(), Attributes.builder().put("key", "val").build());
        };
    CallbackRegistration callbackRegistration =
        CallbackRegistration.create(Arrays.asList(measurement1, measurement2), callback);

    callbackRegistration.invokeCallback();

    verify(storage1).unlock();
    verify(storage2).unlock();
    verify(storage3).unlock();
    verify(storage1).lock();
    verify(storage2).lock();
    verify(storage3).lock();
    assertThat(doubleCounter.get()).isEqualTo(1.1);
    assertThat(longCounter.get()).isEqualTo(1);
    verify(storage1).recordDouble(1.1, Attributes.builder().put("key", "val").build());
    verify(storage2).recordLong(1, Attributes.builder().put("key", "val").build());
    verify(storage3).recordLong(1, Attributes.builder().put("key", "val").build());
=======
    verify(storage1).recordDouble(1, Attributes.builder().put("key", "val").build());
    verify(storage2).recordDouble(1, Attributes.builder().put("key", "val").build());
    verify(storage3, never()).recordDouble(anyDouble(), any());
>>>>>>> b98ce55c
  }

  @Test
  void invokeCallback_NoStorage() {
    SdkObservableMeasurement measurement =
        SdkObservableMeasurement.create(
            INSTRUMENTATION_SCOPE_INFO, LONG_INSTRUMENT, Collections.emptyList());
    AtomicLong counter = new AtomicLong();
    Runnable callback =
        () ->
            measurement.record(
                counter.incrementAndGet(), Attributes.builder().put("key", "val").build());
    CallbackRegistration callbackRegistration =
        CallbackRegistration.create(Collections.singletonList(measurement), callback);

    callbackRegistration.invokeCallback(registeredReader);

    assertThat(counter.get()).isEqualTo(0);
  }

  @Test
  void invokeCallback_MultipleMeasurements_ThrowsException() {
    Runnable callback =
        () -> {
          throw new RuntimeException("Error!");
        };
    CallbackRegistration callbackRegistration =
        CallbackRegistration.create(Arrays.asList(measurement1, measurement2), callback);

    callbackRegistration.invokeCallback();

    verify(storage1, never()).recordDouble(anyDouble(), any());
    verify(storage2, never()).recordDouble(anyDouble(), any());
    logs.assertContains(
        "An exception occurred invoking callback for BatchCallback([double-counter,long-counter])");
  }

  @Test
  void invokeCallback_SingleMeasurement_ThrowsException() {
    Runnable callback =
        () -> {
          throw new RuntimeException("Error!");
        };
    CallbackRegistration callbackRegistration =
        CallbackRegistration.create(Collections.singletonList(measurement2), callback);

    callbackRegistration.invokeCallback(registeredReader);

    verify(storage1, never()).recordDouble(anyDouble(), any());
    verify(storage2, never()).recordDouble(anyDouble(), any());
<<<<<<< HEAD
    logs.assertContains("An exception occurred invoking callback for Instrument long-counter");
=======
    verify(storage3, never()).recordDouble(anyDouble(), any());
    logs.assertContains("An exception occurred invoking callback for instrument name");
>>>>>>> b98ce55c
  }
}<|MERGE_RESOLUTION|>--- conflicted
+++ resolved
@@ -9,6 +9,7 @@
 import static org.assertj.core.api.Assertions.assertThatThrownBy;
 import static org.mockito.ArgumentMatchers.any;
 import static org.mockito.ArgumentMatchers.anyDouble;
+import static org.mockito.ArgumentMatchers.anyLong;
 import static org.mockito.Mockito.never;
 import static org.mockito.Mockito.verify;
 import static org.mockito.Mockito.when;
@@ -25,19 +26,17 @@
 import io.opentelemetry.sdk.metrics.internal.export.RegisteredReader;
 import java.util.Arrays;
 import java.util.Collections;
-<<<<<<< HEAD
 import java.util.concurrent.atomic.AtomicLong;
-=======
-import java.util.concurrent.atomic.AtomicInteger;
-import java.util.function.Consumer;
->>>>>>> b98ce55c
 import org.junit.jupiter.api.BeforeEach;
 import org.junit.jupiter.api.Test;
 import org.junit.jupiter.api.extension.ExtendWith;
 import org.junit.jupiter.api.extension.RegisterExtension;
 import org.mockito.Mock;
 import org.mockito.junit.jupiter.MockitoExtension;
-
+import org.mockito.junit.jupiter.MockitoSettings;
+import org.mockito.quality.Strictness;
+
+@MockitoSettings(strictness = Strictness.LENIENT)
 @SuppressLogger(CallbackRegistration.class)
 @ExtendWith(MockitoExtension.class)
 class CallbackRegistrationTest {
@@ -67,12 +66,16 @@
   @Mock private AsynchronousMetricStorage<?, ?> storage2;
   @Mock private AsynchronousMetricStorage<?, ?> storage3;
 
-<<<<<<< HEAD
+  private RegisteredReader registeredReader;
   private SdkObservableMeasurement measurement1;
   private SdkObservableMeasurement measurement2;
 
   @BeforeEach
   void setup() {
+    registeredReader = RegisteredReader.create(reader);
+    when(storage1.getRegisteredReader()).thenReturn(registeredReader);
+    when(storage2.getRegisteredReader()).thenReturn(registeredReader);
+    when(storage3.getRegisteredReader()).thenReturn(registeredReader);
     measurement1 =
         SdkObservableMeasurement.create(
             INSTRUMENTATION_SCOPE_INFO, DOUBLE_INSTRUMENT, Collections.singletonList(storage1));
@@ -92,49 +95,28 @@
             CallbackRegistration.callbackDescription(
                 Arrays.asList(LONG_INSTRUMENT, DOUBLE_INSTRUMENT)))
         .isEqualTo("BatchCallback([long-counter,double-counter])");
-=======
-  private RegisteredReader registeredReader;
-
-  @BeforeEach
-  void setup() {
-    registeredReader = RegisteredReader.create(reader);
->>>>>>> b98ce55c
   }
 
   @Test
   void invokeCallback_Double() {
-    when(storage1.getRegisteredReader()).thenReturn(registeredReader);
-    when(storage2.getRegisteredReader()).thenReturn(registeredReader);
     AtomicDouble counter = new AtomicDouble();
     Runnable callback =
         () ->
             measurement1.record(
                 counter.addAndGet(1.1), Attributes.builder().put("key", "val").build());
-<<<<<<< HEAD
     CallbackRegistration callbackRegistration =
         CallbackRegistration.create(Collections.singletonList(measurement1), callback);
-=======
-    CallbackRegistration<?> callbackRegistration =
-        CallbackRegistration.createDouble(
-            DOUBLE_INSTRUMENT, callback, Arrays.asList(storage1, storage2, storage3));
->>>>>>> b98ce55c
-
-    callbackRegistration.invokeCallback(registeredReader);
-
-    verify(storage1).unlock();
-    verify(storage1).lock();
+
+    callbackRegistration.invokeCallback(registeredReader);
+
     assertThat(counter.get()).isEqualTo(1.1);
     verify(storage1).recordDouble(1.1, Attributes.builder().put("key", "val").build());
-<<<<<<< HEAD
-=======
-    verify(storage2).recordDouble(1.1, Attributes.builder().put("key", "val").build());
+    verify(storage2, never()).recordDouble(anyDouble(), any());
     verify(storage3, never()).recordDouble(anyDouble(), any());
->>>>>>> b98ce55c
   }
 
   @Test
   void invokeCallback_Long() {
-<<<<<<< HEAD
     AtomicLong counter = new AtomicLong();
     Runnable callback =
         () ->
@@ -142,27 +124,11 @@
                 counter.incrementAndGet(), Attributes.builder().put("key", "val").build());
     CallbackRegistration callbackRegistration =
         CallbackRegistration.create(Collections.singletonList(measurement2), callback);
-=======
-    when(storage1.getRegisteredReader()).thenReturn(registeredReader);
-    when(storage2.getRegisteredReader()).thenReturn(registeredReader);
-    AtomicInteger counter = new AtomicInteger();
-    Consumer<ObservableDoubleMeasurement> callback =
-        measurement ->
-            measurement.record(
-                counter.incrementAndGet(), Attributes.builder().put("key", "val").build());
-    CallbackRegistration<?> callbackRegistration =
-        CallbackRegistration.createDouble(
-            LONG_INSTRUMENT, callback, Arrays.asList(storage1, storage2, storage3));
->>>>>>> b98ce55c
-
-    callbackRegistration.invokeCallback(registeredReader);
-
-    verify(storage2).unlock();
-    verify(storage3).unlock();
-    verify(storage2).lock();
-    verify(storage3).lock();
+
+    callbackRegistration.invokeCallback(registeredReader);
+
     assertThat(counter.get()).isEqualTo(1);
-<<<<<<< HEAD
+    verify(storage1, never()).recordLong(anyLong(), any());
     verify(storage2).recordLong(1, Attributes.builder().put("key", "val").build());
     verify(storage3).recordLong(1, Attributes.builder().put("key", "val").build());
   }
@@ -181,24 +147,13 @@
     CallbackRegistration callbackRegistration =
         CallbackRegistration.create(Arrays.asList(measurement1, measurement2), callback);
 
-    callbackRegistration.invokeCallback();
-
-    verify(storage1).unlock();
-    verify(storage2).unlock();
-    verify(storage3).unlock();
-    verify(storage1).lock();
-    verify(storage2).lock();
-    verify(storage3).lock();
+    callbackRegistration.invokeCallback(registeredReader);
+
     assertThat(doubleCounter.get()).isEqualTo(1.1);
     assertThat(longCounter.get()).isEqualTo(1);
     verify(storage1).recordDouble(1.1, Attributes.builder().put("key", "val").build());
     verify(storage2).recordLong(1, Attributes.builder().put("key", "val").build());
     verify(storage3).recordLong(1, Attributes.builder().put("key", "val").build());
-=======
-    verify(storage1).recordDouble(1, Attributes.builder().put("key", "val").build());
-    verify(storage2).recordDouble(1, Attributes.builder().put("key", "val").build());
-    verify(storage3, never()).recordDouble(anyDouble(), any());
->>>>>>> b98ce55c
   }
 
   @Test
@@ -228,10 +183,11 @@
     CallbackRegistration callbackRegistration =
         CallbackRegistration.create(Arrays.asList(measurement1, measurement2), callback);
 
-    callbackRegistration.invokeCallback();
+    callbackRegistration.invokeCallback(registeredReader);
 
     verify(storage1, never()).recordDouble(anyDouble(), any());
     verify(storage2, never()).recordDouble(anyDouble(), any());
+    verify(storage3, never()).recordDouble(anyDouble(), any());
     logs.assertContains(
         "An exception occurred invoking callback for BatchCallback([double-counter,long-counter])");
   }
@@ -249,11 +205,8 @@
 
     verify(storage1, never()).recordDouble(anyDouble(), any());
     verify(storage2, never()).recordDouble(anyDouble(), any());
-<<<<<<< HEAD
+    verify(storage3, never()).recordDouble(anyDouble(), any());
+
     logs.assertContains("An exception occurred invoking callback for Instrument long-counter");
-=======
-    verify(storage3, never()).recordDouble(anyDouble(), any());
-    logs.assertContains("An exception occurred invoking callback for instrument name");
->>>>>>> b98ce55c
   }
 }