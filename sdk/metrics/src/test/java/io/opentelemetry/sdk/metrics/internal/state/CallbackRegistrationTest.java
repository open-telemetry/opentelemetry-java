--- conflicted
+++ resolved
@@ -73,10 +73,7 @@
 
   @BeforeEach
   void setup() {
-<<<<<<< HEAD
     registeredReader = RegisteredReader.create(reader, ViewRegistry.create());
-=======
-    registeredReader = RegisteredReader.create(reader);
     when(storage1.getRegisteredReader()).thenReturn(registeredReader);
     when(storage2.getRegisteredReader()).thenReturn(registeredReader);
     when(storage3.getRegisteredReader()).thenReturn(registeredReader);
@@ -99,7 +96,6 @@
             CallbackRegistration.callbackDescription(
                 Arrays.asList(LONG_INSTRUMENT, DOUBLE_INSTRUMENT)))
         .isEqualTo("BatchCallback([long-counter,double-counter])");
->>>>>>> de824dc9
   }
 
   @Test
