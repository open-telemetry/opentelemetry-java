/*
 * Copyright The OpenTelemetry Authors
 * SPDX-License-Identifier: Apache-2.0
 */

package io.opentelemetry.sdk.metrics.internal.descriptor;

import static org.assertj.core.api.Assertions.assertThat;

import io.opentelemetry.sdk.metrics.Aggregation;
import io.opentelemetry.sdk.metrics.InstrumentType;
import io.opentelemetry.sdk.metrics.InstrumentValueType;
import io.opentelemetry.sdk.metrics.View;
import io.opentelemetry.sdk.metrics.internal.debug.SourceInfo;
import java.util.Arrays;
import org.junit.jupiter.api.Test;

class MetricDescriptorTest {

  @Test
  void metricDescriptor_preservesInstrumentDescriptor() {
    View view = View.builder().build();
    InstrumentDescriptor instrument =
        InstrumentDescriptor.create(
            "name",
            "description",
            "unit",
            InstrumentType.COUNTER,
            InstrumentValueType.DOUBLE,
            Advice.empty());
    MetricDescriptor simple =
        MetricDescriptor.create(view, SourceInfo.fromCurrentStack(), instrument);
    assertThat(simple.getName()).isEqualTo("name");
    assertThat(simple.getDescription()).isEqualTo("description");
    assertThat(simple.getView()).isEqualTo(view);
    assertThat(simple.getSourceInstrument()).isEqualTo(instrument);
    assertThat(simple.getAggregationName()).isEqualTo("default");
  }

  @Test
  void metricDescriptor_overridesFromView() {
    View view = View.builder().setName("new_name").setDescription("new_description").build();
    InstrumentDescriptor instrument =
        InstrumentDescriptor.create(
            "name",
            "description",
            "unit",
            InstrumentType.HISTOGRAM,
            InstrumentValueType.DOUBLE,
            Advice.empty());
    MetricDescriptor simple =
        MetricDescriptor.create(view, SourceInfo.fromCurrentStack(), instrument);
    assertThat(simple.getName()).isEqualTo("new_name");
    assertThat(simple.getDescription()).isEqualTo("new_description");
    assertThat(simple.getSourceInstrument()).isEqualTo(instrument);
    assertThat(simple.getView()).isEqualTo(view);
    assertThat(simple.getAggregationName()).isEqualTo("default");
  }

  @Test
  void metricDescriptor_equals() {
    View view = View.builder().build();
    InstrumentDescriptor instrument =
        InstrumentDescriptor.create(
            "name",
            "description",
            "unit",
            InstrumentType.COUNTER,
            InstrumentValueType.DOUBLE,
            Advice.empty());
    MetricDescriptor descriptor1 =
        MetricDescriptor.create(view, SourceInfo.fromCurrentStack(), instrument);
    // Same name (case-insensitive), description, view, source name (case-insensitive), source unit,
    // source description, source type, and source value type is equal. Advice is not part of
    // equals.
    MetricDescriptor descriptor2 =
        MetricDescriptor.create(
            View.builder().build(),
            SourceInfo.fromCurrentStack(),
            InstrumentDescriptor.create(
                "Name",
                "description",
                "unit",
                InstrumentType.COUNTER,
                InstrumentValueType.DOUBLE,
<<<<<<< HEAD
                Advice.builder().explicitBucketBoundaries(Arrays.asList(1.0, 2.0)).build()));
=======
                Advice.builder().setExplicitBucketBoundaries(Arrays.asList(1.0, 2.0)).build()));
>>>>>>> d8407320
    assertThat(descriptor1).isEqualTo(descriptor2).hasSameHashCodeAs(descriptor2);
    // Different name overridden by view is not equal
    descriptor2 =
        MetricDescriptor.create(
            View.builder().setName("bar").build(), SourceInfo.fromCurrentStack(), instrument);
    assertThat(descriptor1).isNotEqualTo(descriptor2).doesNotHaveSameHashCodeAs(descriptor2);
    // Different description overridden by view is not equal
    descriptor2 =
        MetricDescriptor.create(
            View.builder().setDescription("foo").build(),
            SourceInfo.fromCurrentStack(),
            instrument);
    assertThat(descriptor1).isNotEqualTo(descriptor2).doesNotHaveSameHashCodeAs(descriptor2);
    // Different aggregation overridden by view is not equal
    descriptor2 =
        MetricDescriptor.create(
            View.builder().setAggregation(Aggregation.lastValue()).build(),
            SourceInfo.fromCurrentStack(),
            instrument);
    assertThat(descriptor1).isNotEqualTo(descriptor2).doesNotHaveSameHashCodeAs(descriptor2);
    // Different instrument source name is not equal
    descriptor2 =
        MetricDescriptor.create(
            view,
            SourceInfo.fromCurrentStack(),
            InstrumentDescriptor.create(
                "foo",
                "description",
                "unit",
                InstrumentType.COUNTER,
                InstrumentValueType.DOUBLE,
                Advice.empty()));
    assertThat(descriptor1).isNotEqualTo(descriptor2).doesNotHaveSameHashCodeAs(descriptor2);
    // Different instrument source description is not equal
    descriptor2 =
        MetricDescriptor.create(
            view,
            SourceInfo.fromCurrentStack(),
            InstrumentDescriptor.create(
                "name",
                "foo",
                "unit",
                InstrumentType.COUNTER,
                InstrumentValueType.DOUBLE,
                Advice.empty()));
    assertThat(descriptor1).isNotEqualTo(descriptor2).doesNotHaveSameHashCodeAs(descriptor2);
    // Different instrument source unit is not equal
    descriptor2 =
        MetricDescriptor.create(
            view,
            SourceInfo.fromCurrentStack(),
            InstrumentDescriptor.create(
                "name",
                "description",
                "foo",
                InstrumentType.COUNTER,
                InstrumentValueType.DOUBLE,
                Advice.empty()));
    assertThat(descriptor1).isNotEqualTo(descriptor2).doesNotHaveSameHashCodeAs(descriptor2);
    // Different instrument source type is not equal
    descriptor2 =
        MetricDescriptor.create(
            view,
            SourceInfo.fromCurrentStack(),
            InstrumentDescriptor.create(
                "name",
                "description",
                "unit",
                InstrumentType.HISTOGRAM,
                InstrumentValueType.DOUBLE,
                Advice.empty()));
    assertThat(descriptor1).isNotEqualTo(descriptor2).doesNotHaveSameHashCodeAs(descriptor2);
    // Different instrument source value type is not equal
    descriptor2 =
        MetricDescriptor.create(
            view,
            SourceInfo.fromCurrentStack(),
            InstrumentDescriptor.create(
                "name",
                "description",
                "unit",
                InstrumentType.COUNTER,
                InstrumentValueType.LONG,
                Advice.empty()));
    assertThat(descriptor1).isNotEqualTo(descriptor2).doesNotHaveSameHashCodeAs(descriptor2);
  }
}<|MERGE_RESOLUTION|>--- conflicted
+++ resolved
@@ -83,11 +83,7 @@
                 "unit",
                 InstrumentType.COUNTER,
                 InstrumentValueType.DOUBLE,
-<<<<<<< HEAD
-                Advice.builder().explicitBucketBoundaries(Arrays.asList(1.0, 2.0)).build()));
-=======
                 Advice.builder().setExplicitBucketBoundaries(Arrays.asList(1.0, 2.0)).build()));
->>>>>>> d8407320
     assertThat(descriptor1).isEqualTo(descriptor2).hasSameHashCodeAs(descriptor2);
     // Different name overridden by view is not equal
     descriptor2 =
