/*
 * Copyright The OpenTelemetry Authors
 * SPDX-License-Identifier: Apache-2.0
 */

package io.opentelemetry.sdk.metrics.internal.aggregator;

import static io.opentelemetry.sdk.testing.assertj.OpenTelemetryAssertions.assertThat;
import static org.assertj.core.api.Assertions.assertThatThrownBy;

import io.opentelemetry.sdk.testing.assertj.MetricAssertions;
import java.util.Arrays;
import java.util.Collections;
import org.junit.jupiter.api.Test;

/**
 * These are extra test cases for buckets. Much of this class is already tested via more complex
 * test cases at {@link DoubleExponentialHistogramAggregatorTest}.
 */
class DoubleExponentialHistogramBucketsTest {

<<<<<<< HEAD
  static Stream<ExponentialBucketStrategy> bucketStrategies() {
    return Stream.of(
        ExponentialBucketStrategy.newStrategy(160, ExponentialCounterFactory.mapCounter(), 20),
        ExponentialBucketStrategy.newStrategy(
            160, ExponentialCounterFactory.circularBufferCounter(), 20));
  }

  @ParameterizedTest
  @MethodSource("bucketStrategies")
  void testRecordSimple(ExponentialBucketStrategy buckets) {
=======
  @Test
  void record_Valid() {
>>>>>>> 16a02b2b
    // Can only effectively test recording of one value here due to downscaling required.
    // More complex recording/downscaling operations are tested in the aggregator.
    DoubleExponentialHistogramBuckets b = newBuckets();
    b.record(1);
    b.record(1);
    b.record(1);
    MetricAssertions.assertThat(b).hasTotalCount(3).hasCounts(Collections.singletonList(3L));
  }

  @Test
  void record_Zero_Throws() {
    DoubleExponentialHistogramBuckets b = newBuckets();
    assertThatThrownBy(() -> b.record(0)).isInstanceOf(IllegalStateException.class);
  }

  @Test
  void downscale_Valid() {
    DoubleExponentialHistogramBuckets b = newBuckets();
    b.downscale(20); // scale of zero is easy to reason with without a calculator
    b.record(1);
    b.record(2);
    b.record(4);
    assertThat(b.getScale()).isEqualTo(0);
    MetricAssertions.assertThat(b)
        .hasTotalCount(3)
        .hasCounts(Arrays.asList(1L, 1L, 1L))
        .hasOffset(-1);
  }

  @Test
  void downscale_NegativeIncrement_Throws() {
    DoubleExponentialHistogramBuckets b = newBuckets();
    assertThatThrownBy(() -> b.downscale(-1)).isInstanceOf(IllegalStateException.class);
  }

  @Test
  void equalsAndHashCode() {
    DoubleExponentialHistogramBuckets a = newBuckets();
    DoubleExponentialHistogramBuckets b = newBuckets();

    assertThat(a).isNotNull();
    assertThat(b).isEqualTo(a);
    assertThat(a).isEqualTo(b);
    assertThat(a).hasSameHashCodeAs(b);

    a.record(1);
    assertThat(a).isNotEqualTo(b);
    assertThat(b).isNotEqualTo(a);
    assertThat(a).doesNotHaveSameHashCodeAs(b);

    b.record(1);
    assertThat(b).isEqualTo(a);
    assertThat(a).isEqualTo(b);
    assertThat(a).hasSameHashCodeAs(b);

    // Now we start to play with altering offset, but having same effective counts.
    DoubleExponentialHistogramBuckets empty = newBuckets();
    empty.downscale(20);
    DoubleExponentialHistogramBuckets c = newBuckets();
    c.downscale(20);
    assertThat(c.record(1)).isTrue();
    // Record can fail if scale is not set correctly.
    assertThat(c.record(3)).isTrue();
    assertThat(c.getTotalCount()).isEqualTo(2);
  }

  @Test
  void toString_Valid() {
    // Note this test may break once difference implementations for counts are developed since
    // the counts may have different toStrings().
    DoubleExponentialHistogramBuckets b = newBuckets();
    b.record(1);
    assertThat(b.toString())
        .isEqualTo("DoubleExponentialHistogramBuckets{scale: 20, offset: -1, counts: {-1=1} }");
  }

  private static DoubleExponentialHistogramBuckets newBuckets() {
    return new DoubleExponentialHistogramBuckets(20, 160);
  }
}<|MERGE_RESOLUTION|>--- conflicted
+++ resolved
@@ -19,21 +19,8 @@
  */
 class DoubleExponentialHistogramBucketsTest {
 
-<<<<<<< HEAD
-  static Stream<ExponentialBucketStrategy> bucketStrategies() {
-    return Stream.of(
-        ExponentialBucketStrategy.newStrategy(160, ExponentialCounterFactory.mapCounter(), 20),
-        ExponentialBucketStrategy.newStrategy(
-            160, ExponentialCounterFactory.circularBufferCounter(), 20));
-  }
-
-  @ParameterizedTest
-  @MethodSource("bucketStrategies")
-  void testRecordSimple(ExponentialBucketStrategy buckets) {
-=======
   @Test
   void record_Valid() {
->>>>>>> 16a02b2b
     // Can only effectively test recording of one value here due to downscaling required.
     // More complex recording/downscaling operations are tested in the aggregator.
     DoubleExponentialHistogramBuckets b = newBuckets();
