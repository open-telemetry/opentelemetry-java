--- conflicted
+++ resolved
@@ -49,7 +49,7 @@
 
   @Mock ExemplarReservoir<DoubleExemplarData> reservoir;
 
-  private static final int STARTING_SCALE = 20;
+  private static final int MAX_SCALE = 20;
   private static final DoubleExponentialHistogramAggregator aggregator =
       new DoubleExponentialHistogramAggregator(ExemplarReservoir::doubleNoSamples, 160, 20);
   private static final Resource RESOURCE = Resource.getDefault();
@@ -57,17 +57,12 @@
       InstrumentationScopeInfo.empty();
   private static final MetricDescriptor METRIC_DESCRIPTOR =
       MetricDescriptor.create("name", "description", "unit");
-<<<<<<< HEAD
-  private static final ExponentialBucketStrategy EXPONENTIAL_BUCKET_STRATEGY =
-      ExponentialBucketStrategy.newStrategy(160, ExponentialCounterFactory.mapCounter(), 20);
-=======
->>>>>>> 16a02b2b
 
   private static Stream<DoubleExponentialHistogramAggregator> provideAggregator() {
     return Stream.of(
         aggregator,
         new DoubleExponentialHistogramAggregator(
-            ExemplarReservoir::doubleNoSamples, 160, STARTING_SCALE));
+            ExemplarReservoir::doubleNoSamples, 160, MAX_SCALE));
   }
 
   private static int valueToIndex(int scale, double value) {
@@ -94,19 +89,10 @@
             .doAccumulateThenReset(Collections.emptyList());
     assertThat(accumulation.getPositiveBuckets())
         .isInstanceOf(DoubleExponentialHistogramAggregator.EmptyExponentialHistogramBuckets.class);
-<<<<<<< HEAD
-    assertThat(accumulation.getPositiveBuckets().getScale())
-        .isEqualTo(EXPONENTIAL_BUCKET_STRATEGY.getMaxScale());
+    assertThat(accumulation.getPositiveBuckets().getScale()).isEqualTo(MAX_SCALE);
     assertThat(accumulation.getNegativeBuckets())
         .isInstanceOf(DoubleExponentialHistogramAggregator.EmptyExponentialHistogramBuckets.class);
-    assertThat(accumulation.getNegativeBuckets().getScale())
-        .isEqualTo(EXPONENTIAL_BUCKET_STRATEGY.getMaxScale());
-=======
-    assertThat(accumulation.getPositiveBuckets().getScale()).isEqualTo(STARTING_SCALE);
-    assertThat(accumulation.getNegativeBuckets())
-        .isInstanceOf(DoubleExponentialHistogramAggregator.EmptyExponentialHistogramBuckets.class);
-    assertThat(accumulation.getNegativeBuckets().getScale()).isEqualTo(STARTING_SCALE);
->>>>>>> 16a02b2b
+    assertThat(accumulation.getNegativeBuckets().getScale()).isEqualTo(MAX_SCALE);
   }
 
   @Test
@@ -213,11 +199,7 @@
   @Test
   void testExemplarsInAccumulation() {
     DoubleExponentialHistogramAggregator agg =
-<<<<<<< HEAD
-        new DoubleExponentialHistogramAggregator(() -> reservoir, 160, 20);
-=======
-        new DoubleExponentialHistogramAggregator(() -> reservoir, 160, STARTING_SCALE);
->>>>>>> 16a02b2b
+        new DoubleExponentialHistogramAggregator(() -> reservoir, 160, MAX_SCALE);
 
     Attributes attributes = Attributes.builder().put("test", "value").build();
     DoubleExemplarData exemplar =
@@ -455,11 +437,7 @@
     Mockito.when(reservoirSupplier.get()).thenReturn(reservoir);
 
     DoubleExponentialHistogramAggregator cumulativeAggregator =
-<<<<<<< HEAD
-        new DoubleExponentialHistogramAggregator(reservoirSupplier, 160, 20);
-=======
-        new DoubleExponentialHistogramAggregator(reservoirSupplier, 160, STARTING_SCALE);
->>>>>>> 16a02b2b
+        new DoubleExponentialHistogramAggregator(reservoirSupplier, 160, MAX_SCALE);
 
     AggregatorHandle<ExponentialHistogramAccumulation, DoubleExemplarData> aggregatorHandle =
         cumulativeAggregator.createHandle();
