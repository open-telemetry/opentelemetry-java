--- conflicted
+++ resolved
@@ -320,23 +320,13 @@
                 /* suppressSynchronousCollection= */ false))
         .satisfies(
             metricData ->
-<<<<<<< HEAD
-                assertThat(metricData.getLongSumData().getPoints())
-                    .satisfiesExactlyInAnyOrder(
-                        pointData ->
-                            assertThat(pointData)
-                                .hasValue(1)
-                                .hasAttributes(Attributes.builder().put("key1", "a").build())));
-    logs.assertContains(
-        "Instrument long-counter has recorded multiple values for the same attributes");
-=======
                 assertThat(metricData)
                     .hasLongSumSatisfying(
                         sum ->
                             sum.hasPointsSatisfying(
                                 point ->
                                     point.hasValue(1).hasAttributes(attributeEntry("key1", "a")))));
-    logs.assertContains("Instrument name has recorded multiple values for the same attributes");
->>>>>>> bc6be638
+    logs.assertContains(
+        "Instrument long-counter has recorded multiple values for the same attributes");
   }
 }