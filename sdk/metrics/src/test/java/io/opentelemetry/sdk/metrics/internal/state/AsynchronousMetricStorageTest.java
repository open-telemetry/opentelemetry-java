--- conflicted
+++ resolved
@@ -53,8 +53,8 @@
           selector, View.builder().build(), AttributesProcessor.noop(), SourceInfo.noSourceInfo());
   private CollectionInfo collectionInfo;
 
-  private AsynchronousMetricStorage<?> longCounterStorage;
-  private AsynchronousMetricStorage<?> doubleCounterStorage;
+  private AsynchronousMetricStorage<?, ?> longCounterStorage;
+  private AsynchronousMetricStorage<?, ?> doubleCounterStorage;
 
   @BeforeEach
   void setup() {
@@ -64,13 +64,7 @@
     collectionInfo = CollectionInfo.create(handle, all, reader);
     when(reader.getAggregationTemporality(any())).thenReturn(AggregationTemporality.CUMULATIVE);
 
-<<<<<<< HEAD
     longCounterStorage =
-=======
-  @Test
-  void recordLong() {
-    AsynchronousMetricStorage<?, ?> storage =
->>>>>>> 16be81ae
         AsynchronousMetricStorage.create(
             registeredView,
             InstrumentDescriptor.create(
@@ -223,23 +217,11 @@
 
   @Test
   void recordDouble() {
-<<<<<<< HEAD
     doubleCounterStorage.unlock();
     doubleCounterStorage.recordDouble(1.1, Attributes.builder().put("key", "a").build());
     doubleCounterStorage.recordDouble(2.2, Attributes.builder().put("key", "b").build());
     doubleCounterStorage.recordDouble(3.3, Attributes.builder().put("key", "c").build());
     doubleCounterStorage.lock();
-=======
-    AsynchronousMetricStorage<?, ?> storage =
-        AsynchronousMetricStorage.create(
-            registeredView,
-            InstrumentDescriptor.create(
-                "name", "description", "unit", InstrumentType.COUNTER, InstrumentValueType.DOUBLE));
-
-    storage.recordDouble(1.1, Attributes.builder().put("key", "a").build());
-    storage.recordDouble(2.2, Attributes.builder().put("key", "b").build());
-    storage.recordDouble(3.3, Attributes.builder().put("key", "c").build());
->>>>>>> 16be81ae
 
     assertThat(
             doubleCounterStorage.collectAndReset(
@@ -305,16 +287,7 @@
 
   @Test
   void record_MaxAccumulations() {
-<<<<<<< HEAD
     longCounterStorage.unlock();
-=======
-    AsynchronousMetricStorage<?, ?> storage =
-        AsynchronousMetricStorage.create(
-            registeredView,
-            InstrumentDescriptor.create(
-                "name", "description", "unit", InstrumentType.COUNTER, InstrumentValueType.LONG));
-
->>>>>>> 16be81ae
     for (int i = 0; i <= MetricStorageUtils.MAX_ACCUMULATIONS + 1; i++) {
       longCounterStorage.recordLong(1, Attributes.builder().put("key" + i, "val").build());
     }
@@ -337,21 +310,10 @@
 
   @Test
   void record_DuplicateAttributes() {
-<<<<<<< HEAD
     longCounterStorage.unlock();
     longCounterStorage.recordLong(1, Attributes.builder().put("key1", "a").build());
     longCounterStorage.recordLong(2, Attributes.builder().put("key1", "a").build());
     longCounterStorage.lock();
-=======
-    AsynchronousMetricStorage<?, ?> storage =
-        AsynchronousMetricStorage.create(
-            registeredView,
-            InstrumentDescriptor.create(
-                "name", "description", "unit", InstrumentType.COUNTER, InstrumentValueType.LONG));
-
-    storage.recordLong(1, Attributes.builder().put("key1", "a").build());
-    storage.recordLong(2, Attributes.builder().put("key1", "a").build());
->>>>>>> 16be81ae
 
     assertThat(
             longCounterStorage.collectAndReset(
