/*
 * Copyright The OpenTelemetry Authors
 * SPDX-License-Identifier: Apache-2.0
 */

package io.opentelemetry.sdk.metrics.internal.state;

import static io.opentelemetry.sdk.testing.assertj.OpenTelemetryAssertions.assertThat;
import static io.opentelemetry.sdk.testing.assertj.OpenTelemetryAssertions.attributeEntry;
import static org.mockito.ArgumentMatchers.any;
import static org.mockito.Mockito.when;

import io.github.netmikey.logunit.api.LogCapturer;
import io.opentelemetry.api.common.Attributes;
import io.opentelemetry.internal.testing.slf4j.SuppressLogger;
import io.opentelemetry.sdk.common.InstrumentationScopeInfo;
import io.opentelemetry.sdk.metrics.InstrumentSelector;
import io.opentelemetry.sdk.metrics.InstrumentType;
import io.opentelemetry.sdk.metrics.InstrumentValueType;
import io.opentelemetry.sdk.metrics.View;
import io.opentelemetry.sdk.metrics.data.AggregationTemporality;
import io.opentelemetry.sdk.metrics.export.MetricReader;
import io.opentelemetry.sdk.metrics.internal.debug.SourceInfo;
import io.opentelemetry.sdk.metrics.internal.descriptor.InstrumentDescriptor;
import io.opentelemetry.sdk.metrics.internal.export.RegisteredReader;
import io.opentelemetry.sdk.metrics.internal.view.AttributesProcessor;
import io.opentelemetry.sdk.metrics.internal.view.RegisteredView;
import io.opentelemetry.sdk.metrics.internal.view.ViewRegistry;
import io.opentelemetry.sdk.resources.Resource;
import io.opentelemetry.sdk.testing.time.TestClock;
import org.junit.jupiter.api.BeforeEach;
import org.junit.jupiter.api.Test;
import org.junit.jupiter.api.extension.ExtendWith;
import org.junit.jupiter.api.extension.RegisterExtension;
import org.mockito.Mock;
import org.mockito.junit.jupiter.MockitoExtension;

@SuppressLogger(AsynchronousMetricStorage.class)
@ExtendWith(MockitoExtension.class)
class AsynchronousMetricStorageTest {

  @RegisterExtension
  LogCapturer logs = LogCapturer.create().captureForType(AsynchronousMetricStorage.class);

  private final TestClock testClock = TestClock.create();
  private final Resource resource = Resource.empty();
  private final InstrumentationScopeInfo scope = InstrumentationScopeInfo.empty();
  private final InstrumentSelector selector = InstrumentSelector.builder().setName("*").build();
  private final RegisteredView registeredView =
      RegisteredView.create(
          selector, View.builder().build(), AttributesProcessor.noop(), SourceInfo.noSourceInfo());

  @Mock private MetricReader reader;
  private RegisteredReader registeredReader;

  private AsynchronousMetricStorage<?, ?> longCounterStorage;
  private AsynchronousMetricStorage<?, ?> doubleCounterStorage;

  @BeforeEach
  void setup() {
    when(reader.getAggregationTemporality(any())).thenReturn(AggregationTemporality.CUMULATIVE);
<<<<<<< HEAD
    registeredReader = RegisteredReader.create(reader, ViewRegistry.create());
  }
=======
    registeredReader = RegisteredReader.create(reader);
>>>>>>> de824dc9

    longCounterStorage =
        AsynchronousMetricStorage.create(
            registeredReader,
            registeredView,
            InstrumentDescriptor.create(
                "long-counter",
                "description",
                "unit",
                InstrumentType.COUNTER,
                InstrumentValueType.LONG));
    doubleCounterStorage =
        AsynchronousMetricStorage.create(
            registeredReader,
            registeredView,
            InstrumentDescriptor.create(
                "double-counter",
                "description",
                "unit",
                InstrumentType.COUNTER,
                InstrumentValueType.DOUBLE));
  }

  @Test
  void recordLong() {
    longCounterStorage.recordLong(1, Attributes.builder().put("key", "a").build());
    longCounterStorage.recordLong(2, Attributes.builder().put("key", "b").build());
    longCounterStorage.recordLong(3, Attributes.builder().put("key", "c").build());

    assertThat(longCounterStorage.collectAndReset(resource, scope, 0, testClock.nanoTime()))
        .satisfies(
            metricData ->
                assertThat(metricData)
                    .hasLongSumSatisfying(
                        sum ->
                            sum.hasPointsSatisfying(
                                point ->
                                    point.hasValue(1).hasAttributes(attributeEntry("key", "a")),
                                point ->
                                    point.hasValue(2).hasAttributes(attributeEntry("key", "b")),
                                point ->
                                    point.hasValue(3).hasAttributes(attributeEntry("key", "c")))));
    assertThat(logs.size()).isEqualTo(0);
  }

  @Test
  void recordDouble() {
    doubleCounterStorage.recordDouble(1.1, Attributes.builder().put("key", "a").build());
    doubleCounterStorage.recordDouble(2.2, Attributes.builder().put("key", "b").build());
    doubleCounterStorage.recordDouble(3.3, Attributes.builder().put("key", "c").build());

    assertThat(doubleCounterStorage.collectAndReset(resource, scope, 0, testClock.nanoTime()))
        .satisfies(
            metricData ->
                assertThat(metricData)
                    .hasDoubleSumSatisfying(
                        sum ->
                            sum.hasPointsSatisfying(
                                point ->
                                    point.hasValue(1.1).hasAttributes(attributeEntry("key", "a")),
                                point ->
                                    point.hasValue(2.2).hasAttributes(attributeEntry("key", "b")),
                                point ->
                                    point
                                        .hasValue(3.3)
                                        .hasAttributes(attributeEntry("key", "c")))));
    assertThat(logs.size()).isEqualTo(0);
  }

  @Test
  void record_ProcessesAttributes() {
    AsynchronousMetricStorage<?, ?> storage =
        AsynchronousMetricStorage.create(
            registeredReader,
            RegisteredView.create(
                selector,
                View.builder().build(),
                AttributesProcessor.filterByKeyName(key -> key.equals("key1")),
                SourceInfo.noSourceInfo()),
            InstrumentDescriptor.create(
                "name", "description", "unit", InstrumentType.COUNTER, InstrumentValueType.LONG));

    storage.recordLong(1, Attributes.builder().put("key1", "a").put("key2", "b").build());

    assertThat(storage.collectAndReset(resource, scope, 0, testClock.nanoTime()))
        .satisfies(
            metricData ->
                assertThat(metricData)
                    .hasLongSumSatisfying(
                        sum ->
                            sum.hasPointsSatisfying(
                                point ->
                                    point.hasValue(1).hasAttributes(attributeEntry("key1", "a")))));
    assertThat(logs.size()).isEqualTo(0);
  }

  @Test
  void record_MaxAccumulations() {
    for (int i = 0; i <= MetricStorageUtils.MAX_ACCUMULATIONS + 1; i++) {
      longCounterStorage.recordLong(1, Attributes.builder().put("key" + i, "val").build());
    }

    assertThat(longCounterStorage.collectAndReset(resource, scope, 0, testClock.nanoTime()))
        .satisfies(
            metricData ->
                assertThat(metricData.getLongSumData().getPoints())
                    .hasSize(MetricStorageUtils.MAX_ACCUMULATIONS));
    logs.assertContains("Instrument long-counter has exceeded the maximum allowed accumulations");
  }

  @Test
  void record_DuplicateAttributes() {
    longCounterStorage.recordLong(1, Attributes.builder().put("key1", "a").build());
    longCounterStorage.recordLong(2, Attributes.builder().put("key1", "a").build());

    assertThat(longCounterStorage.collectAndReset(resource, scope, 0, testClock.nanoTime()))
        .satisfies(
            metricData ->
                assertThat(metricData)
                    .hasLongSumSatisfying(
                        sum ->
                            sum.hasPointsSatisfying(
                                point ->
                                    point.hasValue(1).hasAttributes(attributeEntry("key1", "a")))));
    logs.assertContains(
        "Instrument long-counter has recorded multiple values for the same attributes");
  }
}<|MERGE_RESOLUTION|>--- conflicted
+++ resolved
@@ -59,12 +59,7 @@
   @BeforeEach
   void setup() {
     when(reader.getAggregationTemporality(any())).thenReturn(AggregationTemporality.CUMULATIVE);
-<<<<<<< HEAD
     registeredReader = RegisteredReader.create(reader, ViewRegistry.create());
-  }
-=======
-    registeredReader = RegisteredReader.create(reader);
->>>>>>> de824dc9
 
     longCounterStorage =
         AsynchronousMetricStorage.create(
