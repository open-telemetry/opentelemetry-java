--- conflicted
+++ resolved
@@ -11,27 +11,17 @@
 import io.opentelemetry.api.common.Attributes;
 import io.opentelemetry.internal.testing.slf4j.SuppressLogger;
 import io.opentelemetry.sdk.common.InstrumentationScopeInfo;
-import io.opentelemetry.sdk.metrics.Aggregation;
 import io.opentelemetry.sdk.metrics.InstrumentSelector;
 import io.opentelemetry.sdk.metrics.InstrumentType;
 import io.opentelemetry.sdk.metrics.InstrumentValueType;
 import io.opentelemetry.sdk.metrics.View;
 import io.opentelemetry.sdk.metrics.export.MetricReader;
-<<<<<<< HEAD
-=======
-import io.opentelemetry.sdk.metrics.internal.aggregator.EmptyMetricData;
 import io.opentelemetry.sdk.metrics.internal.debug.SourceInfo;
->>>>>>> 14ffacd1
 import io.opentelemetry.sdk.metrics.internal.descriptor.InstrumentDescriptor;
 import io.opentelemetry.sdk.metrics.internal.export.CollectionHandle;
 import io.opentelemetry.sdk.metrics.internal.export.CollectionInfo;
-<<<<<<< HEAD
-import io.opentelemetry.sdk.metrics.view.View;
-=======
 import io.opentelemetry.sdk.metrics.internal.view.AttributesProcessor;
 import io.opentelemetry.sdk.metrics.internal.view.RegisteredView;
-import io.opentelemetry.sdk.metrics.internal.view.ViewRegistry;
->>>>>>> 14ffacd1
 import io.opentelemetry.sdk.resources.Resource;
 import io.opentelemetry.sdk.testing.time.TestClock;
 import java.util.Set;
@@ -44,18 +34,7 @@
 
 @SuppressLogger(AsynchronousMetricStorage.class)
 @ExtendWith(MockitoExtension.class)
-<<<<<<< HEAD
 class AsynchronousMetricStorageTest {
-=======
-public class AsynchronousMetricStorageTest {
-  private final TestClock testClock = TestClock.create();
-  private MeterProviderSharedState meterProviderSharedState;
-  private final MeterSharedState meterSharedState =
-      MeterSharedState.create(InstrumentationScopeInfo.empty());
-  private RegisteredView registeredView;
-  private CollectionHandle handle;
-  private Set<CollectionHandle> all;
->>>>>>> 14ffacd1
 
   @RegisterExtension
   LogCapturer logs = LogCapturer.create().captureForType(AsynchronousMetricStorage.class);
@@ -65,52 +44,27 @@
   private final TestClock testClock = TestClock.create();
   private final Resource resource = Resource.empty();
   private final InstrumentationScopeInfo scope = InstrumentationScopeInfo.empty();
+  private final RegisteredView registeredView =
+      RegisteredView.create(
+          InstrumentSelector.builder().build(),
+          View.builder().build(),
+          AttributesProcessor.noop(),
+          SourceInfo.noSourceInfo());
   private CollectionInfo collectionInfo;
 
   @BeforeEach
   void setup() {
-<<<<<<< HEAD
     CollectionHandle handle = CollectionHandle.createSupplier().get();
     Set<CollectionHandle> all = CollectionHandle.mutableSet();
-=======
-    registeredView =
-        RegisteredView.create(
-            InstrumentSelector.builder().setType(InstrumentType.OBSERVABLE_GAUGE).build(),
-            View.builder().setAggregation(Aggregation.lastValue()).build(),
-            AttributesProcessor.noop(),
-            SourceInfo.fromCurrentStack());
-    ViewRegistry viewRegistry =
-        ViewRegistry.builder()
-            .addView(
-                registeredView.getInstrumentSelector(),
-                registeredView.getView(),
-                AttributesProcessor.noop(),
-                registeredView.getViewSourceInfo())
-            .build();
-
-    meterProviderSharedState =
-        MeterProviderSharedState.create(
-            testClock, Resource.empty(), viewRegistry, ExemplarFilter.sampleWithTraces());
-
-    handle = CollectionHandle.createSupplier().get();
-    all = CollectionHandle.mutableSet();
->>>>>>> 14ffacd1
     all.add(handle);
     collectionInfo = CollectionInfo.create(handle, all, reader);
   }
 
   @Test
-<<<<<<< HEAD
   void recordLong() {
     AsynchronousMetricStorage<?> storage =
         AsynchronousMetricStorage.create(
-            View.builder().build(),
-=======
-  void collectAndReset_CallsMultipleCallbacks() {
-    AsynchronousMetricStorage<?, ObservableLongMeasurement> metricStorage =
-        AsynchronousMetricStorage.createLongAsyncStorage(
-            registeredView,
->>>>>>> 14ffacd1
+            registeredView,
             InstrumentDescriptor.create(
                 "name", "description", "unit", InstrumentType.COUNTER, InstrumentValueType.LONG));
 
@@ -149,7 +103,7 @@
   void recordDouble() {
     AsynchronousMetricStorage<?> storage =
         AsynchronousMetricStorage.create(
-            View.builder().build(),
+            registeredView,
             InstrumentDescriptor.create(
                 "name", "description", "unit", InstrumentType.COUNTER, InstrumentValueType.DOUBLE));
 
@@ -185,17 +139,14 @@
   }
 
   @Test
-<<<<<<< HEAD
   void record_ProcessesAttributes() {
     AsynchronousMetricStorage<?> storage =
         AsynchronousMetricStorage.create(
-            View.builder().setAttributeFilter(key -> key.equals("key1")).build(),
-=======
-  void collectAndReset_IgnoresDuplicates() {
-    AsynchronousMetricStorage<?, ObservableLongMeasurement> metricStorage =
-        AsynchronousMetricStorage.createLongAsyncStorage(
-            registeredView,
->>>>>>> 14ffacd1
+            RegisteredView.create(
+                InstrumentSelector.builder().build(),
+                View.builder().build(),
+                AttributesProcessor.filterByKeyName(key -> key.equals("key1")),
+                SourceInfo.noSourceInfo()),
             InstrumentDescriptor.create(
                 "name", "description", "unit", InstrumentType.COUNTER, InstrumentValueType.LONG));
 
@@ -221,18 +172,10 @@
   }
 
   @Test
-<<<<<<< HEAD
   void record_MaxAccumulations() {
     AsynchronousMetricStorage<?> storage =
         AsynchronousMetricStorage.create(
-            View.builder().build(),
-=======
-  @SuppressLogger(AsynchronousMetricStorage.class)
-  void collectAndReset_CallbackException() {
-    AsynchronousMetricStorage<?, ObservableDoubleMeasurement> metricStorage =
-        AsynchronousMetricStorage.createDoubleAsyncStorage(
-            registeredView,
->>>>>>> 14ffacd1
+            registeredView,
             InstrumentDescriptor.create(
                 "name", "description", "unit", InstrumentType.COUNTER, InstrumentValueType.LONG));
 
@@ -259,7 +202,7 @@
   void record_DuplicateAttributes() {
     AsynchronousMetricStorage<?> storage =
         AsynchronousMetricStorage.create(
-            View.builder().build(),
+            registeredView,
             InstrumentDescriptor.create(
                 "name", "description", "unit", InstrumentType.COUNTER, InstrumentValueType.LONG));
 
