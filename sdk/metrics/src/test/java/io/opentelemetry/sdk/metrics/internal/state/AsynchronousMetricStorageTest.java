--- conflicted
+++ resolved
@@ -11,11 +11,8 @@
 import io.opentelemetry.sdk.metrics.common.InstrumentDescriptor;
 import io.opentelemetry.sdk.metrics.common.InstrumentType;
 import io.opentelemetry.sdk.metrics.common.InstrumentValueType;
-<<<<<<< HEAD
+import io.opentelemetry.sdk.metrics.exemplar.ExemplarSampler;
 import io.opentelemetry.sdk.metrics.internal.export.CollectionHandle;
-=======
-import io.opentelemetry.sdk.metrics.exemplar.ExemplarSampler;
->>>>>>> 04455a7e
 import io.opentelemetry.sdk.metrics.internal.view.AttributesProcessor;
 import io.opentelemetry.sdk.metrics.internal.view.ViewRegistry;
 import io.opentelemetry.sdk.metrics.view.Aggregation;
@@ -56,16 +53,12 @@
             .build();
 
     meterProviderSharedState =
-<<<<<<< HEAD
-        MeterProviderSharedState.create(testClock, Resource.empty(), viewRegistry);
+        MeterProviderSharedState.create(
+            testClock, Resource.empty(), viewRegistry, ExemplarSampler.builder().build());
 
     handle = CollectionHandle.create();
     all = CollectionHandle.mutableSet();
     all.add(handle);
-=======
-        MeterProviderSharedState.create(
-            testClock, Resource.empty(), viewRegistry, ExemplarSampler.builder().build());
->>>>>>> 04455a7e
   }
 
   @Test
