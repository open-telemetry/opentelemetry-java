--- conflicted
+++ resolved
@@ -11,12 +11,8 @@
 import io.opentelemetry.sdk.metrics.common.InstrumentDescriptor;
 import io.opentelemetry.sdk.metrics.common.InstrumentType;
 import io.opentelemetry.sdk.metrics.common.InstrumentValueType;
-<<<<<<< HEAD
-import io.opentelemetry.sdk.metrics.exemplar.ExemplarSampler;
+import io.opentelemetry.sdk.metrics.exemplar.ExemplarFilter;
 import io.opentelemetry.sdk.metrics.internal.export.CollectionHandle;
-=======
-import io.opentelemetry.sdk.metrics.exemplar.ExemplarFilter;
->>>>>>> adaf2396
 import io.opentelemetry.sdk.metrics.internal.view.AttributesProcessor;
 import io.opentelemetry.sdk.metrics.internal.view.ViewRegistry;
 import io.opentelemetry.sdk.metrics.view.Aggregation;
@@ -58,15 +54,11 @@
 
     meterProviderSharedState =
         MeterProviderSharedState.create(
-<<<<<<< HEAD
-            testClock, Resource.empty(), viewRegistry, ExemplarSampler.builder().build());
+            testClock, Resource.empty(), viewRegistry, ExemplarFilter.sampleWithTraces());
 
     handle = CollectionHandle.createSupplier().get();
     all = CollectionHandle.mutableSet();
     all.add(handle);
-=======
-            testClock, Resource.empty(), viewRegistry, ExemplarFilter.sampleWithTraces());
->>>>>>> adaf2396
   }
 
   @Test
