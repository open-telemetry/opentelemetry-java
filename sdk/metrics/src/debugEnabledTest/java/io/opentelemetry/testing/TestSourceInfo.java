/*
 * Copyright The OpenTelemetry Authors
 * SPDX-License-Identifier: Apache-2.0
 */

package io.opentelemetry.testing;

import static org.assertj.core.api.Assertions.assertThat;

import io.opentelemetry.sdk.metrics.common.InstrumentType;
import io.opentelemetry.sdk.metrics.common.InstrumentValueType;
import io.opentelemetry.sdk.metrics.internal.debug.SourceInfo;
import io.opentelemetry.sdk.metrics.internal.descriptor.InstrumentDescriptor;
import io.opentelemetry.sdk.metrics.internal.descriptor.MetricDescriptor;
import io.opentelemetry.sdk.metrics.internal.state.DebugUtils;
import io.opentelemetry.sdk.metrics.view.View;
import org.junit.jupiter.api.Test;

// Note: This class MUST be outside the io.opentelemetry.metrics package to work correctly.
class TestSourceInfo {
  // Note: The line numbers for these statics are used as part of the test.
  private static final SourceInfo info = SourceInfo.fromCurrentStack();

  @Test
  void sourceInfoFindsStackTrace() {
    assertThat(info.shortDebugString()).isEqualTo("TestSourceInfo.java:22");
    assertThat(info.multiLineDebugString())
        .startsWith(
            "\tat io.opentelemetry.testing.TestSourceInfo.<clinit>(TestSourceInfo.java:22)\n");
  }

  @Test
  void testDuplicateExceptionMessage_pureInstruments() {
    MetricDescriptor simple =
        MetricDescriptor.create(
            View.builder().build(),
            InstrumentDescriptor.create(
                "name",
                "description",
                "unit",
                InstrumentType.OBSERVABLE_COUNTER,
                InstrumentValueType.DOUBLE));
    MetricDescriptor simpleWithNewDescription =
        MetricDescriptor.create(
            View.builder().build(),
            InstrumentDescriptor.create(
                "name", "description2", "unit2", InstrumentType.COUNTER, InstrumentValueType.LONG));
    assertThat(DebugUtils.duplicateMetricErrorMessage(simple, simpleWithNewDescription))
        .contains("Found duplicate metric definition: name")
        .contains("- Unit [unit2] does not match [unit]")
        .contains("- Description [description2] does not match [description]")
        .contains("- InstrumentType [COUNTER] does not match [OBSERVABLE_COUNTER]")
        .contains("- InstrumentValueType [LONG] does not match [DOUBLE]")
<<<<<<< HEAD
=======
        .contains("- InstrumentType [OBSERVABLE_COUNTER] is async and already registered")
>>>>>>> 562153dc
        .contains(simple.getSourceInstrument().getSourceInfo().multiLineDebugString())
        .contains("Original instrument registered with same name but is incompatible.")
        .contains(
            simpleWithNewDescription.getSourceInstrument().getSourceInfo().multiLineDebugString());
  }

  @Test
  void testDuplicateExceptionMessage_viewBasedConflict() {
    View problemView = View.builder().setName("name2").build();
    MetricDescriptor simple =
        MetricDescriptor.create(
            problemView,
            InstrumentDescriptor.create(
                "name",
                "description",
                "unit",
                InstrumentType.HISTOGRAM,
                InstrumentValueType.DOUBLE));
    MetricDescriptor simpleWithNewDescription =
        MetricDescriptor.create(
            View.builder().build(),
            InstrumentDescriptor.create(
                "name2",
                "description2",
                "unit",
                InstrumentType.HISTOGRAM,
                InstrumentValueType.DOUBLE));
    assertThat(DebugUtils.duplicateMetricErrorMessage(simple, simpleWithNewDescription))
        .contains("Found duplicate metric definition: name2")
        .contains(simple.getSourceInstrument().getSourceInfo().multiLineDebugString())
        .contains("- Description [description2] does not match [description]")
        .contains("Conflicting view registered")
        .contains(problemView.getSourceInfo().multiLineDebugString())
        .contains("FROM instrument name")
        .contains(
            simpleWithNewDescription.getSourceInstrument().getSourceInfo().multiLineDebugString());
  }

  @Test
  void testDuplicateExceptionMessage_viewBasedConflict2() {
    View problemView = View.builder().setName("name").build();
    MetricDescriptor simple =
        MetricDescriptor.create(
            View.builder().build(),
            InstrumentDescriptor.create(
                "name",
                "description",
                "unit2",
                InstrumentType.HISTOGRAM,
                InstrumentValueType.DOUBLE));
    MetricDescriptor simpleWithNewDescription =
        MetricDescriptor.create(
            problemView,
            InstrumentDescriptor.create(
                "name2",
                "description",
                "unit",
                InstrumentType.HISTOGRAM,
                InstrumentValueType.DOUBLE));
    assertThat(DebugUtils.duplicateMetricErrorMessage(simple, simpleWithNewDescription))
        .contains("Found duplicate metric definition: name")
        .contains("VIEW defined")
        .contains(problemView.getSourceInfo().multiLineDebugString())
        .contains("FROM instrument name2")
        .contains(simple.getSourceInstrument().getSourceInfo().multiLineDebugString())
        .contains("- Unit [unit] does not match [unit2]")
        .contains("Original instrument registered with same name but is incompatible.")
        .contains(
            simpleWithNewDescription.getSourceInstrument().getSourceInfo().multiLineDebugString());
  }
}<|MERGE_RESOLUTION|>--- conflicted
+++ resolved
@@ -51,10 +51,6 @@
         .contains("- Description [description2] does not match [description]")
         .contains("- InstrumentType [COUNTER] does not match [OBSERVABLE_COUNTER]")
         .contains("- InstrumentValueType [LONG] does not match [DOUBLE]")
-<<<<<<< HEAD
-=======
-        .contains("- InstrumentType [OBSERVABLE_COUNTER] is async and already registered")
->>>>>>> 562153dc
         .contains(simple.getSourceInstrument().getSourceInfo().multiLineDebugString())
         .contains("Original instrument registered with same name but is incompatible.")
         .contains(
