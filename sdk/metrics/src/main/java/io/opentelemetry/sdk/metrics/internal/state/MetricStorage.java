--- conflicted
+++ resolved
@@ -7,12 +7,9 @@
 
 import io.opentelemetry.sdk.metrics.data.MetricData;
 import io.opentelemetry.sdk.metrics.internal.descriptor.MetricDescriptor;
-<<<<<<< HEAD
 import io.opentelemetry.sdk.metrics.internal.export.CollectionHandle;
 import java.util.Set;
-=======
 import javax.annotation.Nullable;
->>>>>>> b1e1c474
 
 /**
  * Stores collected {@link MetricData}.
@@ -31,14 +28,10 @@
    * @param epochNanos The timestamp for this collection.
    * @return The {@link MetricData} from this collection period, or {@code null}.
    */
-<<<<<<< HEAD
+  @Nullable
   MetricData collectAndReset(
       CollectionHandle collector,
       Set<CollectionHandle> allCollectors,
       long startEpochNanos,
       long epochNanos);
-=======
-  @Nullable
-  MetricData collectAndReset(long startEpochNanos, long epochNanos);
->>>>>>> b1e1c474
 }