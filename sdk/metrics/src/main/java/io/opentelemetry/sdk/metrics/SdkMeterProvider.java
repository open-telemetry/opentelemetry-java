/*
 * Copyright The OpenTelemetry Authors
 * SPDX-License-Identifier: Apache-2.0
 */

package io.opentelemetry.sdk.metrics;

import io.opentelemetry.api.metrics.MeterBuilder;
import io.opentelemetry.api.metrics.MeterProvider;
import io.opentelemetry.sdk.common.Clock;
import io.opentelemetry.sdk.common.CompletableResultCode;
import io.opentelemetry.sdk.internal.ComponentRegistry;
import io.opentelemetry.sdk.metrics.data.MetricData;
import io.opentelemetry.sdk.metrics.export.MetricReader;
import io.opentelemetry.sdk.metrics.internal.exemplar.ExemplarFilter;
import io.opentelemetry.sdk.metrics.internal.export.MetricProducer;
import io.opentelemetry.sdk.metrics.internal.export.RegisteredReader;
import io.opentelemetry.sdk.metrics.internal.state.MeterProviderSharedState;
import io.opentelemetry.sdk.metrics.internal.view.ViewRegistry;
import io.opentelemetry.sdk.resources.Resource;
import java.io.Closeable;
import java.util.ArrayList;
import java.util.Collection;
import java.util.Collections;
import java.util.List;
import java.util.concurrent.TimeUnit;
import java.util.concurrent.atomic.AtomicBoolean;
import java.util.logging.Logger;

/** SDK implementation for {@link MeterProvider}. */
public final class SdkMeterProvider implements MeterProvider, Closeable {

  private static final Logger LOGGER = Logger.getLogger(SdkMeterProvider.class.getName());
  static final String DEFAULT_METER_NAME = "unknown";

  private final List<MetricReader> metricReaders;
  private final ComponentRegistry<SdkMeter> registry;
  private final MeterProviderSharedState sharedState;
  private final List<RegisteredReader> registeredReaders;
  private final AtomicBoolean isClosed = new AtomicBoolean(false);

  /**
   * Returns a new {@link SdkMeterProviderBuilder} for {@link SdkMeterProvider}.
   *
   * @return a new {@link SdkMeterProviderBuilder} for {@link SdkMeterProvider}.
   */
  public static SdkMeterProviderBuilder builder() {
    return new SdkMeterProviderBuilder();
  }

  SdkMeterProvider(
      List<RegisteredReader> registeredReaders,
      Clock clock,
      Resource resource,
      ViewRegistry viewRegistry,
<<<<<<< HEAD
      ExemplarFilter exemplarFilter) {
=======
      ExemplarFilter exemplarFilter,
      long minimumCollectionIntervalNanos) {
    this.metricReaders = metricReaders;
>>>>>>> 078d55ab
    this.sharedState =
        MeterProviderSharedState.create(clock, resource, viewRegistry, exemplarFilter);
    this.registeredReaders = registeredReaders;
    for (RegisteredReader registeredReader : registeredReaders) {
      registeredReader.getReader().register(new LeasedMetricProducer(registeredReader));
    }
    this.registry =
        new ComponentRegistry<>(
            instrumentationLibraryInfo ->
                new SdkMeter(sharedState, instrumentationLibraryInfo, registeredReaders));
  }

  @Override
  public MeterBuilder meterBuilder(String instrumentationScopeName) {
    if (registeredReaders.isEmpty()) {
      return MeterProvider.noop().meterBuilder(instrumentationScopeName);
    }
    if (instrumentationScopeName == null || instrumentationScopeName.isEmpty()) {
      LOGGER.fine("Meter requested without instrumentation scope name.");
      instrumentationScopeName = DEFAULT_METER_NAME;
    }
    return new SdkMeterBuilder(registry, instrumentationScopeName);
  }

  /** Reset the provider, clearing all registered instruments. */
  void resetForTest() {
    registry.getComponents().forEach(SdkMeter::resetForTest);
  }

  /**
   * Call {@link MetricReader#forceFlush()} on all metric readers associated with this provider. The
   * resulting {@link CompletableResultCode} completes when all complete.
   */
  public CompletableResultCode forceFlush() {
    if (registeredReaders.isEmpty()) {
      return CompletableResultCode.ofSuccess();
    }
    List<CompletableResultCode> results = new ArrayList<>();
    for (RegisteredReader registeredReader : registeredReaders) {
      results.add(registeredReader.getReader().forceFlush());
    }
    return CompletableResultCode.ofAll(results);
  }

  /**
   * Shutdown the provider. Calls {@link MetricReader#shutdown()} on all metric readers associated
   * with this provider. The resulting {@link CompletableResultCode} completes when all complete.
   */
  public CompletableResultCode shutdown() {
    if (!isClosed.compareAndSet(false, true)) {
      LOGGER.info("Multiple close calls");
      return CompletableResultCode.ofSuccess();
    }
    if (registeredReaders.isEmpty()) {
      return CompletableResultCode.ofSuccess();
    }
    List<CompletableResultCode> results = new ArrayList<>();
    for (RegisteredReader info : registeredReaders) {
      results.add(info.getReader().shutdown());
    }
    return CompletableResultCode.ofAll(results);
  }

  /** Close the meter provider. Calls {@link #shutdown()} and blocks waiting for it to complete. */
  @Override
  public void close() {
    shutdown().join(10, TimeUnit.SECONDS);
  }

  @Override
  public String toString() {
    return "SdkMeterProvider{"
        + "clock="
        + sharedState.getClock()
        + ", resource="
        + sharedState.getResource()
        + ", metricReaders="
        + metricReaders
        + ", views="
        + sharedState.getViewRegistry().getViews()
        + "}";
  }

  /** Helper class to expose registered metric exports. */
  private class LeasedMetricProducer implements MetricProducer {

    private final RegisteredReader registeredReader;

    LeasedMetricProducer(RegisteredReader registeredReader) {
      this.registeredReader = registeredReader;
    }

    @Override
    public Collection<MetricData> collectAllMetrics() {
      Collection<SdkMeter> meters = registry.getComponents();
      List<MetricData> result = new ArrayList<>();
      for (SdkMeter meter : meters) {
        result.addAll(meter.collectAll(registeredReader, sharedState.getClock().now()));
      }
      return Collections.unmodifiableCollection(result);
    }
  }
}<|MERGE_RESOLUTION|>--- conflicted
+++ resolved
@@ -4,6 +4,8 @@
  */
 
 package io.opentelemetry.sdk.metrics;
+
+import static java.util.stream.Collectors.toList;
 
 import io.opentelemetry.api.metrics.MeterBuilder;
 import io.opentelemetry.api.metrics.MeterProvider;
@@ -33,10 +35,9 @@
   private static final Logger LOGGER = Logger.getLogger(SdkMeterProvider.class.getName());
   static final String DEFAULT_METER_NAME = "unknown";
 
-  private final List<MetricReader> metricReaders;
+  private final List<RegisteredReader> registeredReaders;
+  private final MeterProviderSharedState sharedState;
   private final ComponentRegistry<SdkMeter> registry;
-  private final MeterProviderSharedState sharedState;
-  private final List<RegisteredReader> registeredReaders;
   private final AtomicBoolean isClosed = new AtomicBoolean(false);
 
   /**
@@ -53,23 +54,18 @@
       Clock clock,
       Resource resource,
       ViewRegistry viewRegistry,
-<<<<<<< HEAD
       ExemplarFilter exemplarFilter) {
-=======
-      ExemplarFilter exemplarFilter,
-      long minimumCollectionIntervalNanos) {
-    this.metricReaders = metricReaders;
->>>>>>> 078d55ab
+    this.registeredReaders = registeredReaders;
     this.sharedState =
         MeterProviderSharedState.create(clock, resource, viewRegistry, exemplarFilter);
-    this.registeredReaders = registeredReaders;
-    for (RegisteredReader registeredReader : registeredReaders) {
-      registeredReader.getReader().register(new LeasedMetricProducer(registeredReader));
-    }
     this.registry =
         new ComponentRegistry<>(
             instrumentationLibraryInfo ->
                 new SdkMeter(sharedState, instrumentationLibraryInfo, registeredReaders));
+    for (RegisteredReader registeredReader : registeredReaders) {
+      MetricProducer producer = new LeasedMetricProducer(registry, sharedState, registeredReader);
+      registeredReader.getReader().register(producer);
+    }
   }
 
   @Override
@@ -137,18 +133,25 @@
         + ", resource="
         + sharedState.getResource()
         + ", metricReaders="
-        + metricReaders
+        + registeredReaders.stream().map(RegisteredReader::getReader).collect(toList())
         + ", views="
         + sharedState.getViewRegistry().getViews()
         + "}";
   }
 
   /** Helper class to expose registered metric exports. */
-  private class LeasedMetricProducer implements MetricProducer {
+  private static class LeasedMetricProducer implements MetricProducer {
 
+    private final ComponentRegistry<SdkMeter> registry;
+    private final MeterProviderSharedState sharedState;
     private final RegisteredReader registeredReader;
 
-    LeasedMetricProducer(RegisteredReader registeredReader) {
+    LeasedMetricProducer(
+        ComponentRegistry<SdkMeter> registry,
+        MeterProviderSharedState sharedState,
+        RegisteredReader registeredReader) {
+      this.registry = registry;
+      this.sharedState = sharedState;
       this.registeredReader = registeredReader;
     }
 
