--- conflicted
+++ resolved
@@ -58,7 +58,6 @@
   public static Aggregation explicitBucketHistogram(List<Double> bucketBoundaries) {
     return new ExplicitBucketHistogramAggregation(bucketBoundaries);
   }
-<<<<<<< HEAD
 
   /**
    * Return the aggregation for the human-readable {@code name}.
@@ -109,15 +108,4 @@
     throw new IllegalStateException("Unrecognized aggregation " + aggregation.getClass().getName());
   }
 
-  /**
-   * Aggregates measurements using the best available Histogram.
-   *
-   * @deprecated Use {@link #explicitBucketHistogram()}.
-   */
-  @Deprecated
-  public static Aggregation histogram() {
-    return explicitBucketHistogram();
-  }
-=======
->>>>>>> 048a0c8d
 }