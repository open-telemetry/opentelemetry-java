--- conflicted
+++ resolved
@@ -71,13 +71,8 @@
         instrumentationLibraryInfo,
         descriptor.getName(),
         descriptor.getDescription(),
-<<<<<<< HEAD
         descriptor.getSourceInstrument().getUnit(),
-        LongSumData.create(
-=======
-        descriptor.getUnit(),
         ImmutableSumData.create(
->>>>>>> 7b283428
             isMonotonic(),
             temporality,
             MetricDataUtils.toLongPointList(
