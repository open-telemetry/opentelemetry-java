--- conflicted
+++ resolved
@@ -11,19 +11,8 @@
 import io.opentelemetry.sdk.metrics.exemplar.ExemplarFilter;
 import io.opentelemetry.sdk.metrics.internal.aggregator.Aggregator;
 import io.opentelemetry.sdk.metrics.internal.descriptor.MetricDescriptor;
-<<<<<<< HEAD
-import io.opentelemetry.sdk.metrics.internal.export.CollectionHandle;
-import io.opentelemetry.sdk.metrics.internal.view.AttributesProcessor;
 import io.opentelemetry.sdk.metrics.view.View;
 import io.opentelemetry.sdk.resources.Resource;
-import java.util.Map;
-import java.util.Objects;
-import java.util.Set;
-import javax.annotation.Nullable;
-=======
-import io.opentelemetry.sdk.metrics.view.View;
-import io.opentelemetry.sdk.resources.Resource;
->>>>>>> adaf2396
 
 /**
  * Stores aggregated {@link MetricData} for synchronous instruments.
@@ -31,15 +20,7 @@
  * <p>This class is internal and is hence not for public use. Its APIs are unstable and can change
  * at any time.
  */
-<<<<<<< HEAD
-public final class SynchronousMetricStorage<T> implements MetricStorage, WriteableMetricStorage {
-  private final MetricDescriptor metricDescriptor;
-  private final DeltaMetricStorage<T> deltaMetricStorage;
-  private final TemporalMetricStorage<T> temporalMetricStorage;
-  private final AttributesProcessor attributesProcessor;
-=======
 public interface SynchronousMetricStorage extends MetricStorage, WriteableMetricStorage {
->>>>>>> adaf2396
 
   /** Returns metric storage which doesn't store or generate any metrics. */
   static SynchronousMetricStorage empty() {
@@ -56,12 +37,7 @@
       InstrumentDescriptor instrumentDescriptor,
       Resource resource,
       InstrumentationLibraryInfo instrumentationLibraryInfo,
-<<<<<<< HEAD
-      ExemplarSampler sampler) {
-=======
-      long startEpochNanos,
       ExemplarFilter exemplarFilter) {
->>>>>>> adaf2396
     final MetricDescriptor metricDescriptor = MetricDescriptor.create(view, instrumentDescriptor);
     final Aggregator<T> aggregator =
         view.getAggregation()
@@ -70,102 +46,12 @@
                 instrumentationLibraryInfo,
                 instrumentDescriptor,
                 metricDescriptor,
-<<<<<<< HEAD
-                () -> sampler.createReservoir(view.getAggregation()));
-    return new SynchronousMetricStorage<>(
-        metricDescriptor, aggregator, view.getAttributesProcessor());
-  }
-
-  SynchronousMetricStorage(
-      MetricDescriptor metricDescriptor,
-      Aggregator<T> aggregator,
-      AttributesProcessor attributesProcessor) {
-    this.attributesProcessor = attributesProcessor;
-    this.metricDescriptor = metricDescriptor;
-    this.deltaMetricStorage = new DeltaMetricStorage<>(aggregator);
-    this.temporalMetricStorage = new TemporalMetricStorage<>(aggregator, /* isSynchronous= */ true);
-  }
-
-  // This is a storage handle to use when the attributes processor requires
-  private final BoundStorageHandle lateBoundStorageHandle =
-      new BoundStorageHandle() {
-        @Override
-        public void release() {}
-
-        @Override
-        public void recordLong(long value, Attributes attributes, Context context) {
-          SynchronousMetricStorage.this.recordLong(value, attributes, context);
-        }
-
-        @Override
-        public void recordDouble(double value, Attributes attributes, Context context) {
-          SynchronousMetricStorage.this.recordDouble(value, attributes, context);
-        }
-      };
-
-  @Override
-  public BoundStorageHandle bind(Attributes attributes) {
-    Objects.requireNonNull(attributes, "attributes");
-    if (attributesProcessor.usesContext()) {
-      // We cannot pre-bind attributes because we need to pull attributes from context.
-      return lateBoundStorageHandle;
-    }
-    return deltaMetricStorage.bind(attributesProcessor.process(attributes, Context.current()));
-  }
-
-  // Overridden to make sure attributes processor can pull baggage.
-  @Override
-  public void recordLong(long value, Attributes attributes, Context context) {
-    Objects.requireNonNull(attributes, "attributes");
-    attributes = attributesProcessor.process(attributes, context);
-    BoundStorageHandle handle = deltaMetricStorage.bind(attributes);
-    try {
-      handle.recordLong(value, attributes, context);
-    } finally {
-      handle.release();
-    }
-  }
-
-  // Overridden to make sure attributes processor can pull baggage.
-  @Override
-  public void recordDouble(double value, Attributes attributes, Context context) {
-    Objects.requireNonNull(attributes, "attributes");
-    attributes = attributesProcessor.process(attributes, context);
-    BoundStorageHandle handle = deltaMetricStorage.bind(attributes);
-    try {
-      handle.recordDouble(value, attributes, context);
-    } finally {
-      handle.release();
-    }
-  }
-
-  @Override
-  public MetricDescriptor getMetricDescriptor() {
-    return metricDescriptor;
-  }
-
-  /** Collects bucketed metrics and resets the underlying storage for the next collection period. */
-  @Override
-  @Nullable
-  public MetricData collectAndReset(
-      CollectionHandle collector,
-      Set<CollectionHandle> allCollectors,
-      long startEpochNanos,
-      long epochNanos) {
-    Map<Attributes, T> result = deltaMetricStorage.collectFor(collector, allCollectors);
-    return temporalMetricStorage.buildMetricFor(collector, result, startEpochNanos, epochNanos);
-  }
-=======
                 exemplarFilter);
     // We won't be storing this metric.
     if (Aggregator.empty() == aggregator) {
       return empty();
     }
     return new DefaultSynchronousMetricStorage<>(
-        metricDescriptor,
-        aggregator,
-        new InstrumentProcessor<>(aggregator, startEpochNanos),
-        view.getAttributesProcessor());
+        metricDescriptor, aggregator, view.getAttributesProcessor());
   }
->>>>>>> adaf2396
 }