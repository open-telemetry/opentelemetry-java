--- conflicted
+++ resolved
@@ -246,7 +246,6 @@
       long epochNanos) {
     collectLock.lock();
     try {
-<<<<<<< HEAD
       // First reset currently accumulating synchronous handles.
       savedDeltas.add(collectSynchronousDeltaAccumulationAndReset());
       // Next build metric from past history and latest deltas.
@@ -254,22 +253,6 @@
       // finally, cleanup stale deltas.
       cleanup(allCollectors);
       return result;
-=======
-      for (Map.Entry<Attributes, AggregatorHandle<T>> entry : aggregatorLabels.entrySet()) {
-        boolean unmappedEntry = entry.getValue().tryUnmap();
-        if (unmappedEntry) {
-          // If able to unmap then remove the record from the current Map. This can race with the
-          // acquire but because we requested a specific value only one will succeed.
-          aggregatorLabels.remove(entry.getKey(), entry.getValue());
-        }
-        T accumulation = entry.getValue().accumulateThenReset(entry.getKey());
-        if (accumulation == null) {
-          continue;
-        }
-        instrumentProcessor.batch(entry.getKey(), accumulation);
-      }
-      return instrumentProcessor.completeCollectionCycle(epochNanos);
->>>>>>> 04455a7e
     } finally {
       collectLock.unlock();
     }
@@ -294,7 +277,7 @@
         // acquire but because we requested a specific value only one will succeed.
         aggregatorLabels.remove(entry.getKey(), entry.getValue());
       }
-      T accumulation = entry.getValue().accumulateThenReset();
+      T accumulation = entry.getValue().accumulateThenReset(entry.getKey());
       if (accumulation == null) {
         continue;
       }
