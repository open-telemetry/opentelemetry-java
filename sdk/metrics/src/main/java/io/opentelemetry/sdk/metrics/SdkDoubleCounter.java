--- conflicted
+++ resolved
@@ -125,15 +125,10 @@
     @Override
     public ObservableDoubleCounter buildWithCallback(
         Consumer<ObservableDoubleMeasurement> callback) {
-<<<<<<< HEAD
       return new SdkObservableInstrument<>(
           instrumentName,
-          registerDoubleAsynchronousInstrument(InstrumentType.OBSERVABLE_SUM, callback),
+          registerDoubleAsynchronousInstrument(InstrumentType.OBSERVABLE_COUNTER, callback),
           callback);
-=======
-      registerDoubleAsynchronousInstrument(InstrumentType.OBSERVABLE_COUNTER, callback);
-      return NOOP;
->>>>>>> 562153dc
     }
   }
 }