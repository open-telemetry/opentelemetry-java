/*
 * Copyright The OpenTelemetry Authors
 * SPDX-License-Identifier: Apache-2.0
 */

package io.opentelemetry.sdk.metrics;

import io.opentelemetry.api.common.AttributeKey;
import io.opentelemetry.api.common.Attributes;
import io.opentelemetry.api.metrics.LongHistogram;
import io.opentelemetry.api.metrics.LongHistogramBuilder;
import io.opentelemetry.context.Context;
import io.opentelemetry.extension.incubator.metrics.ExtendedLongHistogramBuilder;
import io.opentelemetry.sdk.internal.ThrottlingLogger;
import io.opentelemetry.sdk.metrics.internal.aggregator.ExplicitBucketHistogramUtils;
import io.opentelemetry.sdk.metrics.internal.descriptor.Advice;
import io.opentelemetry.sdk.metrics.internal.descriptor.InstrumentDescriptor;
import io.opentelemetry.sdk.metrics.internal.state.MeterProviderSharedState;
import io.opentelemetry.sdk.metrics.internal.state.MeterSharedState;
import io.opentelemetry.sdk.metrics.internal.state.WriteableMetricStorage;
import java.util.List;
import java.util.Objects;
import java.util.logging.Level;
import java.util.logging.Logger;
import java.util.stream.Collectors;

final class SdkLongHistogram extends AbstractInstrument implements LongHistogram {
  private static final Logger logger = Logger.getLogger(SdkLongHistogram.class.getName());

  private final ThrottlingLogger throttlingLogger = new ThrottlingLogger(logger);
  private final WriteableMetricStorage storage;

  private SdkLongHistogram(InstrumentDescriptor descriptor, WriteableMetricStorage storage) {
    super(descriptor);
    this.storage = storage;
  }

  @Override
  public void record(long value, Attributes attributes, Context context) {
    if (value < 0) {
      throttlingLogger.log(
          Level.WARNING,
          "Histograms can only record non-negative values. Instrument "
              + getDescriptor().getName()
              + " has recorded a negative value.");
      return;
    }
    storage.recordLong(value, attributes, context);
  }

  @Override
  public void record(long value, Attributes attributes) {
    record(value, attributes, Context.current());
  }

  @Override
  public void record(long value) {
    record(value, Attributes.empty());
  }

  static final class SdkLongHistogramBuilder implements ExtendedLongHistogramBuilder {

    private final InstrumentBuilder builder;

    SdkLongHistogramBuilder(
        MeterProviderSharedState meterProviderSharedState,
        MeterSharedState sharedState,
        String name,
        String description,
        String unit,
        Advice.AdviceBuilder adviceBuilder) {
      builder =
          new InstrumentBuilder(
                  name,
                  InstrumentType.HISTOGRAM,
                  InstrumentValueType.LONG,
                  meterProviderSharedState,
                  sharedState)
              .setDescription(description)
              .setUnit(unit)
              .setAdviceBuilder(adviceBuilder);
    }

    @Override
    public LongHistogramBuilder setDescription(String description) {
      builder.setDescription(description);
      return this;
    }

    @Override
    public LongHistogramBuilder setUnit(String unit) {
      builder.setUnit(unit);
      return this;
    }

    @Override
    public SdkLongHistogram build() {
      return builder.buildSynchronousInstrument(SdkLongHistogram::new);
    }

    @Override
    public ExtendedLongHistogramBuilder setExplicitBucketBoundariesAdvice(
        List<Long> bucketBoundaries) {
<<<<<<< HEAD
      List<Double> boundaries;
      try {
        Objects.requireNonNull(bucketBoundaries, "bucketBoundaries must not be null");
        boundaries = bucketBoundaries.stream().map(Long::doubleValue).collect(Collectors.toList());
        ExplicitBucketHistogramUtils.validateBucketBoundaries(boundaries);
      } catch (IllegalArgumentException | NullPointerException e) {
        logger.warning("Error setting explicit bucket boundaries advice: " + e.getMessage());
        return this;
      }
      adviceBuilder.setExplicitBucketBoundaries(boundaries);
=======
      List<Double> doubleBoundaries =
          bucketBoundaries.stream().map(Long::doubleValue).collect(Collectors.toList());
      builder.setExplicitBucketBoundaries(doubleBoundaries);
>>>>>>> e06d35ad
      return this;
    }

    @Override
    public ExtendedLongHistogramBuilder setAttributesAdvice(List<AttributeKey<?>> attributes) {
      builder.setAdviceAttributes(attributes);
      return this;
    }

    @Override
    public String toString() {
      return builder.toStringHelper(getClass().getSimpleName());
    }
  }
}<|MERGE_RESOLUTION|>--- conflicted
+++ resolved
@@ -101,7 +101,6 @@
     @Override
     public ExtendedLongHistogramBuilder setExplicitBucketBoundariesAdvice(
         List<Long> bucketBoundaries) {
-<<<<<<< HEAD
       List<Double> boundaries;
       try {
         Objects.requireNonNull(bucketBoundaries, "bucketBoundaries must not be null");
@@ -111,12 +110,7 @@
         logger.warning("Error setting explicit bucket boundaries advice: " + e.getMessage());
         return this;
       }
-      adviceBuilder.setExplicitBucketBoundaries(boundaries);
-=======
-      List<Double> doubleBoundaries =
-          bucketBoundaries.stream().map(Long::doubleValue).collect(Collectors.toList());
-      builder.setExplicitBucketBoundaries(doubleBoundaries);
->>>>>>> e06d35ad
+      builder.setExplicitBucketBoundaries(boundaries);
       return this;
     }
 
