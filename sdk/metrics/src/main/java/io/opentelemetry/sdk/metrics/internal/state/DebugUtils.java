/*
 * Copyright The OpenTelemetry Authors
 * SPDX-License-Identifier: Apache-2.0
 */

package io.opentelemetry.sdk.metrics.internal.state;

import io.opentelemetry.sdk.metrics.internal.descriptor.MetricDescriptor;
import io.opentelemetry.sdk.metrics.internal.view.ImmutableView;

/**
 * Utilities for logging metric diagnostic issues.
 *
 * <p>This is a publicly accessible class purely for testing.
 *
 * <p>This class is internal and is hence not for public use. Its APIs are unstable and can change
 * at any time.
 */
public final class DebugUtils {
  private DebugUtils() {}

  /**
   * Creates a detailed error message comparing two {@link MetricDescriptor}s.
   *
   * <p>Called when the metrics with the descriptors have the same name, but {@link
   * MetricDescriptor#isCompatibleWith(MetricDescriptor)} is {@code false}.
   *
   * <p>This should identify all issues between the descriptor and log information on where they are
   * defined. Users should be able to find/fix issues based on this error.
   *
   * <p>Visible for testing.
   *
   * @param existing The already registered metric stream.
   * @param conflict The about-to-be registered metric stream.
   * @return A multi-line debugging string.
   */
  public static String duplicateMetricErrorMessage(
      MetricDescriptor existing, MetricDescriptor conflict) {
    StringBuilder result = new StringBuilder("Found duplicate metric definition: ");
    result.append(existing.getName()).append("\n");
    // Now we write out where the existing metric descriptor is coming from, either a raw instrument
    // or a view on a raw instrument.
    if (!conflict.getName().equals(conflict.getSourceInstrument().getName())) {
      // Record the source view.
<<<<<<< HEAD
=======
      result.append("\tVIEW defined\n");
      conflict
          .getSourceView()
          .ifPresent(v -> result.append(ImmutableView.getSourceInfo(v).multiLineDebugString()));
>>>>>>> 59a6061d
      result
          .append("\tVIEW defined\n")
          .append(conflict.getSourceView().getSourceInfo().multiLineDebugString())
          .append("\tFROM instrument ")
          .append(conflict.getSourceInstrument().getName())
          .append("\n")
          .append(conflict.getSourceInstrument().getSourceInfo().multiLineDebugString());
    } else {
      result
          .append(conflict.getSourceInstrument().getSourceInfo().multiLineDebugString())
          .append("\n");
    }
    // Add information on what's at conflict.
    result.append("Causes\n");
    if (!existing.getName().equals(conflict.getName())) {
      result
          .append("- Name [")
          .append(conflict.getName())
          .append("] does not match [")
          .append(existing.getName())
          .append("]\n");
    }
    if (!existing.getDescription().equals(conflict.getDescription())) {
      result
          .append("- Description [")
          .append(conflict.getDescription())
          .append("] does not match [")
          .append(existing.getDescription())
          .append("]\n");
    }
    if (!existing.getAggregationName().equals(conflict.getAggregationName())) {
      result
          .append("- Aggregation [")
          .append(conflict.getAggregationName())
          .append("] does not match [")
          .append(existing.getAggregationName())
          .append("]\n");
    }
    if (!existing
        .getSourceInstrument()
        .getName()
        .equals(conflict.getSourceInstrument().getName())) {
      result
          .append("- InstrumentName [")
          .append(conflict.getSourceInstrument().getName())
          .append("] does not match [")
          .append(existing.getSourceInstrument().getName())
          .append("]\n");
    }
    if (!existing
        .getSourceInstrument()
        .getDescription()
        .equals(conflict.getSourceInstrument().getDescription())) {
      result
          .append("- InstrumentDescription [")
          .append(conflict.getSourceInstrument().getDescription())
          .append("] does not match [")
          .append(existing.getSourceInstrument().getDescription())
          .append("]\n");
    }
    if (!existing
        .getSourceInstrument()
        .getUnit()
        .equals(conflict.getSourceInstrument().getUnit())) {
      result
          .append("- InstrumentUnit [")
          .append(conflict.getSourceInstrument().getUnit())
          .append("] does not match [")
          .append(existing.getSourceInstrument().getUnit())
          .append("]\n");
    }
    if (!existing
        .getSourceInstrument()
        .getType()
        .equals(conflict.getSourceInstrument().getType())) {
      result
          .append("- InstrumentType [")
          .append(conflict.getSourceInstrument().getType())
          .append("] does not match [")
          .append(existing.getSourceInstrument().getType())
          .append("]\n");
    }
    if (!existing
        .getSourceInstrument()
        .getValueType()
        .equals(conflict.getSourceInstrument().getValueType())) {
      result
          .append("- InstrumentValueType [")
          .append(conflict.getSourceInstrument().getValueType())
          .append("] does not match [")
          .append(existing.getSourceInstrument().getValueType())
          .append("]\n");
    }

    // Next we write out where the existing metric descriptor came from, either a raw instrument
    // or a view on a raw instrument.
    if (existing.getName().equals(existing.getSourceInstrument().getName())) {
      result
          .append("Original instrument registered with same name but is incompatible.\n")
          .append(existing.getSourceInstrument().getSourceInfo().multiLineDebugString())
          .append("\n");
    } else {
      // Log that the view changed the name.
<<<<<<< HEAD
=======
      result.append("Conflicting view registered.\n");
      existing
          .getSourceView()
          .ifPresent(
              view -> result.append(ImmutableView.getSourceInfo(view).multiLineDebugString()));
>>>>>>> 59a6061d
      result
          .append("Conflicting view registered.\n")
          .append(existing.getSourceView().getSourceInfo().multiLineDebugString())
          .append("FROM instrument ")
          .append(existing.getSourceInstrument().getName())
          .append("\n")
          .append(existing.getSourceInstrument().getSourceInfo().multiLineDebugString())
          .append("\n");
    }
    return result.toString();
  }
}<|MERGE_RESOLUTION|>--- conflicted
+++ resolved
@@ -42,16 +42,9 @@
     // or a view on a raw instrument.
     if (!conflict.getName().equals(conflict.getSourceInstrument().getName())) {
       // Record the source view.
-<<<<<<< HEAD
-=======
-      result.append("\tVIEW defined\n");
-      conflict
-          .getSourceView()
-          .ifPresent(v -> result.append(ImmutableView.getSourceInfo(v).multiLineDebugString()));
->>>>>>> 59a6061d
       result
           .append("\tVIEW defined\n")
-          .append(conflict.getSourceView().getSourceInfo().multiLineDebugString())
+          .append(ImmutableView.getSourceInfo(conflict.getSourceView()).multiLineDebugString())
           .append("\tFROM instrument ")
           .append(conflict.getSourceInstrument().getName())
           .append("\n")
@@ -152,17 +145,9 @@
           .append("\n");
     } else {
       // Log that the view changed the name.
-<<<<<<< HEAD
-=======
-      result.append("Conflicting view registered.\n");
-      existing
-          .getSourceView()
-          .ifPresent(
-              view -> result.append(ImmutableView.getSourceInfo(view).multiLineDebugString()));
->>>>>>> 59a6061d
       result
           .append("Conflicting view registered.\n")
-          .append(existing.getSourceView().getSourceInfo().multiLineDebugString())
+          .append(ImmutableView.getSourceInfo(existing.getSourceView()).multiLineDebugString())
           .append("FROM instrument ")
           .append(existing.getSourceInstrument().getName())
           .append("\n")
