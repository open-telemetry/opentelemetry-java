--- conflicted
+++ resolved
@@ -65,25 +65,14 @@
     return (selector.getInstrumentType() == null
             || selector.getInstrumentType() == descriptor.getType())
         && selector.getInstrumentNameFilter().test(descriptor.getName())
-<<<<<<< HEAD
-        && matchesMeter(selector.getMeterSelector(), meterScope);
-  }
-
-  // Matches a meter selector against a meter.
-  private static boolean matchesMeter(MeterSelector selector, InstrumentationScopeInfo meterScope) {
-    return selector.getNameFilter().test(meterScope.getName())
-        && selector.getVersionFilter().test(meterScope.getVersion())
-        && selector.getSchemaUrlFilter().test(meterScope.getSchemaUrl());
-=======
-        && matchesMeter(selector, meter);
+        && matchesMeter(selector, meterScope);
   }
 
   // Matches a meter selector against a meter.
   private static boolean matchesMeter(
-      InstrumentSelector selector, InstrumentationLibraryInfo meter) {
-    return selector.getMeterNameFilter().test(meter.getName())
-        && selector.getMeterVersionFilter().test(meter.getVersion())
-        && selector.getMeterSchemaUrlFilter().test(meter.getSchemaUrl());
->>>>>>> 26c04299
+      InstrumentSelector selector, InstrumentationScopeInfo meterScope) {
+    return selector.getMeterNameFilter().test(meterScope.getName())
+        && selector.getMeterVersionFilter().test(meterScope.getVersion())
+        && selector.getMeterSchemaUrlFilter().test(meterScope.getSchemaUrl());
   }
 }