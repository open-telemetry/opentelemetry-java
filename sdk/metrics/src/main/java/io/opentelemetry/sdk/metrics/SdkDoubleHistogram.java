/*
 * Copyright The OpenTelemetry Authors
 * SPDX-License-Identifier: Apache-2.0
 */

package io.opentelemetry.sdk.metrics;

import io.opentelemetry.api.common.AttributeKey;
import io.opentelemetry.api.common.Attributes;
import io.opentelemetry.api.metrics.DoubleHistogram;
import io.opentelemetry.api.metrics.DoubleHistogramBuilder;
import io.opentelemetry.api.metrics.LongHistogramBuilder;
import io.opentelemetry.context.Context;
import io.opentelemetry.extension.incubator.metrics.ExtendedDoubleHistogramBuilder;
import io.opentelemetry.sdk.internal.ThrottlingLogger;
import io.opentelemetry.sdk.metrics.internal.aggregator.ExplicitBucketHistogramUtils;
import io.opentelemetry.sdk.metrics.internal.descriptor.InstrumentDescriptor;
import io.opentelemetry.sdk.metrics.internal.state.MeterProviderSharedState;
import io.opentelemetry.sdk.metrics.internal.state.MeterSharedState;
import io.opentelemetry.sdk.metrics.internal.state.WriteableMetricStorage;
import java.util.List;
import java.util.Objects;
import java.util.logging.Level;
import java.util.logging.Logger;

final class SdkDoubleHistogram extends AbstractInstrument implements DoubleHistogram {
  private static final Logger logger = Logger.getLogger(SdkDoubleHistogram.class.getName());

  private final ThrottlingLogger throttlingLogger = new ThrottlingLogger(logger);
  private final WriteableMetricStorage storage;

  private SdkDoubleHistogram(InstrumentDescriptor descriptor, WriteableMetricStorage storage) {
    super(descriptor);
    this.storage = storage;
  }

  @Override
  public void record(double value, Attributes attributes, Context context) {
    if (value < 0) {
      throttlingLogger.log(
          Level.WARNING,
          "Histograms can only record non-negative values. Instrument "
              + getDescriptor().getName()
              + " has recorded a negative value.");
      return;
    }
    storage.recordDouble(value, attributes, context);
  }

  @Override
  public void record(double value, Attributes attributes) {
    record(value, attributes, Context.current());
  }

  @Override
  public void record(double value) {
    record(value, Attributes.empty());
  }

  static final class SdkDoubleHistogramBuilder implements ExtendedDoubleHistogramBuilder {

    private final InstrumentBuilder builder;

    SdkDoubleHistogramBuilder(
        MeterProviderSharedState meterProviderSharedState,
        MeterSharedState meterSharedState,
        String name) {
      builder =
          new InstrumentBuilder(
              name,
              InstrumentType.HISTOGRAM,
              InstrumentValueType.DOUBLE,
              meterProviderSharedState,
              meterSharedState);
    }

    @Override
    public DoubleHistogramBuilder setDescription(String description) {
      builder.setDescription(description);
      return this;
    }

    @Override
    public DoubleHistogramBuilder setUnit(String unit) {
      builder.setUnit(unit);
      return this;
    }

    @Override
    public SdkDoubleHistogram build() {
      return builder.buildSynchronousInstrument(SdkDoubleHistogram::new);
    }

    @Override
    public LongHistogramBuilder ofLongs() {
      return builder.swapBuilder(SdkLongHistogram.SdkLongHistogramBuilder::new);
    }

    @Override
    public ExtendedDoubleHistogramBuilder setExplicitBucketBoundariesAdvice(
        List<Double> bucketBoundaries) {
<<<<<<< HEAD
      try {
        Objects.requireNonNull(bucketBoundaries, "bucketBoundaries must not be null");
        ExplicitBucketHistogramUtils.validateBucketBoundaries(bucketBoundaries);
      } catch (IllegalArgumentException | NullPointerException e) {
        logger.warning("Error setting explicit bucket boundaries advice: " + e.getMessage());
        return this;
      }
      adviceBuilder.setExplicitBucketBoundaries(bucketBoundaries);
=======
      builder.setExplicitBucketBoundaries(bucketBoundaries);
>>>>>>> e06d35ad
      return this;
    }

    @Override
    public ExtendedDoubleHistogramBuilder setAttributesAdvice(List<AttributeKey<?>> attributes) {
      builder.setAdviceAttributes(attributes);
      return this;
    }

    @Override
    public String toString() {
      return builder.toStringHelper(getClass().getSimpleName());
    }
  }
}<|MERGE_RESOLUTION|>--- conflicted
+++ resolved
@@ -99,7 +99,6 @@
     @Override
     public ExtendedDoubleHistogramBuilder setExplicitBucketBoundariesAdvice(
         List<Double> bucketBoundaries) {
-<<<<<<< HEAD
       try {
         Objects.requireNonNull(bucketBoundaries, "bucketBoundaries must not be null");
         ExplicitBucketHistogramUtils.validateBucketBoundaries(bucketBoundaries);
@@ -107,10 +106,7 @@
         logger.warning("Error setting explicit bucket boundaries advice: " + e.getMessage());
         return this;
       }
-      adviceBuilder.setExplicitBucketBoundaries(bucketBoundaries);
-=======
       builder.setExplicitBucketBoundaries(bucketBoundaries);
->>>>>>> e06d35ad
       return this;
     }
 
