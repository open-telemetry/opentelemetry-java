/*
 * Copyright The OpenTelemetry Authors
 * SPDX-License-Identifier: Apache-2.0
 */

package io.opentelemetry.sdk.metrics.internal.state;

import com.google.auto.value.AutoValue;
import io.opentelemetry.sdk.common.Clock;
import io.opentelemetry.sdk.metrics.SdkMeterProvider;
import io.opentelemetry.sdk.metrics.internal.exemplar.ExemplarFilter;
import io.opentelemetry.sdk.resources.Resource;
import javax.annotation.concurrent.Immutable;

/**
 * State for a {@link SdkMeterProvider}.
 *
 * <p>This class is internal and is hence not for public use. Its APIs are unstable and can change
 * at any time.
 */
@AutoValue
@Immutable
public abstract class MeterProviderSharedState {
  public static MeterProviderSharedState create(
      Clock clock, Resource resource, ExemplarFilter exemplarFilter, long startEpochNanos) {
    return new AutoValue_MeterProviderSharedState(clock, resource, startEpochNanos, exemplarFilter);
  }

  MeterProviderSharedState() {}

  /** Returns the {@link Clock} used for measurements. */
  public abstract Clock getClock();

  /** Returns the {@link Resource} to attach telemetry to. */
  public abstract Resource getResource();

<<<<<<< HEAD
  /**
   * Returns the timestamp when this {@code MeterProvider} was started, in nanoseconds since Unix
   * epoch time.
   */
=======
  /** Returns the {@link ViewRegistry} for custom aggregation and metric definitions. */
  public abstract ViewRegistry getViewRegistry();

  /** Returns the timestamp when the {@link SdkMeterProvider} was started, in epoch nanos. */
>>>>>>> d9c8e709
  public abstract long getStartEpochNanos();

  /** Returns the {@link ExemplarFilter} for remembering synchronous measurements. */
  abstract ExemplarFilter getExemplarFilter();
}<|MERGE_RESOLUTION|>--- conflicted
+++ resolved
@@ -34,17 +34,7 @@
   /** Returns the {@link Resource} to attach telemetry to. */
   public abstract Resource getResource();
 
-<<<<<<< HEAD
-  /**
-   * Returns the timestamp when this {@code MeterProvider} was started, in nanoseconds since Unix
-   * epoch time.
-   */
-=======
-  /** Returns the {@link ViewRegistry} for custom aggregation and metric definitions. */
-  public abstract ViewRegistry getViewRegistry();
-
   /** Returns the timestamp when the {@link SdkMeterProvider} was started, in epoch nanos. */
->>>>>>> d9c8e709
   public abstract long getStartEpochNanos();
 
   /** Returns the {@link ExemplarFilter} for remembering synchronous measurements. */
