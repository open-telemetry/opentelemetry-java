/*
 * Copyright The OpenTelemetry Authors
 * SPDX-License-Identifier: Apache-2.0
 */

package io.opentelemetry.sdk.metrics;

import io.opentelemetry.api.common.Attributes;
import io.opentelemetry.api.metrics.DoubleUpDownCounter;
import io.opentelemetry.api.metrics.DoubleUpDownCounterBuilder;
import io.opentelemetry.api.metrics.ObservableDoubleMeasurement;
import io.opentelemetry.api.metrics.ObservableDoubleUpDownCounter;
import io.opentelemetry.context.Context;
import io.opentelemetry.sdk.metrics.common.InstrumentType;
import io.opentelemetry.sdk.metrics.common.InstrumentValueType;
import io.opentelemetry.sdk.metrics.internal.descriptor.InstrumentDescriptor;
import io.opentelemetry.sdk.metrics.internal.instrument.BoundDoubleUpDownCounter;
import io.opentelemetry.sdk.metrics.internal.state.BoundStorageHandle;
import io.opentelemetry.sdk.metrics.internal.state.MeterProviderSharedState;
import io.opentelemetry.sdk.metrics.internal.state.MeterSharedState;
import io.opentelemetry.sdk.metrics.internal.state.WriteableMetricStorage;
import java.util.function.Consumer;

final class SdkDoubleUpDownCounter extends AbstractInstrument implements DoubleUpDownCounter {

  private final WriteableMetricStorage storage;

  private SdkDoubleUpDownCounter(InstrumentDescriptor descriptor, WriteableMetricStorage storage) {
    super(descriptor);
    this.storage = storage;
  }

  @Override
  public void add(double increment, Attributes attributes, Context context) {
    storage.recordDouble(increment, attributes, context);
  }

  @Override
  public void add(double increment, Attributes attributes) {
    add(increment, attributes, Context.current());
  }

  @Override
  public void add(double increment) {
    add(increment, Attributes.empty());
  }

  BoundDoubleUpDownCounter bind(Attributes attributes) {
    return new BoundInstrument(storage.bind(attributes), attributes);
  }

  static final class BoundInstrument implements BoundDoubleUpDownCounter {
    private final BoundStorageHandle handle;
    private final Attributes attributes;

    BoundInstrument(BoundStorageHandle handle, Attributes attributes) {
      this.handle = handle;
      this.attributes = attributes;
    }

    @Override
    public void add(double increment, Context context) {
      handle.recordDouble(increment, attributes, context);
    }

    @Override
    public void add(double increment) {
      add(increment, Context.current());
    }

    @Override
    public void unbind() {
      handle.release();
    }
  }

  static final class Builder extends AbstractInstrumentBuilder<SdkDoubleUpDownCounter.Builder>
      implements DoubleUpDownCounterBuilder {

    Builder(
        MeterProviderSharedState meterProviderSharedState,
        MeterSharedState sharedState,
        String name,
        String description,
        String unit) {
      super(meterProviderSharedState, sharedState, name, description, unit);
    }

    @Override
    protected Builder getThis() {
      return this;
    }

    @Override
    public DoubleUpDownCounter build() {
      return buildSynchronousInstrument(
          InstrumentType.UP_DOWN_COUNTER, InstrumentValueType.DOUBLE, SdkDoubleUpDownCounter::new);
    }

    @Override
    public ObservableDoubleUpDownCounter buildWithCallback(
        Consumer<ObservableDoubleMeasurement> callback) {
<<<<<<< HEAD
      return new SdkObservableInstrument<>(
          instrumentName,
          registerDoubleAsynchronousInstrument(InstrumentType.OBSERVABLE_UP_DOWN_SUM, callback),
          callback);
=======
      registerDoubleAsynchronousInstrument(InstrumentType.OBSERVABLE_UP_DOWN_COUNTER, callback);
      return NOOP;
>>>>>>> 562153dc
    }
  }
}<|MERGE_RESOLUTION|>--- conflicted
+++ resolved
@@ -100,15 +100,10 @@
     @Override
     public ObservableDoubleUpDownCounter buildWithCallback(
         Consumer<ObservableDoubleMeasurement> callback) {
-<<<<<<< HEAD
       return new SdkObservableInstrument<>(
           instrumentName,
-          registerDoubleAsynchronousInstrument(InstrumentType.OBSERVABLE_UP_DOWN_SUM, callback),
+          registerDoubleAsynchronousInstrument(InstrumentType.OBSERVABLE_UP_DOWN_COUNTER, callback),
           callback);
-=======
-      registerDoubleAsynchronousInstrument(InstrumentType.OBSERVABLE_UP_DOWN_COUNTER, callback);
-      return NOOP;
->>>>>>> 562153dc
     }
   }
 }