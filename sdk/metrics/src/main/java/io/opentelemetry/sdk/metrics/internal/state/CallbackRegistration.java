--- conflicted
+++ resolved
@@ -26,27 +26,18 @@
 
   private final ThrottlingLogger throttlingLogger = new ThrottlingLogger(logger);
   private final String callbackDescription;
-  private final List<AsynchronousMetricStorage<?>> storages;
+  private final List<AsynchronousMetricStorage<?, ?>> storages;
   private final Runnable callback;
 
   private CallbackRegistration(
-<<<<<<< HEAD
       List<InstrumentDescriptor> instrumentDescriptors,
-      List<AsynchronousMetricStorage<?>> storages,
+      List<AsynchronousMetricStorage<?, ?>> storages,
       Runnable callback) {
     this.callbackDescription = callbackDescription(instrumentDescriptors);
     this.storages = storages;
-=======
-      InstrumentDescriptor instrumentDescriptor,
-      Consumer<T> callback,
-      T measurement,
-      List<AsynchronousMetricStorage<?, ?>> storages) {
-    this.instrumentDescriptor = instrumentDescriptor;
->>>>>>> 16be81ae
     this.callback = callback;
   }
 
-<<<<<<< HEAD
   /**
    * Create a callback registration.
    *
@@ -65,7 +56,7 @@
         observableMeasurements.stream()
             .map(SdkObservableMeasurement::getInstrumentDescriptor)
             .collect(toList());
-    List<AsynchronousMetricStorage<?>> storages =
+    List<AsynchronousMetricStorage<?, ?>> storages =
         observableMeasurements.stream()
             .flatMap(measurement -> measurement.getStorages().stream())
             .collect(toList());
@@ -86,27 +77,6 @@
             .map(InstrumentDescriptor::getName)
             .collect(Collectors.joining(",", "[", "]")));
     return description.append(")").toString();
-=======
-  /** Create a {@link CallbackRegistration} for a {@code double} asynchronous instrument. */
-  public static CallbackRegistration<ObservableDoubleMeasurement> createDouble(
-      InstrumentDescriptor instrumentDescriptor,
-      Consumer<ObservableDoubleMeasurement> callback,
-      List<AsynchronousMetricStorage<?, ?>> asyncMetricStorages) {
-    ObservableDoubleMeasurement measurement =
-        new ObservableDoubleMeasurementImpl(asyncMetricStorages);
-    return new CallbackRegistration<>(
-        instrumentDescriptor, callback, measurement, asyncMetricStorages);
-  }
-
-  /** Create a {@link CallbackRegistration} for a {@code long} asynchronous instrument. */
-  public static CallbackRegistration<ObservableLongMeasurement> createLong(
-      InstrumentDescriptor instrumentDescriptor,
-      Consumer<ObservableLongMeasurement> callback,
-      List<AsynchronousMetricStorage<?, ?>> asyncMetricStorages) {
-    ObservableLongMeasurement measurement = new ObservableLongMeasurementImpl(asyncMetricStorages);
-    return new CallbackRegistration<>(
-        instrumentDescriptor, callback, measurement, asyncMetricStorages);
->>>>>>> 16be81ae
   }
 
   public String getCallbackDescription() {
@@ -127,55 +97,8 @@
           Level.WARNING,
           "An exception occurred invoking callback for " + callbackDescription + ".",
           e);
-<<<<<<< HEAD
     } finally {
       storages.forEach(AsynchronousMetricStorage::lock);
-=======
-    }
-  }
-
-  private static class ObservableDoubleMeasurementImpl implements ObservableDoubleMeasurement {
-
-    private final List<AsynchronousMetricStorage<?, ?>> asyncMetricStorages;
-
-    private ObservableDoubleMeasurementImpl(
-        List<AsynchronousMetricStorage<?, ?>> asyncMetricStorages) {
-      this.asyncMetricStorages = asyncMetricStorages;
-    }
-
-    @Override
-    public void record(double value) {
-      record(value, Attributes.empty());
-    }
-
-    @Override
-    public void record(double value, Attributes attributes) {
-      for (AsynchronousMetricStorage<?, ?> asyncMetricStorage : asyncMetricStorages) {
-        asyncMetricStorage.recordDouble(value, attributes);
-      }
-    }
-  }
-
-  private static class ObservableLongMeasurementImpl implements ObservableLongMeasurement {
-
-    private final List<AsynchronousMetricStorage<?, ?>> asyncMetricStorages;
-
-    private ObservableLongMeasurementImpl(
-        List<AsynchronousMetricStorage<?, ?>> asyncMetricStorages) {
-      this.asyncMetricStorages = asyncMetricStorages;
-    }
-
-    @Override
-    public void record(long value) {
-      record(value, Attributes.empty());
-    }
-
-    @Override
-    public void record(long value, Attributes attributes) {
-      for (AsynchronousMetricStorage<?, ?> asyncMetricStorage : asyncMetricStorages) {
-        asyncMetricStorage.recordLong(value, attributes);
-      }
->>>>>>> 16be81ae
     }
   }
 }