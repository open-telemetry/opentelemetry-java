/*
 * Copyright The OpenTelemetry Authors
 * SPDX-License-Identifier: Apache-2.0
 */

package io.opentelemetry.sdk.metrics.internal.state;

import static java.util.stream.Collectors.toMap;

import io.opentelemetry.api.internal.GuardedBy;
import io.opentelemetry.sdk.common.InstrumentationScopeInfo;
import io.opentelemetry.sdk.metrics.Aggregation;
import io.opentelemetry.sdk.metrics.data.MetricData;
import io.opentelemetry.sdk.metrics.internal.descriptor.InstrumentDescriptor;
import io.opentelemetry.sdk.metrics.internal.export.RegisteredReader;
import io.opentelemetry.sdk.metrics.internal.view.RegisteredView;
import java.util.ArrayList;
import java.util.Collection;
import java.util.List;
<<<<<<< HEAD
=======
import java.util.Map;
import java.util.Objects;
import java.util.function.Consumer;
import java.util.function.Function;
>>>>>>> b98ce55c

/**
 * State for a {@code Meter}.
 *
 * <p>This class is internal and is hence not for public use. Its APIs are unstable and can change
 * at any time.
 */
public class MeterSharedState {

  private final Object collectLock = new Object();
  private final Object callbackLock = new Object();

  @GuardedBy("callbackLock")
  private final List<CallbackRegistration> callbackRegistrations = new ArrayList<>();

  private final Map<RegisteredReader, MetricStorageRegistry> readerStorageRegistries;

  private final InstrumentationScopeInfo instrumentationScopeInfo;

  private MeterSharedState(
      InstrumentationScopeInfo instrumentationScopeInfo, List<RegisteredReader> registeredReaders) {
    this.instrumentationScopeInfo = instrumentationScopeInfo;
    this.readerStorageRegistries =
        registeredReaders.stream()
            .collect(toMap(Function.identity(), unused -> new MetricStorageRegistry()));
  }

  public static MeterSharedState create(
      InstrumentationScopeInfo instrumentationScopeInfo, List<RegisteredReader> registeredReaders) {
    return new MeterSharedState(instrumentationScopeInfo, registeredReaders);
  }

  /**
   * Unregister the callback.
   *
   * <p>Callbacks are originally registered via {@link #registerCallback(CallbackRegistration)}.
   */
  public void removeCallback(CallbackRegistration callbackRegistration) {
    synchronized (callbackLock) {
      this.callbackRegistrations.remove(callbackRegistration);
    }
  }

  /**
   * Register the callback.
   *
   * <p>The callback will be invoked once per collection until unregistered via {@link
   * #removeCallback(CallbackRegistration)}.
   */
  public final void registerCallback(CallbackRegistration callbackRegistration) {
    synchronized (callbackLock) {
      callbackRegistrations.add(callbackRegistration);
    }
  }

  // only visible for testing.
  /** Returns the {@link InstrumentationScopeInfo} for this {@code Meter}. */
  public InstrumentationScopeInfo getInstrumentationScopeInfo() {
    return instrumentationScopeInfo;
  }

  /** Collects all accumulated metric stream points. */
  public List<MetricData> collectAll(
      RegisteredReader registeredReader,
      MeterProviderSharedState meterProviderSharedState,
<<<<<<< HEAD
      long epochNanos,
      boolean suppressSynchronousCollection) {
    List<CallbackRegistration> currentRegisteredCallbacks;
=======
      long epochNanos) {
    List<CallbackRegistration<?>> currentRegisteredCallbacks;
>>>>>>> b98ce55c
    synchronized (callbackLock) {
      currentRegisteredCallbacks = new ArrayList<>(callbackRegistrations);
    }
    // Collections across all readers are sequential
    synchronized (collectLock) {
<<<<<<< HEAD
      for (CallbackRegistration callbackRegistration : currentRegisteredCallbacks) {
        callbackRegistration.invokeCallback();
=======
      for (CallbackRegistration<?> callbackRegistration : currentRegisteredCallbacks) {
        callbackRegistration.invokeCallback(registeredReader);
>>>>>>> b98ce55c
      }

      Collection<MetricStorage> storages =
          Objects.requireNonNull(readerStorageRegistries.get(registeredReader)).getStorages();
      List<MetricData> result = new ArrayList<>(storages.size());
      for (MetricStorage storage : storages) {
        MetricData current =
            storage.collectAndReset(
                meterProviderSharedState.getResource(),
                getInstrumentationScopeInfo(),
                meterProviderSharedState.getStartEpochNanos(),
                epochNanos);
        // Ignore if the metric data doesn't have any data points, for example when aggregation is
        // Aggregation#drop()
        if (!current.isEmpty()) {
          result.add(current);
        }
      }
      return result;
    }
  }

  /** Reset the meter state, clearing all registered callbacks and storages. */
  public void resetForTest() {
    synchronized (collectLock) {
      synchronized (callbackLock) {
        callbackRegistrations.clear();
      }
      this.readerStorageRegistries.values().forEach(MetricStorageRegistry::resetForTest);
    }
  }

  /** Registers new synchronous storage associated with a given instrument. */
  public final WriteableMetricStorage registerSynchronousMetricStorage(
      InstrumentDescriptor instrument, MeterProviderSharedState meterProviderSharedState) {

    List<SynchronousMetricStorage> registeredStorages = new ArrayList<>();
    for (RegisteredView registeredView :
        meterProviderSharedState
            .getViewRegistry()
            .findViews(instrument, getInstrumentationScopeInfo())) {
      if (Aggregation.drop() == registeredView.getView().getAggregation()) {
        continue;
      }
      for (Map.Entry<RegisteredReader, MetricStorageRegistry> entry :
          readerStorageRegistries.entrySet()) {
        RegisteredReader reader = entry.getKey();
        MetricStorageRegistry registry = entry.getValue();
        registeredStorages.add(
            registry.register(
                SynchronousMetricStorage.create(
                    reader,
                    registeredView,
                    instrument,
                    meterProviderSharedState.getExemplarFilter())));
      }
    }

    if (registeredStorages.size() == 1) {
      return registeredStorages.get(0);
    }

    return new MultiWritableMetricStorage(registeredStorages);
  }

  /** Register new asynchronous storage associated with a given instrument. */
  public final SdkObservableMeasurement registerObservableMeasurement(
      InstrumentDescriptor instrumentDescriptor,
      MeterProviderSharedState meterProviderSharedState) {

    List<AsynchronousMetricStorage<?, ?>> registeredStorages = new ArrayList<>();
    for (RegisteredView registeredView :
        meterProviderSharedState
            .getViewRegistry()
            .findViews(instrumentDescriptor, getInstrumentationScopeInfo())) {
      if (Aggregation.drop() == registeredView.getView().getAggregation()) {
        continue;
      }
      for (Map.Entry<RegisteredReader, MetricStorageRegistry> entry :
          readerStorageRegistries.entrySet()) {
        RegisteredReader reader = entry.getKey();
        MetricStorageRegistry registry = entry.getValue();
        registeredStorages.add(
            registry.register(
                AsynchronousMetricStorage.create(reader, registeredView, instrumentDescriptor)));
      }
    }

    return SdkObservableMeasurement.create(
        instrumentationScopeInfo, instrumentDescriptor, registeredStorages);
  }
}<|MERGE_RESOLUTION|>--- conflicted
+++ resolved
@@ -17,13 +17,9 @@
 import java.util.ArrayList;
 import java.util.Collection;
 import java.util.List;
-<<<<<<< HEAD
-=======
 import java.util.Map;
 import java.util.Objects;
-import java.util.function.Consumer;
 import java.util.function.Function;
->>>>>>> b98ce55c
 
 /**
  * State for a {@code Meter}.
@@ -89,26 +85,15 @@
   public List<MetricData> collectAll(
       RegisteredReader registeredReader,
       MeterProviderSharedState meterProviderSharedState,
-<<<<<<< HEAD
-      long epochNanos,
-      boolean suppressSynchronousCollection) {
+      long epochNanos) {
     List<CallbackRegistration> currentRegisteredCallbacks;
-=======
-      long epochNanos) {
-    List<CallbackRegistration<?>> currentRegisteredCallbacks;
->>>>>>> b98ce55c
     synchronized (callbackLock) {
       currentRegisteredCallbacks = new ArrayList<>(callbackRegistrations);
     }
     // Collections across all readers are sequential
     synchronized (collectLock) {
-<<<<<<< HEAD
       for (CallbackRegistration callbackRegistration : currentRegisteredCallbacks) {
-        callbackRegistration.invokeCallback();
-=======
-      for (CallbackRegistration<?> callbackRegistration : currentRegisteredCallbacks) {
         callbackRegistration.invokeCallback(registeredReader);
->>>>>>> b98ce55c
       }
 
       Collection<MetricStorage> storages =
