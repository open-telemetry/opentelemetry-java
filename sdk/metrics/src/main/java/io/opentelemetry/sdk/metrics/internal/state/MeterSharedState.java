--- conflicted
+++ resolved
@@ -142,57 +142,8 @@
     return new MultiWritableMetricStorage(registeredStorages);
   }
 
-<<<<<<< HEAD
   /** Register new asynchronous storage associated with a given instrument. */
   public final SdkObservableMeasurement registerObservableMeasurement(
-=======
-  /**
-   * Register the {@code long} callback for the {@code instrument} and establishes required
-   * asynchronous storage.
-   *
-   * <p>The callback will be invoked once per collection until unregistered via {@link
-   * #removeCallback(CallbackRegistration)}.
-   */
-  public final CallbackRegistration<ObservableLongMeasurement> registerLongAsynchronousInstrument(
-      InstrumentDescriptor instrument,
-      MeterProviderSharedState meterProviderSharedState,
-      Consumer<ObservableLongMeasurement> callback) {
-    List<AsynchronousMetricStorage<?, ?>> registeredStorages =
-        registerAsynchronousInstrument(instrument, meterProviderSharedState);
-
-    CallbackRegistration<ObservableLongMeasurement> registration =
-        CallbackRegistration.createLong(instrument, callback, registeredStorages);
-    synchronized (callbackLock) {
-      callbackRegistrations.add(registration);
-    }
-    return registration;
-  }
-
-  /**
-   * Register the {@code double} callback for the {@code instrument} and establishes required
-   * asynchronous storage.
-   *
-   * <p>The callback will be invoked once per collection until unregistered via {@link
-   * #removeCallback(CallbackRegistration)}.
-   */
-  public final CallbackRegistration<ObservableDoubleMeasurement>
-      registerDoubleAsynchronousInstrument(
-          InstrumentDescriptor instrument,
-          MeterProviderSharedState meterProviderSharedState,
-          Consumer<ObservableDoubleMeasurement> callback) {
-    List<AsynchronousMetricStorage<?, ?>> registeredStorages =
-        registerAsynchronousInstrument(instrument, meterProviderSharedState);
-
-    CallbackRegistration<ObservableDoubleMeasurement> registration =
-        CallbackRegistration.createDouble(instrument, callback, registeredStorages);
-    synchronized (callbackLock) {
-      callbackRegistrations.add(registration);
-    }
-    return registration;
-  }
-
-  private List<AsynchronousMetricStorage<?, ?>> registerAsynchronousInstrument(
->>>>>>> 16be81ae
       InstrumentDescriptor instrumentDescriptor,
       MeterProviderSharedState meterProviderSharedState) {
     List<AsynchronousMetricStorage<?, ?>> storages =
