--- conflicted
+++ resolved
@@ -126,8 +126,7 @@
       long epochNanos,
       boolean suppressSynchronousCollection) {
     AggregationTemporality temporality =
-<<<<<<< HEAD
-        TemporalityUtils.resolveTemporality(collectionInfo.getPreferredAggregation());
+        collectionInfo.getAggregationTemporality(metricDescriptor.getSourceInstrument().getType());
     Map<Attributes, T> currentAccumulations = accumulations;
     accumulations = new HashMap<>();
     return metricStorage.buildMetricFor(
@@ -139,48 +138,6 @@
         currentAccumulations,
         startEpochNanos,
         epochNanos);
-=======
-        collectionInfo.getAggregationTemporality(
-            getMetricDescriptor().getSourceInstrument().getType());
-    collectLock.lock();
-    try {
-      try {
-        boolean empty = true;
-        for (Consumer<O> callback : callbacks) {
-          empty = false;
-          callback.accept(measurement);
-        }
-        if (empty) {
-          return EmptyMetricData.getInstance();
-        }
-      } catch (Throwable e) {
-        propagateIfFatal(e);
-        throttlingLogger.log(
-            Level.WARNING,
-            "An exception occurred invoking callback for instrument "
-                + getMetricDescriptor().getName()
-                + ".",
-            e);
-        return EmptyMetricData.getInstance();
-      }
-      return storage.buildMetricFor(
-          collectionInfo.getCollector(),
-          resource,
-          instrumentationScopeInfo,
-          getMetricDescriptor(),
-          temporality,
-          accumulator.collectAndReset(),
-          startEpochNanos,
-          epochNanos);
-    } finally {
-      collectLock.unlock();
-    }
-  }
-
-  /** Add a callback to the storage. */
-  public void addCallback(Consumer<O> callback) {
-    this.callbacks.add(callback);
->>>>>>> 21a61e58
   }
 
   @Override
