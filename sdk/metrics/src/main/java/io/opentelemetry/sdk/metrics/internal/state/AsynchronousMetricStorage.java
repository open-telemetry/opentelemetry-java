/*
 * Copyright The OpenTelemetry Authors
 * SPDX-License-Identifier: Apache-2.0
 */

package io.opentelemetry.sdk.metrics.internal.state;

import io.opentelemetry.api.common.Attributes;
import io.opentelemetry.api.metrics.ObservableDoubleMeasurement;
import io.opentelemetry.api.metrics.ObservableLongMeasurement;
import io.opentelemetry.context.Context;
import io.opentelemetry.sdk.common.InstrumentationScopeInfo;
import io.opentelemetry.sdk.internal.ThrottlingLogger;
import io.opentelemetry.sdk.metrics.View;
import io.opentelemetry.sdk.metrics.data.AggregationTemporality;
import io.opentelemetry.sdk.metrics.data.ExemplarData;
import io.opentelemetry.sdk.metrics.data.MetricData;
import io.opentelemetry.sdk.metrics.data.PointData;
import io.opentelemetry.sdk.metrics.export.MemoryMode;
import io.opentelemetry.sdk.metrics.internal.aggregator.Aggregator;
import io.opentelemetry.sdk.metrics.internal.aggregator.AggregatorFactory;
import io.opentelemetry.sdk.metrics.internal.descriptor.InstrumentDescriptor;
import io.opentelemetry.sdk.metrics.internal.descriptor.MetricDescriptor;
import io.opentelemetry.sdk.metrics.internal.exemplar.ExemplarFilter;
import io.opentelemetry.sdk.metrics.internal.export.RegisteredReader;
import io.opentelemetry.sdk.metrics.internal.view.AttributesProcessor;
import io.opentelemetry.sdk.metrics.internal.view.RegisteredView;
import io.opentelemetry.sdk.resources.Resource;
import java.util.ArrayList;
import java.util.Collection;
import java.util.HashMap;
import java.util.Map;
import java.util.logging.Level;
import java.util.logging.Logger;

import static io.opentelemetry.sdk.metrics.export.MemoryMode.REUSABLE_DATA;


/**
 * Stores aggregated {@link MetricData} for asynchronous instruments.
 *
 * <p>This class is internal and is hence not for public use. Its APIs are unstable and can change
 * at any time.
 */
final class AsynchronousMetricStorage<T extends PointData, U extends ExemplarData>
    implements MetricStorage {
  private static final Logger logger = Logger.getLogger(AsynchronousMetricStorage.class.getName());

  private final ThrottlingLogger throttlingLogger = new ThrottlingLogger(logger);
  private final RegisteredReader registeredReader;
  private final MetricDescriptor metricDescriptor;
  private final AggregationTemporality aggregationTemporality;
  private final Aggregator<T, U> aggregator;
  private final AttributesProcessor attributesProcessor;

  /**
   * This field is set to 1 less than the actual intended cardinality limit, allowing the last slot
   * to be filled by the {@link MetricStorage#CARDINALITY_OVERFLOW} series.
   */
  private final int maxCardinality;
<<<<<<< HEAD
  private Map<Attributes, T> points;

  // Only populated if aggregationTemporality == DELTA
  private Map<Attributes, T> lastPoints;

  // Only populated if memoryMode == REUSABLE_DATA
  private final ObjectPool<T> reusablePointsPool;

  // Only populated if memoryMode == REUSABLE_DATA
  private final ArrayList<T> reusableResultList = new ArrayList<>();

  private final MemoryMode memoryMode;
=======

  private Map<Attributes, T> points = new HashMap<>();
  private Map<Attributes, T> lastPoints =
      new HashMap<>(); // Only populated if aggregationTemporality == DELTA
>>>>>>> a3bf8af4

  private AsynchronousMetricStorage(
      RegisteredReader registeredReader,
      MetricDescriptor metricDescriptor,
      Aggregator<T, U> aggregator,
      AttributesProcessor attributesProcessor,
      int maxCardinality) {
    this.registeredReader = registeredReader;
    this.metricDescriptor = metricDescriptor;
    this.aggregationTemporality =
        registeredReader
            .getReader()
            .getAggregationTemporality(metricDescriptor.getSourceInstrument().getType());
    this.memoryMode =
        registeredReader
            .getReader()
            .getMemoryMode();
    this.aggregator = aggregator;
    this.attributesProcessor = attributesProcessor;
<<<<<<< HEAD
    this.maxCardinality = maxCardinality;
    this.reusablePointsPool = new ObjectPool<>(aggregator::createReusablePoint);
    if (memoryMode == REUSABLE_DATA) {
      lastPoints = new PooledHashMap<>();
      points = new PooledHashMap<>();
    } else {
      lastPoints = new HashMap<>();
      points = new HashMap<>();
    }
=======
    this.maxCardinality = maxCardinality - 1;
>>>>>>> a3bf8af4
  }

  /**
   * Create an asynchronous storage instance for the {@link View} and {@link InstrumentDescriptor}.
   */
  // TODO(anuraaga): The cast to generic type here looks suspicious.
  static <T extends PointData, U extends ExemplarData> AsynchronousMetricStorage<T, U> create(
      RegisteredReader registeredReader,
      RegisteredView registeredView,
      InstrumentDescriptor instrumentDescriptor) {
    View view = registeredView.getView();
    MetricDescriptor metricDescriptor =
        MetricDescriptor.create(view, registeredView.getViewSourceInfo(), instrumentDescriptor);
    Aggregator<T, U> aggregator =
        ((AggregatorFactory) view.getAggregation())
            .createAggregator(instrumentDescriptor, ExemplarFilter.alwaysOff());
    return new AsynchronousMetricStorage<>(
        registeredReader,
        metricDescriptor,
        aggregator,
        registeredView.getViewAttributesProcessor(),
        registeredView.getCardinalityLimit());
  }

  /**
   * Record callback measurement from {@link ObservableLongMeasurement} or {@link
   * ObservableDoubleMeasurement}.
   */
  @SuppressWarnings("UnnecessaryDefaultInEnumSwitch")
  void record(Measurement measurement) {
    Context context = Context.current();
    Attributes processedAttributes = attributesProcessor.process(measurement.attributes(), context);
    long start =
        aggregationTemporality == AggregationTemporality.DELTA
            ? registeredReader.getLastCollectEpochNanos()
            : measurement.startEpochNanos();
<<<<<<< HEAD

    if (measurement instanceof LeasedMeasurement) {
      LeasedMeasurement leasedMeasurement = (LeasedMeasurement) measurement;
      leasedMeasurement.setAttributes(processedAttributes);
      leasedMeasurement.setStartEpochNanos(start);
    } else {
      measurement =
          measurement.hasDoubleValue()
              ? ImmutableMeasurement.doubleMeasurement(
              start, measurement.epochNanos(), measurement.doubleValue(), processedAttributes)
              : ImmutableMeasurement.longMeasurement(
                  start, measurement.epochNanos(), measurement.longValue(), processedAttributes);
    }

    T dataPoint = null;
    switch (memoryMode) {
      case REUSABLE_DATA:
        dataPoint = reusablePointsPool.borrowObject();
        aggregator.toPoint(measurement, dataPoint);
        break;
      case IMMUTABLE_DATA:
        dataPoint = aggregator.toPoint(measurement);
        break;
      default:
        throw new IllegalStateException("Unsupported memory mode: " + memoryMode);
    }

    recordPoint(dataPoint);
=======
    measurement =
        measurement.hasDoubleValue()
            ? Measurement.doubleMeasurement(
                start, measurement.epochNanos(), measurement.doubleValue(), processedAttributes)
            : Measurement.longMeasurement(
                start, measurement.epochNanos(), measurement.longValue(), processedAttributes);
    recordPoint(processedAttributes, measurement);
>>>>>>> a3bf8af4
  }

  private void recordPoint(Attributes attributes, Measurement measurement) {
    if (points.size() >= maxCardinality) {
      throttlingLogger.log(
          Level.WARNING,
          "Instrument "
              + metricDescriptor.getSourceInstrument().getName()
              + " has exceeded the maximum allowed cardinality ("
              + maxCardinality
              + ").");
<<<<<<< HEAD
      if (memoryMode == REUSABLE_DATA) {
        reusablePointsPool.returnObject(point);
      }
      return;
    }

    // Check there is not already a recording for the attributes
    if (points.containsKey(attributes)) {
=======
      attributes = MetricStorage.CARDINALITY_OVERFLOW;
      measurement =
          measurement.hasDoubleValue()
              ? Measurement.doubleMeasurement(
                  measurement.startEpochNanos(),
                  measurement.epochNanos(),
                  measurement.doubleValue(),
                  attributes)
              : Measurement.longMeasurement(
                  measurement.startEpochNanos(),
                  measurement.epochNanos(),
                  measurement.longValue(),
                  attributes);
    } else if (points.containsKey(
        attributes)) { // Check there is not already a recording for the attributes
>>>>>>> a3bf8af4
      throttlingLogger.log(
          Level.WARNING,
          "Instrument "
              + metricDescriptor.getSourceInstrument().getName()
              + " has recorded multiple values for the same attributes: "
              + attributes);

      if (memoryMode == REUSABLE_DATA) {
        reusablePointsPool.returnObject(point);
      }

      return;
    }

    points.put(attributes, aggregator.toPoint(measurement));
  }

  @Override
  public MetricDescriptor getMetricDescriptor() {
    return metricDescriptor;
  }

  /** Returns the registered reader this storage is associated with. */
  public RegisteredReader getRegisteredReader() {
    return registeredReader;
  }

  @Override
  public MetricData collect(
      Resource resource,
      InstrumentationScopeInfo instrumentationScopeInfo,
      long startEpochNanos,
      long epochNanos) {
    if (memoryMode == REUSABLE_DATA) {
      // Collect can not run concurrently for same reader, hence we safely assume
      // the previous collect result has been used and done with
      reusableResultList.forEach(v -> reusablePointsPool.returnObject(v));
      reusableResultList.clear();
    }

    Collection<T> result;
    if (aggregationTemporality == AggregationTemporality.DELTA) {
      Map<Attributes, T> points = this.points;
      Map<Attributes, T> lastPoints = this.lastPoints;

      Collection<T> deltaPoints;
      switch (memoryMode) {
        case REUSABLE_DATA:
          deltaPoints = reusableResultList;
          break;
        case IMMUTABLE_DATA:
          deltaPoints = new ArrayList<>();
          break;
        default:
          throw new IllegalStateException("Unsupported memory mode: "+memoryMode);
      }

      points.forEach((k,v) ->  {
        T lastPoint = lastPoints.get(k);

        T deltaPoint;
        if (lastPoint == null) {
          switch (memoryMode) {
            case REUSABLE_DATA:
              deltaPoint = reusablePointsPool.borrowObject();
              aggregator.copyPoint(v, deltaPoint);
              break;
            case IMMUTABLE_DATA:
              deltaPoint = v;
              break;
            default:
              throw new IllegalStateException("Unsupported memory mode: " + memoryMode);
          }
        } else {
          switch (memoryMode) {
            case REUSABLE_DATA:
              aggregator.diffInPlace(lastPoint, v);
              deltaPoint = lastPoint;

              // Remaining last points are returned to reusablePointsPool, but
              // this reusable point is still used, so don't return it to pool yet
              lastPoints.remove(k);
              break;
            case IMMUTABLE_DATA:
              deltaPoint = aggregator.diff(lastPoint, v);
              break;
            default:
              throw new IllegalStateException("Unsupported memory mode");
          }
        }

        deltaPoints.add(deltaPoint);
      });

      switch (memoryMode) {
        case REUSABLE_DATA:
          lastPoints.forEach((k,v) -> reusablePointsPool.returnObject(v));
          lastPoints.clear();
          this.points = lastPoints;
          break;
        case IMMUTABLE_DATA:
          this.points = new HashMap<>();
          break;
      }

      this.lastPoints = points;
      result = deltaPoints;
    } else /* CUMULATIVE */ {
      switch (memoryMode) {
        case REUSABLE_DATA:
          points.forEach((k,v) -> reusableResultList.add(v));
          points.clear();
          result = reusableResultList;
          break;
        case IMMUTABLE_DATA:
          result = points.values();
          points = new HashMap<>();
          break;
        default:
          throw new IllegalStateException("Unsupported memory mode: " + memoryMode);
      }
    }

    return aggregator.toMetricData(
        resource,
        instrumentationScopeInfo,
        metricDescriptor,
        result,
        aggregationTemporality);
  }

  @Override
  public boolean isEmpty() {
    return aggregator == Aggregator.drop();
  }
}<|MERGE_RESOLUTION|>--- conflicted
+++ resolved
@@ -58,7 +58,7 @@
    * to be filled by the {@link MetricStorage#CARDINALITY_OVERFLOW} series.
    */
   private final int maxCardinality;
-<<<<<<< HEAD
+
   private Map<Attributes, T> points;
 
   // Only populated if aggregationTemporality == DELTA
@@ -71,12 +71,6 @@
   private final ArrayList<T> reusableResultList = new ArrayList<>();
 
   private final MemoryMode memoryMode;
-=======
-
-  private Map<Attributes, T> points = new HashMap<>();
-  private Map<Attributes, T> lastPoints =
-      new HashMap<>(); // Only populated if aggregationTemporality == DELTA
->>>>>>> a3bf8af4
 
   private AsynchronousMetricStorage(
       RegisteredReader registeredReader,
@@ -96,8 +90,7 @@
             .getMemoryMode();
     this.aggregator = aggregator;
     this.attributesProcessor = attributesProcessor;
-<<<<<<< HEAD
-    this.maxCardinality = maxCardinality;
+    this.maxCardinality = maxCardinality - 1;
     this.reusablePointsPool = new ObjectPool<>(aggregator::createReusablePoint);
     if (memoryMode == REUSABLE_DATA) {
       lastPoints = new PooledHashMap<>();
@@ -106,9 +99,6 @@
       lastPoints = new HashMap<>();
       points = new HashMap<>();
     }
-=======
-    this.maxCardinality = maxCardinality - 1;
->>>>>>> a3bf8af4
   }
 
   /**
@@ -145,7 +135,6 @@
         aggregationTemporality == AggregationTemporality.DELTA
             ? registeredReader.getLastCollectEpochNanos()
             : measurement.startEpochNanos();
-<<<<<<< HEAD
 
     if (measurement instanceof LeasedMeasurement) {
       LeasedMeasurement leasedMeasurement = (LeasedMeasurement) measurement;
@@ -160,6 +149,47 @@
                   start, measurement.epochNanos(), measurement.longValue(), processedAttributes);
     }
 
+    recordPoint(processedAttributes, measurement);
+  }
+
+  private void recordPoint(Attributes attributes, Measurement measurement) {
+    if (points.size() >= maxCardinality) {
+      throttlingLogger.log(
+          Level.WARNING,
+          "Instrument "
+              + metricDescriptor.getSourceInstrument().getName()
+              + " has exceeded the maximum allowed cardinality ("
+              + maxCardinality
+              + ").");
+      attributes = MetricStorage.CARDINALITY_OVERFLOW;
+      if (measurement instanceof LeasedMeasurement) {
+        LeasedMeasurement leasedMeasurement = (LeasedMeasurement) measurement;
+        leasedMeasurement.setAttributes(attributes);
+      } else {
+        measurement =
+            measurement.hasDoubleValue()
+                ? ImmutableMeasurement.doubleMeasurement(
+                measurement.startEpochNanos(),
+                measurement.epochNanos(),
+                measurement.doubleValue(),
+                attributes)
+                : ImmutableMeasurement.longMeasurement(
+                    measurement.startEpochNanos(),
+                    measurement.epochNanos(),
+                    measurement.longValue(),
+                    attributes);
+      }
+    } else if (points.containsKey(
+        attributes)) { // Check there is not already a recording for the attributes
+      throttlingLogger.log(
+          Level.WARNING,
+          "Instrument "
+              + metricDescriptor.getSourceInstrument().getName()
+              + " has recorded multiple values for the same attributes: "
+              + attributes);
+      return;
+    }
+
     T dataPoint = null;
     switch (memoryMode) {
       case REUSABLE_DATA:
@@ -173,68 +203,7 @@
         throw new IllegalStateException("Unsupported memory mode: " + memoryMode);
     }
 
-    recordPoint(dataPoint);
-=======
-    measurement =
-        measurement.hasDoubleValue()
-            ? Measurement.doubleMeasurement(
-                start, measurement.epochNanos(), measurement.doubleValue(), processedAttributes)
-            : Measurement.longMeasurement(
-                start, measurement.epochNanos(), measurement.longValue(), processedAttributes);
-    recordPoint(processedAttributes, measurement);
->>>>>>> a3bf8af4
-  }
-
-  private void recordPoint(Attributes attributes, Measurement measurement) {
-    if (points.size() >= maxCardinality) {
-      throttlingLogger.log(
-          Level.WARNING,
-          "Instrument "
-              + metricDescriptor.getSourceInstrument().getName()
-              + " has exceeded the maximum allowed cardinality ("
-              + maxCardinality
-              + ").");
-<<<<<<< HEAD
-      if (memoryMode == REUSABLE_DATA) {
-        reusablePointsPool.returnObject(point);
-      }
-      return;
-    }
-
-    // Check there is not already a recording for the attributes
-    if (points.containsKey(attributes)) {
-=======
-      attributes = MetricStorage.CARDINALITY_OVERFLOW;
-      measurement =
-          measurement.hasDoubleValue()
-              ? Measurement.doubleMeasurement(
-                  measurement.startEpochNanos(),
-                  measurement.epochNanos(),
-                  measurement.doubleValue(),
-                  attributes)
-              : Measurement.longMeasurement(
-                  measurement.startEpochNanos(),
-                  measurement.epochNanos(),
-                  measurement.longValue(),
-                  attributes);
-    } else if (points.containsKey(
-        attributes)) { // Check there is not already a recording for the attributes
->>>>>>> a3bf8af4
-      throttlingLogger.log(
-          Level.WARNING,
-          "Instrument "
-              + metricDescriptor.getSourceInstrument().getName()
-              + " has recorded multiple values for the same attributes: "
-              + attributes);
-
-      if (memoryMode == REUSABLE_DATA) {
-        reusablePointsPool.returnObject(point);
-      }
-
-      return;
-    }
-
-    points.put(attributes, aggregator.toPoint(measurement));
+    points.put(attributes, dataPoint);
   }
 
   @Override
