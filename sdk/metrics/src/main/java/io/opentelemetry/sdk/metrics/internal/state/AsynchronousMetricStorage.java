/*
 * Copyright The OpenTelemetry Authors
 * SPDX-License-Identifier: Apache-2.0
 */

package io.opentelemetry.sdk.metrics.internal.state;

import io.opentelemetry.api.common.Attributes;
import io.opentelemetry.api.metrics.ObservableDoubleMeasurement;
import io.opentelemetry.api.metrics.ObservableLongMeasurement;
import io.opentelemetry.context.Context;
import io.opentelemetry.sdk.common.InstrumentationScopeInfo;
import io.opentelemetry.sdk.internal.ThrottlingLogger;
import io.opentelemetry.sdk.metrics.View;
import io.opentelemetry.sdk.metrics.data.AggregationTemporality;
import io.opentelemetry.sdk.metrics.data.MetricData;
import io.opentelemetry.sdk.metrics.internal.aggregator.Aggregator;
import io.opentelemetry.sdk.metrics.internal.aggregator.AggregatorFactory;
import io.opentelemetry.sdk.metrics.internal.descriptor.InstrumentDescriptor;
import io.opentelemetry.sdk.metrics.internal.descriptor.MetricDescriptor;
import io.opentelemetry.sdk.metrics.internal.exemplar.ExemplarFilter;
import io.opentelemetry.sdk.metrics.internal.export.CollectionInfo;
import io.opentelemetry.sdk.metrics.internal.view.AttributesProcessor;
import io.opentelemetry.sdk.metrics.internal.view.RegisteredView;
import io.opentelemetry.sdk.resources.Resource;
import java.util.HashMap;
import java.util.Map;
import java.util.logging.Level;
import java.util.logging.Logger;

/**
 * Stores aggregated {@link MetricData} for asynchronous instruments.
 *
 * <p>This class is internal and is hence not for public use. Its APIs are unstable and can change
 * at any time.
 */
final class AsynchronousMetricStorage<T> implements MetricStorage {
  private static final Logger logger = Logger.getLogger(AsynchronousMetricStorage.class.getName());

  private final ThrottlingLogger throttlingLogger = new ThrottlingLogger(logger);
  private final MetricDescriptor metricDescriptor;
  private final TemporalMetricStorage<T> metricStorage;
  private final Aggregator<T> aggregator;
  private final AttributesProcessor attributesProcessor;
  private Map<Attributes, T> accumulations = new HashMap<>();

  private AsynchronousMetricStorage(
      MetricDescriptor metricDescriptor,
      Aggregator<T> aggregator,
      AttributesProcessor attributesProcessor) {
    this.metricDescriptor = metricDescriptor;
    this.metricStorage = new TemporalMetricStorage<>(aggregator, /* isSynchronous= */ false);
    this.aggregator = aggregator;
    this.attributesProcessor = attributesProcessor;
  }

<<<<<<< HEAD
  /**
   * Create an asynchronous storage instance for the {@link View} and {@link InstrumentDescriptor}.
   */
  static <T> AsynchronousMetricStorage<T> create(
      View view, InstrumentDescriptor instrumentDescriptor) {
    MetricDescriptor metricDescriptor = MetricDescriptor.create(view, instrumentDescriptor);
    Aggregator<T> aggregator =
        ((AggregatorFactory) view.getAggregation())
            .createAggregator(instrumentDescriptor, ExemplarFilter.neverSample());
    return new AsynchronousMetricStorage<>(
        metricDescriptor, aggregator, ImmutableView.getAttributesProcessor(view));
  }

  /** Record callback long measurements from {@link ObservableLongMeasurement}. */
  void recordLong(long value, Attributes attributes) {
    T accumulation = aggregator.accumulateLongMeasurement(value, attributes, Context.current());
    if (accumulation != null) {
      recordAccumulation(accumulation, attributes);
    }
  }

  /** Record callback double measurements from {@link ObservableDoubleMeasurement}. */
  void recordDouble(double value, Attributes attributes) {
    T accumulation = aggregator.accumulateDoubleMeasurement(value, attributes, Context.current());
    if (accumulation != null) {
      recordAccumulation(accumulation, attributes);
    }
  }

  private void recordAccumulation(T accumulation, Attributes attributes) {
    Attributes processedAttributes = attributesProcessor.process(attributes, Context.current());

    if (accumulations.size() >= MetricStorageUtils.MAX_ACCUMULATIONS) {
      throttlingLogger.log(
          Level.WARNING,
          "Instrument "
              + metricDescriptor.getSourceInstrument().getName()
              + " has exceeded the maximum allowed accumulations ("
              + MetricStorageUtils.MAX_ACCUMULATIONS
              + ").");
      return;
    }

    // Check there is not already a recording for the attributes
    if (accumulations.containsKey(attributes)) {
      throttlingLogger.log(
          Level.WARNING,
          "Instrument "
              + metricDescriptor.getSourceInstrument().getName()
              + " has recorded multiple values for the same attributes.");
      return;
    }

    accumulations.put(processedAttributes, accumulation);
=======
  /** Create an asynchronous storage instance for double measurements. */
  public static <T>
      AsynchronousMetricStorage<?, ObservableDoubleMeasurement> createDoubleAsyncStorage(
          RegisteredView registeredView, InstrumentDescriptor instrument) {
    View view = registeredView.getView();
    MetricDescriptor metricDescriptor =
        MetricDescriptor.create(view, registeredView.getViewSourceInfo(), instrument);
    // TODO: optimize when aggregator is Aggregator.drop()
    Aggregator<T> aggregator =
        ((AggregatorFactory) view.getAggregation())
            .createAggregator(instrument, ExemplarFilter.neverSample());
    AsyncAccumulator<T> accumulator = new AsyncAccumulator<>(instrument);
    ObservableDoubleMeasurement measurement =
        new ObservableDoubleMeasurementImpl<>(
            aggregator, accumulator, registeredView.getViewAttributesProcessor());
    return new AsynchronousMetricStorage<>(metricDescriptor, aggregator, accumulator, measurement);
  }

  /** Create an asynchronous storage instance for long measurements. */
  public static <T> AsynchronousMetricStorage<?, ObservableLongMeasurement> createLongAsyncStorage(
      RegisteredView registeredView, InstrumentDescriptor instrument) {
    View view = registeredView.getView();
    MetricDescriptor metricDescriptor =
        MetricDescriptor.create(view, registeredView.getViewSourceInfo(), instrument);
    // TODO: optimize when aggregator is Aggregator.drop()
    Aggregator<T> aggregator =
        ((AggregatorFactory) view.getAggregation())
            .createAggregator(instrument, ExemplarFilter.neverSample());
    AsyncAccumulator<T> accumulator = new AsyncAccumulator<>(instrument);
    ObservableLongMeasurement measurement =
        new ObservableLongMeasurementImpl<>(
            aggregator, accumulator, registeredView.getViewAttributesProcessor());
    return new AsynchronousMetricStorage<>(metricDescriptor, aggregator, accumulator, measurement);
>>>>>>> 14ffacd1
  }

  @Override
  public MetricDescriptor getMetricDescriptor() {
    return metricDescriptor;
  }

  @Override
  public MetricData collectAndReset(
      CollectionInfo collectionInfo,
      Resource resource,
      InstrumentationScopeInfo instrumentationScopeInfo,
      long startEpochNanos,
      long epochNanos,
      boolean suppressSynchronousCollection) {
    AggregationTemporality temporality =
        TemporalityUtils.resolveTemporality(collectionInfo.getPreferredAggregation());
    Map<Attributes, T> currentAccumulations = accumulations;
    accumulations = new HashMap<>();
    return metricStorage.buildMetricFor(
        collectionInfo.getCollector(),
        resource,
        instrumentationScopeInfo,
        getMetricDescriptor(),
        temporality,
        currentAccumulations,
        startEpochNanos,
        epochNanos);
  }

  @Override
  public boolean isEmpty() {
    return aggregator == Aggregator.drop();
  }
}<|MERGE_RESOLUTION|>--- conflicted
+++ resolved
@@ -54,18 +54,19 @@
     this.attributesProcessor = attributesProcessor;
   }
 
-<<<<<<< HEAD
   /**
    * Create an asynchronous storage instance for the {@link View} and {@link InstrumentDescriptor}.
    */
   static <T> AsynchronousMetricStorage<T> create(
-      View view, InstrumentDescriptor instrumentDescriptor) {
-    MetricDescriptor metricDescriptor = MetricDescriptor.create(view, instrumentDescriptor);
+      RegisteredView registeredView, InstrumentDescriptor instrumentDescriptor) {
+    View view = registeredView.getView();
+    MetricDescriptor metricDescriptor =
+        MetricDescriptor.create(view, registeredView.getViewSourceInfo(), instrumentDescriptor);
     Aggregator<T> aggregator =
         ((AggregatorFactory) view.getAggregation())
             .createAggregator(instrumentDescriptor, ExemplarFilter.neverSample());
     return new AsynchronousMetricStorage<>(
-        metricDescriptor, aggregator, ImmutableView.getAttributesProcessor(view));
+        metricDescriptor, aggregator, registeredView.getViewAttributesProcessor());
   }
 
   /** Record callback long measurements from {@link ObservableLongMeasurement}. */
@@ -109,41 +110,6 @@
     }
 
     accumulations.put(processedAttributes, accumulation);
-=======
-  /** Create an asynchronous storage instance for double measurements. */
-  public static <T>
-      AsynchronousMetricStorage<?, ObservableDoubleMeasurement> createDoubleAsyncStorage(
-          RegisteredView registeredView, InstrumentDescriptor instrument) {
-    View view = registeredView.getView();
-    MetricDescriptor metricDescriptor =
-        MetricDescriptor.create(view, registeredView.getViewSourceInfo(), instrument);
-    // TODO: optimize when aggregator is Aggregator.drop()
-    Aggregator<T> aggregator =
-        ((AggregatorFactory) view.getAggregation())
-            .createAggregator(instrument, ExemplarFilter.neverSample());
-    AsyncAccumulator<T> accumulator = new AsyncAccumulator<>(instrument);
-    ObservableDoubleMeasurement measurement =
-        new ObservableDoubleMeasurementImpl<>(
-            aggregator, accumulator, registeredView.getViewAttributesProcessor());
-    return new AsynchronousMetricStorage<>(metricDescriptor, aggregator, accumulator, measurement);
-  }
-
-  /** Create an asynchronous storage instance for long measurements. */
-  public static <T> AsynchronousMetricStorage<?, ObservableLongMeasurement> createLongAsyncStorage(
-      RegisteredView registeredView, InstrumentDescriptor instrument) {
-    View view = registeredView.getView();
-    MetricDescriptor metricDescriptor =
-        MetricDescriptor.create(view, registeredView.getViewSourceInfo(), instrument);
-    // TODO: optimize when aggregator is Aggregator.drop()
-    Aggregator<T> aggregator =
-        ((AggregatorFactory) view.getAggregation())
-            .createAggregator(instrument, ExemplarFilter.neverSample());
-    AsyncAccumulator<T> accumulator = new AsyncAccumulator<>(instrument);
-    ObservableLongMeasurement measurement =
-        new ObservableLongMeasurementImpl<>(
-            aggregator, accumulator, registeredView.getViewAttributesProcessor());
-    return new AsynchronousMetricStorage<>(metricDescriptor, aggregator, accumulator, measurement);
->>>>>>> 14ffacd1
   }
 
   @Override
