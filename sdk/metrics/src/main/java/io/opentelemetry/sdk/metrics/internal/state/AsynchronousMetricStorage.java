/*
 * Copyright The OpenTelemetry Authors
 * SPDX-License-Identifier: Apache-2.0
 */

package io.opentelemetry.sdk.metrics.internal.state;

import static io.opentelemetry.sdk.internal.ThrowableUtil.propagateIfFatal;

import io.opentelemetry.api.common.Attributes;
import io.opentelemetry.api.metrics.ObservableDoubleMeasurement;
import io.opentelemetry.api.metrics.ObservableLongMeasurement;
import io.opentelemetry.context.Context;
import io.opentelemetry.sdk.common.InstrumentationLibraryInfo;
import io.opentelemetry.sdk.internal.ThrottlingLogger;
import io.opentelemetry.sdk.metrics.data.AggregationTemporality;
import io.opentelemetry.sdk.metrics.data.MetricData;
import io.opentelemetry.sdk.metrics.exemplar.ExemplarFilter;
import io.opentelemetry.sdk.metrics.internal.aggregator.Aggregator;
import io.opentelemetry.sdk.metrics.internal.aggregator.AggregatorFactory;
import io.opentelemetry.sdk.metrics.internal.aggregator.EmptyMetricData;
import io.opentelemetry.sdk.metrics.internal.descriptor.InstrumentDescriptor;
import io.opentelemetry.sdk.metrics.internal.descriptor.MetricDescriptor;
import io.opentelemetry.sdk.metrics.internal.export.CollectionInfo;
import io.opentelemetry.sdk.metrics.internal.view.AttributesProcessor;
import io.opentelemetry.sdk.metrics.view.View;
import io.opentelemetry.sdk.resources.Resource;
import java.util.HashMap;
import java.util.List;
import java.util.Map;
import java.util.concurrent.CopyOnWriteArrayList;
import java.util.concurrent.locks.ReentrantLock;
import java.util.function.Consumer;
import java.util.logging.Level;
import java.util.logging.Logger;

/**
 * Stores aggregated {@link MetricData} for asynchronous instruments.
 *
 * <p>This class is internal and is hence not for public use. Its APIs are unstable and can change
 * at any time.
 */
public class AsynchronousMetricStorage<T, O> implements MetricStorage {
  private static final Logger logger = Logger.getLogger(AsynchronousMetricStorage.class.getName());

  private final ThrottlingLogger throttlingLogger = new ThrottlingLogger(logger);
  private final ReentrantLock collectLock = new ReentrantLock();
  private final List<Consumer<O>> callbacks = new CopyOnWriteArrayList<>();
  private final MetricDescriptor metricDescriptor;
  private final TemporalMetricStorage<T> storage;
  private final AsyncAccumulator<T> accumulator;
  private final O measurement;

  private AsynchronousMetricStorage(
      MetricDescriptor metricDescriptor,
      Aggregator<T> aggregator,
      AsyncAccumulator<T> accumulator,
      O measurement) {
    this.metricDescriptor = metricDescriptor;
    this.storage = new TemporalMetricStorage<>(aggregator, /* isSynchronous= */ false);
    this.accumulator = accumulator;
    this.measurement = measurement;
  }

  /** Create an asynchronous storage instance for double measurements. */
  public static <T>
      AsynchronousMetricStorage<?, ObservableDoubleMeasurement> createDoubleAsyncStorage(
          View view, InstrumentDescriptor instrument) {
    MetricDescriptor metricDescriptor = MetricDescriptor.create(view, instrument);
    // TODO: optimize when aggregator is Aggregator.drop()
    Aggregator<T> aggregator =
<<<<<<< HEAD
        view.getAggregation().createAggregator(instrument, ExemplarFilter.neverSample());
    AsyncAccumulator<T> accumulator = new AsyncAccumulator<>(instrument);
    ObservableDoubleMeasurement measurement =
        new ObservableDoubleMeasurementImpl<>(
            aggregator, accumulator, view.getAttributesProcessor());
    return new AsynchronousMetricStorage<>(metricDescriptor, aggregator, accumulator, measurement);
=======
        ((AggregatorFactory) view.getAggregation())
            .createAggregator(instrument, ExemplarFilter.neverSample());

    AsyncAccumulator<T> measurementAccumulator = new AsyncAccumulator<>(instrument);
    if (Aggregator.drop() == aggregator) {
      return empty();
    }
    AttributesProcessor attributesProcessor = view.getAttributesProcessor();
    // TODO: Find a way to grab the measurement JUST ONCE for all async metrics.
    ObservableDoubleMeasurement result =
        new ObservableDoubleMeasurement() {
          @Override
          public void record(double value, Attributes attributes) {
            T accumulation =
                aggregator.accumulateDoubleMeasurement(value, attributes, Context.current());
            if (accumulation != null) {
              measurementAccumulator.record(
                  attributesProcessor.process(attributes, Context.current()), accumulation);
            }
          }

          @Override
          public void record(double value) {
            record(value, Attributes.empty());
          }
        };
    return new AsynchronousMetricStorage<>(
        metricDescriptor, aggregator, measurementAccumulator, () -> metricUpdater.accept(result));
>>>>>>> 389e64f2
  }

  /** Create an asynchronous storage instance for long measurements. */
  public static <T> AsynchronousMetricStorage<?, ObservableLongMeasurement> createLongAsyncStorage(
      View view, InstrumentDescriptor instrument) {
    MetricDescriptor metricDescriptor = MetricDescriptor.create(view, instrument);
    // TODO: optimize when aggregator is Aggregator.drop()
    Aggregator<T> aggregator =
<<<<<<< HEAD
        view.getAggregation().createAggregator(instrument, ExemplarFilter.neverSample());
    AsyncAccumulator<T> accumulator = new AsyncAccumulator<>(instrument);
    ObservableLongMeasurement measurement =
        new ObservableLongMeasurementImpl<>(aggregator, accumulator, view.getAttributesProcessor());
    return new AsynchronousMetricStorage<>(metricDescriptor, aggregator, accumulator, measurement);
=======
        ((AggregatorFactory) view.getAggregation())
            .createAggregator(instrument, ExemplarFilter.neverSample());
    AsyncAccumulator<T> measurementAccumulator = new AsyncAccumulator<>(instrument);
    if (Aggregator.drop() == aggregator) {
      return empty();
    }
    AttributesProcessor attributesProcessor = view.getAttributesProcessor();
    // TODO: Find a way to grab the measurement JUST ONCE for all async metrics.
    ObservableLongMeasurement result =
        new ObservableLongMeasurement() {

          @Override
          public void record(long value, Attributes attributes) {
            T accumulation =
                aggregator.accumulateLongMeasurement(value, attributes, Context.current());
            if (accumulation != null) {
              measurementAccumulator.record(
                  attributesProcessor.process(attributes, Context.current()), accumulation);
            }
          }

          @Override
          public void record(long value) {
            record(value, Attributes.empty());
          }
        };
    return new AsynchronousMetricStorage<>(
        metricDescriptor, aggregator, measurementAccumulator, () -> metricUpdater.accept(result));
>>>>>>> 389e64f2
  }

  @Override
  public MetricDescriptor getMetricDescriptor() {
    return metricDescriptor;
  }

  @Override
  public MetricData collectAndReset(
      CollectionInfo collectionInfo,
      Resource resource,
      InstrumentationLibraryInfo instrumentationLibraryInfo,
      long startEpochNanos,
      long epochNanos,
      boolean suppressSynchronousCollection) {
    AggregationTemporality temporality =
        TemporalityUtils.resolveTemporality(collectionInfo.getPreferredAggregation());
    collectLock.lock();
    try {
      try {
        boolean empty = true;
        for (Consumer<O> callback : callbacks) {
          empty = false;
          callback.accept(measurement);
        }
        if (empty) {
          return EmptyMetricData.getInstance();
        }
      } catch (Throwable e) {
        propagateIfFatal(e);
        throttlingLogger.log(
            Level.WARNING,
            "An exception occurred invoking callback for instrument "
                + getMetricDescriptor().getName()
                + ".",
            e);
        return EmptyMetricData.getInstance();
      }
      return storage.buildMetricFor(
          collectionInfo.getCollector(),
          resource,
          instrumentationLibraryInfo,
          getMetricDescriptor(),
          temporality,
          accumulator.collectAndReset(),
          startEpochNanos,
          epochNanos);
    } finally {
      collectLock.unlock();
    }
  }

  /** Add a callback to the storage. */
  public void addCallback(Consumer<O> callback) {
    this.callbacks.add(callback);
  }

  /**
   * Remove the callback from the storage. Called when {@link AutoCloseable#close()} is invoked on
   * observable instruments.
   */
  public void removeCallback(Consumer<O> callback) {
    this.callbacks.remove(callback);
  }

  /** Helper class to record async measurements on demand. */
  // Visible for testing
  static final class AsyncAccumulator<T> {
    private final ThrottlingLogger throttlingLogger = new ThrottlingLogger(logger);
    private final InstrumentDescriptor instrument;
    private Map<Attributes, T> currentAccumulation = new HashMap<>();

    AsyncAccumulator(InstrumentDescriptor instrument) {
      this.instrument = instrument;
    }

    void record(Attributes attributes, T accumulation) {
      // Check we're under the max allowed accumulations
      if (currentAccumulation.size() >= MetricStorageUtils.MAX_ACCUMULATIONS) {
        throttlingLogger.log(
            Level.WARNING,
            "Instrument "
                + instrument.getName()
                + " has exceeded the maximum allowed accumulations ("
                + MetricStorageUtils.MAX_ACCUMULATIONS
                + ").");
        return;
      }

      // Check there is not already a recording for the attributes
      if (currentAccumulation.containsKey(attributes)) {
        throttlingLogger.log(
            Level.WARNING,
            "Instrument "
                + instrument.getName()
                + " has recorded multiple values for the same attributes.");
        return;
      }

      currentAccumulation.put(attributes, accumulation);
    }

    Map<Attributes, T> collectAndReset() {
      Map<Attributes, T> result = currentAccumulation;
      currentAccumulation = new HashMap<>();
      return result;
    }
  }

  private static class ObservableLongMeasurementImpl<T> implements ObservableLongMeasurement {

    private final Aggregator<T> aggregator;
    private final AsyncAccumulator<T> asyncAccumulator;
    private final AttributesProcessor attributesProcessor;

    private ObservableLongMeasurementImpl(
        Aggregator<T> aggregator,
        AsyncAccumulator<T> asyncAccumulator,
        AttributesProcessor attributesProcessor) {
      this.aggregator = aggregator;
      this.asyncAccumulator = asyncAccumulator;
      this.attributesProcessor = attributesProcessor;
    }

    @Override
    public void record(long value) {
      record(value, Attributes.empty());
    }

    @Override
    public void record(long value, Attributes attributes) {
      T accumulation = aggregator.accumulateLongMeasurement(value, attributes, Context.current());
      if (accumulation != null) {
        asyncAccumulator.record(
            attributesProcessor.process(attributes, Context.current()), accumulation);
      }
    }
  }

  private static class ObservableDoubleMeasurementImpl<T> implements ObservableDoubleMeasurement {

    private final Aggregator<T> aggregator;
    private final AsyncAccumulator<T> asyncAccumulator;
    private final AttributesProcessor attributesProcessor;

    private ObservableDoubleMeasurementImpl(
        Aggregator<T> aggregator,
        AsyncAccumulator<T> asyncAccumulator,
        AttributesProcessor attributesProcessor) {
      this.aggregator = aggregator;
      this.asyncAccumulator = asyncAccumulator;
      this.attributesProcessor = attributesProcessor;
    }

    @Override
    public void record(double value) {
      record(value, Attributes.empty());
    }

    @Override
    public void record(double value, Attributes attributes) {
      T accumulation = aggregator.accumulateDoubleMeasurement(value, attributes, Context.current());
      if (accumulation != null) {
        asyncAccumulator.record(
            attributesProcessor.process(attributes, Context.current()), accumulation);
      }
    }
  }
}<|MERGE_RESOLUTION|>--- conflicted
+++ resolved
@@ -69,43 +69,13 @@
     MetricDescriptor metricDescriptor = MetricDescriptor.create(view, instrument);
     // TODO: optimize when aggregator is Aggregator.drop()
     Aggregator<T> aggregator =
-<<<<<<< HEAD
-        view.getAggregation().createAggregator(instrument, ExemplarFilter.neverSample());
+        ((AggregatorFactory) view.getAggregation())
+            .createAggregator(instrument, ExemplarFilter.neverSample());
     AsyncAccumulator<T> accumulator = new AsyncAccumulator<>(instrument);
     ObservableDoubleMeasurement measurement =
         new ObservableDoubleMeasurementImpl<>(
             aggregator, accumulator, view.getAttributesProcessor());
     return new AsynchronousMetricStorage<>(metricDescriptor, aggregator, accumulator, measurement);
-=======
-        ((AggregatorFactory) view.getAggregation())
-            .createAggregator(instrument, ExemplarFilter.neverSample());
-
-    AsyncAccumulator<T> measurementAccumulator = new AsyncAccumulator<>(instrument);
-    if (Aggregator.drop() == aggregator) {
-      return empty();
-    }
-    AttributesProcessor attributesProcessor = view.getAttributesProcessor();
-    // TODO: Find a way to grab the measurement JUST ONCE for all async metrics.
-    ObservableDoubleMeasurement result =
-        new ObservableDoubleMeasurement() {
-          @Override
-          public void record(double value, Attributes attributes) {
-            T accumulation =
-                aggregator.accumulateDoubleMeasurement(value, attributes, Context.current());
-            if (accumulation != null) {
-              measurementAccumulator.record(
-                  attributesProcessor.process(attributes, Context.current()), accumulation);
-            }
-          }
-
-          @Override
-          public void record(double value) {
-            record(value, Attributes.empty());
-          }
-        };
-    return new AsynchronousMetricStorage<>(
-        metricDescriptor, aggregator, measurementAccumulator, () -> metricUpdater.accept(result));
->>>>>>> 389e64f2
   }
 
   /** Create an asynchronous storage instance for long measurements. */
@@ -114,42 +84,12 @@
     MetricDescriptor metricDescriptor = MetricDescriptor.create(view, instrument);
     // TODO: optimize when aggregator is Aggregator.drop()
     Aggregator<T> aggregator =
-<<<<<<< HEAD
-        view.getAggregation().createAggregator(instrument, ExemplarFilter.neverSample());
+        ((AggregatorFactory) view.getAggregation())
+            .createAggregator(instrument, ExemplarFilter.neverSample());
     AsyncAccumulator<T> accumulator = new AsyncAccumulator<>(instrument);
     ObservableLongMeasurement measurement =
         new ObservableLongMeasurementImpl<>(aggregator, accumulator, view.getAttributesProcessor());
     return new AsynchronousMetricStorage<>(metricDescriptor, aggregator, accumulator, measurement);
-=======
-        ((AggregatorFactory) view.getAggregation())
-            .createAggregator(instrument, ExemplarFilter.neverSample());
-    AsyncAccumulator<T> measurementAccumulator = new AsyncAccumulator<>(instrument);
-    if (Aggregator.drop() == aggregator) {
-      return empty();
-    }
-    AttributesProcessor attributesProcessor = view.getAttributesProcessor();
-    // TODO: Find a way to grab the measurement JUST ONCE for all async metrics.
-    ObservableLongMeasurement result =
-        new ObservableLongMeasurement() {
-
-          @Override
-          public void record(long value, Attributes attributes) {
-            T accumulation =
-                aggregator.accumulateLongMeasurement(value, attributes, Context.current());
-            if (accumulation != null) {
-              measurementAccumulator.record(
-                  attributesProcessor.process(attributes, Context.current()), accumulation);
-            }
-          }
-
-          @Override
-          public void record(long value) {
-            record(value, Attributes.empty());
-          }
-        };
-    return new AsynchronousMetricStorage<>(
-        metricDescriptor, aggregator, measurementAccumulator, () -> metricUpdater.accept(result));
->>>>>>> 389e64f2
   }
 
   @Override
