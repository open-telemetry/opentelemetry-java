--- conflicted
+++ resolved
@@ -138,15 +138,10 @@
 
     @Override
     public ObservableLongCounter buildWithCallback(Consumer<ObservableLongMeasurement> callback) {
-<<<<<<< HEAD
       return new SdkObservableInstrument<>(
           instrumentName,
-          registerLongAsynchronousInstrument(InstrumentType.OBSERVABLE_SUM, callback),
+          registerLongAsynchronousInstrument(InstrumentType.OBSERVABLE_COUNTER, callback),
           callback);
-=======
-      registerLongAsynchronousInstrument(InstrumentType.OBSERVABLE_COUNTER, callback);
-      return NOOP;
->>>>>>> 562153dc
     }
   }
 }