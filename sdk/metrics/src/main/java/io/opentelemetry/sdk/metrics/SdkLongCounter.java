--- conflicted
+++ resolved
@@ -26,14 +26,11 @@
 import java.util.logging.Logger;
 
 final class SdkLongCounter extends AbstractInstrument implements LongCounter {
-<<<<<<< HEAD
   private static final ObservableLongCounter NOOP = new ObservableLongCounter() {};
 
-=======
   private static final Logger logger = Logger.getLogger(SdkLongCounter.class.getName());
 
   private final ThrottlingLogger throttlingLogger = new ThrottlingLogger(logger);
->>>>>>> a4c44737
   private final WriteableMetricStorage storage;
 
   private SdkLongCounter(InstrumentDescriptor descriptor, WriteableMetricStorage storage) {
