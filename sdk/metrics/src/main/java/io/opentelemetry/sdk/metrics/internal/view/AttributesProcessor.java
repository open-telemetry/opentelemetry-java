--- conflicted
+++ resolved
@@ -12,16 +12,11 @@
 import io.opentelemetry.api.common.Attributes;
 import io.opentelemetry.api.common.AttributesBuilder;
 import io.opentelemetry.context.Context;
-<<<<<<< HEAD
-import java.util.*;
-import java.util.function.BiFunction;
-=======
 import java.util.ArrayList;
 import java.util.Arrays;
 import java.util.Collection;
 import java.util.List;
 import java.util.Set;
->>>>>>> 2deb6d12
 import java.util.function.Predicate;
 import javax.annotation.concurrent.Immutable;
 
@@ -263,15 +258,7 @@
 
     @Override
     public String toString() {
-<<<<<<< HEAD
-      StringJoiner joiner = new StringJoiner(", ", "JoinedAttributesProcessor{[", "]}");
-      for (AttributesProcessor processor : processors) {
-        joiner.add(processor.toString());
-      }
-      return joiner.toString();
-=======
       return "JoinedAttributesProcessor{processors=" + processors + "}";
->>>>>>> 2deb6d12
     }
   }
 }