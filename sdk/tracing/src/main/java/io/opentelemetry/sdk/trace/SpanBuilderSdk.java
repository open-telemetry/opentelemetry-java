--- conflicted
+++ resolved
@@ -199,12 +199,7 @@
       traceId = parentSpanContext.getTraceIdAsHexString();
       traceState = parentSpanContext.getTraceState();
     }
-<<<<<<< HEAD
-    List<io.opentelemetry.trace.Link> immutableLinks =
-        links == null ? Collections.emptyList() : Collections.unmodifiableList(links);
-=======
     List<Link> oldLinks = links;
->>>>>>> 790018f0
     // Avoid any possibility to modify the links list by adding links to the Builder after the
     // startSpan is called. If that happens all the links will be added in a new list.
     links = null;
