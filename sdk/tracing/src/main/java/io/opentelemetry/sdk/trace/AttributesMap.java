--- conflicted
+++ resolved
@@ -7,11 +7,8 @@
 
 import io.opentelemetry.api.common.AttributeConsumer;
 import io.opentelemetry.api.common.AttributeKey;
-<<<<<<< HEAD
 import io.opentelemetry.api.common.Attributes;
 import io.opentelemetry.api.common.AttributesBuilder;
-=======
->>>>>>> 1a7a117a
 import io.opentelemetry.api.common.ReadableAttributes;
 import java.util.Collections;
 import java.util.LinkedHashMap;
@@ -92,15 +89,7 @@
   }
 
   ReadableAttributes immutableCopy() {
-<<<<<<< HEAD
-    AttributesBuilder builder = Attributes.builder();
-    for (Map.Entry<AttributeKey, Object> entry : data.entrySet()) {
-      builder.put(entry.getKey(), entry.getValue());
-    }
-    return builder.build();
-=======
     Map<AttributeKey, Object> dataCopy = new LinkedHashMap<>(data);
     return new AttributesMap(capacity, Collections.unmodifiableMap(dataCopy));
->>>>>>> 1a7a117a
   }
 }