/*
 * Copyright 2019, OpenTelemetry Authors
 *
 * Licensed under the Apache License, Version 2.0 (the "License");
 * you may not use this file except in compliance with the License.
 * You may obtain a copy of the License at
 *
 *     http://www.apache.org/licenses/LICENSE-2.0
 *
 * Unless required by applicable law or agreed to in writing, software
 * distributed under the License is distributed on an "AS IS" BASIS,
 * WITHOUT WARRANTIES OR CONDITIONS OF ANY KIND, either express or implied.
 * See the License for the specific language governing permissions and
 * limitations under the License.
 */

package io.opentelemetry.sdk.trace.export;

import com.google.common.annotations.VisibleForTesting;
import io.opentelemetry.OpenTelemetry;
import io.opentelemetry.common.Labels;
import io.opentelemetry.internal.Utils;
import io.opentelemetry.metrics.LongCounter;
import io.opentelemetry.metrics.LongCounter.BoundLongCounter;
import io.opentelemetry.metrics.Meter;
import io.opentelemetry.sdk.common.CompletableResultCode;
import io.opentelemetry.sdk.common.DaemonThreadFactory;
import io.opentelemetry.sdk.common.export.ConfigBuilder;
import io.opentelemetry.sdk.trace.ReadWriteSpan;
import io.opentelemetry.sdk.trace.ReadableSpan;
import io.opentelemetry.sdk.trace.SpanProcessor;
import io.opentelemetry.sdk.trace.data.SpanData;
import java.util.ArrayList;
<<<<<<< HEAD
import java.util.List;
import java.util.Map;
import java.util.concurrent.ArrayBlockingQueue;
import java.util.concurrent.BlockingQueue;
import java.util.concurrent.Executors;
import java.util.concurrent.ScheduledExecutorService;
import java.util.concurrent.ScheduledFuture;
import java.util.concurrent.TimeUnit;
=======
import java.util.Map;
import java.util.concurrent.ArrayBlockingQueue;
import java.util.concurrent.BlockingQueue;
import java.util.concurrent.TimeUnit;
import java.util.concurrent.atomic.AtomicReference;
>>>>>>> a021a59b
import java.util.logging.Level;
import java.util.logging.Logger;

/**
 * Implementation of the {@link SpanProcessor} that batches spans exported by the SDK then pushes
 * them to the exporter pipeline.
 *
 * <p>All spans reported by the SDK implementation are first added to a synchronized queue (with a
 * {@code maxQueueSize} maximum size, if queue is full spans are dropped). Spans are exported either
 * when there are {@code maxExportBatchSize} pending spans or {@code scheduleDelayMillis} has passed
 * since the last export finished.
 *
 * <p>This batch {@link SpanProcessor} can cause high contention in a very high traffic service.
 * TODO: Add a link to the SpanProcessor that uses Disruptor as alternative with low contention.
 *
 * <p>Configuration options for {@link BatchSpanProcessor} can be read from system properties,
 * environment variables, or {@link java.util.Properties} objects.
 *
 * <p>For system properties and {@link java.util.Properties} objects, {@link BatchSpanProcessor}
 * will look for the following names:
 *
 * <ul>
 *   <li>{@code otel.bsp.schedule.delay}: sets the delay interval between two consecutive exports.
 *   <li>{@code otel.bsp.max.queue}: sets the maximum queue size.
 *   <li>{@code otel.bsp.max.export.batch}: sets the maximum batch size.
 *   <li>{@code otel.bsp.export.timeout}: sets the maximum allowed time to export data.
 *   <li>{@code otel.bsp.export.sampled}: sets whether only sampled spans should be exported.
 * </ul>
 *
 * <p>For environment variables, {@link BatchSpanProcessor} will look for the following names:
 *
 * <ul>
 *   <li>{@code OTEL_BSP_SCHEDULE_DELAY}: sets the delay interval between two consecutive exports.
 *   <li>{@code OTEL_BSP_MAX_QUEUE}: sets the maximum queue size.
 *   <li>{@code OTEL_BSP_MAX_EXPORT_BATCH}: sets the maximum batch size.
 *   <li>{@code OTEL_BSP_EXPORT_TIMEOUT}: sets the maximum allowed time to export data.
 *   <li>{@code OTEL_BSP_EXPORT_SAMPLED}: sets whether only sampled spans should be exported.
 * </ul>
 */
public final class BatchSpanProcessor implements SpanProcessor {

  private static final Logger logger = Logger.getLogger(BatchSpanProcessor.class.getName());

  private static final String WORKER_THREAD_NAME =
      BatchSpanProcessor.class.getSimpleName() + "_WorkerThread";
<<<<<<< HEAD

  private static final BoundLongCounter droppedSpans;

  static {
    Meter meter = OpenTelemetry.getMeter("io.opentelemetry.sdk.trace");
    LongCounter droppedSpansCounter =
        meter
            .longCounterBuilder("droppedSpans")
            .setUnit("1")
            .setDescription(
                "The number of spans dropped by the BatchSpanProcessor due to high throughput.")
            .build();
    droppedSpans =
        droppedSpansCounter.bind(
            Labels.of("spanProcessorType", BatchSpanProcessor.class.getSimpleName()));
  }

  private final int maxExportBatchSize;
  private final long scheduleDelayMillis;
  private final int exporterTimeoutMillis;
=======
  private final Worker worker;
>>>>>>> a021a59b
  private final boolean sampled;

  private final SpanExporter spanExporter;
  private final BlockingQueue<ReadableSpan> queue;
  private final ScheduledExecutorService executor;

  private final List<ReadableSpan> spanBuffer;

  private volatile boolean closed;
  private volatile ScheduledFuture<?> nextExport;

  private BatchSpanProcessor(
      SpanExporter spanExporter,
      boolean sampled,
      long scheduleDelayMillis,
      int maxQueueSize,
      int maxExportBatchSize,
      int exporterTimeoutMillis) {
<<<<<<< HEAD
    this.maxExportBatchSize = maxExportBatchSize;
    this.scheduleDelayMillis = scheduleDelayMillis;
    this.exporterTimeoutMillis = exporterTimeoutMillis;
=======
    this.worker =
        new Worker(
            spanExporter,
            scheduleDelayMillis,
            maxExportBatchSize,
            exporterTimeoutMillis,
            new ArrayBlockingQueue<ReadableSpan>(maxQueueSize));
    Thread workerThread = new DaemonThreadFactory(WORKER_THREAD_NAME).newThread(worker);
    workerThread.start();
>>>>>>> a021a59b
    this.sampled = sampled;

    this.spanExporter = spanExporter;
    queue = new ArrayBlockingQueue<>(maxQueueSize);
    executor =
        Executors.newSingleThreadScheduledExecutor(new DaemonThreadFactory(WORKER_THREAD_NAME));

    spanBuffer = new ArrayList<>(maxQueueSize);

    scheduleNextExport();
  }

  @Override
  public void onStart(ReadWriteSpan span) {}

  @Override
  public boolean isStartRequired() {
    return false;
  }

  @Override
  public void onEnd(ReadableSpan span) {
    if (sampled && !span.getSpanContext().getTraceFlags().isSampled()) {
      return;
    }
    if (!queue.offer(span)) {
      droppedSpans.add(1);
    }
  }

  @Override
  public boolean isEndRequired() {
    return true;
  }

  @Override
<<<<<<< HEAD
  public CompletableResultCode shutdown() {
    closed = true;
    nextExport.cancel(false);

    final CompletableResultCode result = new CompletableResultCode();
    final CompletableResultCode flushResult = forceFlush();
    flushResult.whenComplete(
        new Runnable() {
          @Override
          public void run() {
            executor.shutdown();
            final CompletableResultCode shutdownResult = spanExporter.shutdown();
            shutdownResult.whenComplete(
                new Runnable() {
                  @Override
                  public void run() {
                    if (!flushResult.isSuccess() || !shutdownResult.isSuccess()) {
                      result.fail();
                    } else {
                      result.succeed();
                    }
                  }
                });
          }
        });
=======
  public void shutdown() {
    worker.shutdown();
  }
>>>>>>> a021a59b

    return result;
  }

<<<<<<< HEAD
  @SuppressWarnings("FutureReturnValueIgnored")
  @Override
  public CompletableResultCode forceFlush() {
    if (queue.isEmpty()) {
      return CompletableResultCode.ofSuccess();
=======
  // TODO remove this when this.forceFlush returns CompletableResultCode
  @VisibleForTesting
  CompletableResultCode flush() {
    return worker.forceFlush();
  }

  // Worker is a thread that batches multiple spans and calls the registered SpanExporter to export
  // the data.
  private static final class Worker implements Runnable {

    static {
      Meter meter = OpenTelemetry.getMeter("io.opentelemetry.sdk.trace");
      LongCounter processedSpansCounter =
          meter
              .longCounterBuilder("processedSpans")
              .setUnit("1")
              .setDescription(
                  "The number of spans processed by the BatchSpanProcessor. "
                      + "[dropped=true if they were dropped due to high throughput]")
              .setConstantLabels(
                  Labels.of("spanProcessorType", BatchSpanProcessor.class.getSimpleName()))
              .build();
      droppedSpans = processedSpansCounter.bind(Labels.of("dropped", "true"));
      exportedSpans = processedSpansCounter.bind(Labels.of("dropped", "false"));
    }

    private static final BoundLongCounter droppedSpans;
    private static final BoundLongCounter exportedSpans;

    private static final Logger logger = Logger.getLogger(Worker.class.getName());
    private final SpanExporter spanExporter;
    private final long scheduleDelayNanos;
    private final int maxExportBatchSize;
    private final int exporterTimeoutMillis;

    private long nextExportTime;

    private final BlockingQueue<ReadableSpan> queue;

    private final AtomicReference<CompletableResultCode> flushRequested = new AtomicReference<>();
    private volatile boolean continueWork = true;
    private final ArrayList<SpanData> batch;

    private Worker(
        SpanExporter spanExporter,
        long scheduleDelayMillis,
        int maxExportBatchSize,
        int exporterTimeoutMillis,
        BlockingQueue<ReadableSpan> queue) {
      this.spanExporter = spanExporter;
      this.scheduleDelayNanos = TimeUnit.MILLISECONDS.toNanos(scheduleDelayMillis);
      this.maxExportBatchSize = maxExportBatchSize;
      this.exporterTimeoutMillis = exporterTimeoutMillis;
      this.queue = queue;
      this.batch = new ArrayList<>(this.maxExportBatchSize);
>>>>>>> a021a59b
    }
    final List<ReadableSpan> spans = new ArrayList<>(queue.size());
    queue.drainTo(spans);
    final CompletableResultCode result = new CompletableResultCode();
    executor.submit(
        new Runnable() {
          @Override
          public void run() {
            exportNextBatch(spans, 0, result);
          }
        });
    return result;
  }

<<<<<<< HEAD
  @SuppressWarnings("FutureReturnValueIgnored")
  private void exportSpans() {
    spanBuffer.clear();
    if (queue.drainTo(spanBuffer) == 0) {
      scheduleNextExport();
      return;
    }

    final CompletableResultCode result = new CompletableResultCode();
    executor.submit(
        new Runnable() {
          @Override
          public void run() {
            exportNextBatch(spanBuffer, 0, result);
          }
        });

    result.whenComplete(
        new Runnable() {
          @Override
          public void run() {
            if (queue.size() >= maxExportBatchSize) {
              executor.submit(
                  new Runnable() {
                    @Override
                    public void run() {
                      exportSpans();
                    }
                  });
            } else {
              scheduleNextExport();
            }
          }
        });
  }

  @SuppressWarnings("FutureReturnValueIgnored")
  private void exportNextBatch(
      final List<ReadableSpan> spans, final int offset, final CompletableResultCode result) {
    int numberToExport = Math.min(maxExportBatchSize, spans.size() - offset);
    final int limit = offset + numberToExport;
    List<SpanData> forExport = new ArrayList<>(numberToExport);
    for (int i = offset; i < limit; i++) {
      forExport.add(spans.get(i).toSpanData());
    }
    final CompletableResultCode exportResult;
    try {
      exportResult = spanExporter.export(forExport);
    } catch (Exception e) {
      logger.log(Level.FINE, "Exporter failed", e);
      maybeContinueBatch(spans, limit, result);
      return;
=======
    private void addSpan(ReadableSpan span) {
      if (!queue.offer(span)) {
        droppedSpans.add(1);
      }
    }

    @Override
    public void run() {
      updateNextExportTime();

      while (continueWork) {
        if (flushRequested.get() != null) {
          flush();
        }

        try {
          ReadableSpan lastElement = queue.poll(100, TimeUnit.MILLISECONDS);
          if (lastElement != null) {
            batch.add(lastElement.toSpanData());
          }
        } catch (InterruptedException e) {
          Thread.currentThread().interrupt();
          return;
        }

        if (batch.size() >= maxExportBatchSize || System.nanoTime() >= nextExportTime) {
          exportCurrentBatch();
          updateNextExportTime();
        }
      }
    }

    private void flush() {
      int spansToFlush = queue.size();
      while (spansToFlush > 0) {
        ReadableSpan span = queue.poll();
        assert span != null;
        batch.add(span.toSpanData());
        spansToFlush--;
        if (batch.size() >= maxExportBatchSize) {
          exportCurrentBatch();
        }
      }
      exportCurrentBatch();
      flushRequested.get().succeed();
      flushRequested.set(null);
    }

    private void updateNextExportTime() {
      nextExportTime = System.nanoTime() + scheduleDelayNanos;
    }

    private void shutdown() {
      long pendingBatchesCountInQueue = queue.size() / maxExportBatchSize + 1L;
      long pendingBatchesCount = pendingBatchesCountInQueue + 1;
      long shutdownTimeout = pendingBatchesCount * exporterTimeoutMillis;

      forceFlush().join(shutdownTimeout, TimeUnit.MILLISECONDS);

      spanExporter.shutdown();
      continueWork = false;
>>>>>>> a021a59b
    }
    exportResult.whenComplete(
        new Runnable() {
          @Override
          public void run() {
            if (!exportResult.isSuccess()) {
              logger.log(Level.FINE, "Exporter failed");
            }
            maybeContinueBatch(spans, limit, result);
          }
        });

    // Timeout if result doesn't complete soon enough.
    executor.schedule(
        new Runnable() {
          @Override
          public void run() {
            exportResult.fail();
          }
        },
        exporterTimeoutMillis,
        TimeUnit.MILLISECONDS);
  }

<<<<<<< HEAD
  @SuppressWarnings("FutureReturnValueIgnored")
  private void maybeContinueBatch(
      final List<ReadableSpan> spans, final int exportedSoFar, final CompletableResultCode result) {
    if (exportedSoFar < spans.size()) {
      executor.submit(
          new Runnable() {
            @Override
            public void run() {
              exportNextBatch(spans, exportedSoFar, result);
            }
          });
    } else {
      result.succeed();
=======
    private CompletableResultCode forceFlush() {
      CompletableResultCode flushResult = new CompletableResultCode();
      this.flushRequested.compareAndSet(null, flushResult);
      return this.flushRequested.get();
>>>>>>> a021a59b
    }
  }

<<<<<<< HEAD
  private void scheduleNextExport() {
    if (closed) {
      return;
=======
    private void exportCurrentBatch() {
      if (batch.isEmpty()) {
        return;
      }

      try {
        final CompletableResultCode result = spanExporter.export(batch);
        result.join(exporterTimeoutMillis, TimeUnit.MILLISECONDS);
        if (result.isSuccess()) {
          exportedSpans.add(batch.size());
        } else {
          logger.log(Level.FINE, "Exporter failed");
        }
      } catch (Exception e) {
        logger.log(Level.WARNING, "Exporter threw an Exception", e);
      } finally {
        batch.clear();
      }
>>>>>>> a021a59b
    }
    nextExport =
        executor.schedule(
            new Runnable() {
              @Override
              public void run() {
                exportSpans();
              }
            },
            scheduleDelayMillis,
            TimeUnit.MILLISECONDS);
  }

  /**
   * Returns a new Builder for {@link BatchSpanProcessor}.
   *
   * @param spanExporter the {@code SpanExporter} to where the Spans are pushed.
   * @return a new {@link BatchSpanProcessor}.
   * @throws NullPointerException if the {@code spanExporter} is {@code null}.
   */
  public static Builder newBuilder(SpanExporter spanExporter) {
    return new Builder(spanExporter);
  }

  /** Builder class for {@link BatchSpanProcessor}. */
  public static final class Builder extends ConfigBuilder<Builder> {

    private static final String KEY_SCHEDULE_DELAY_MILLIS = "otel.bsp.schedule.delay";
    private static final String KEY_MAX_QUEUE_SIZE = "otel.bsp.max.queue";
    private static final String KEY_MAX_EXPORT_BATCH_SIZE = "otel.bsp.max.export.batch";
    private static final String KEY_EXPORT_TIMEOUT_MILLIS = "otel.bsp.export.timeout";
    private static final String KEY_SAMPLED = "otel.bsp.export.sampled";

    @VisibleForTesting static final long DEFAULT_SCHEDULE_DELAY_MILLIS = 5000;
    @VisibleForTesting static final int DEFAULT_MAX_QUEUE_SIZE = 2048;
    @VisibleForTesting static final int DEFAULT_MAX_EXPORT_BATCH_SIZE = 512;
    @VisibleForTesting static final int DEFAULT_EXPORT_TIMEOUT_MILLIS = 30_000;
    @VisibleForTesting static final boolean DEFAULT_EXPORT_ONLY_SAMPLED = true;

    private final SpanExporter spanExporter;
    private long scheduleDelayMillis = DEFAULT_SCHEDULE_DELAY_MILLIS;
    private int maxQueueSize = DEFAULT_MAX_QUEUE_SIZE;
    private int maxExportBatchSize = DEFAULT_MAX_EXPORT_BATCH_SIZE;
    private int exporterTimeoutMillis = DEFAULT_EXPORT_TIMEOUT_MILLIS;
    private boolean exportOnlySampled = DEFAULT_EXPORT_ONLY_SAMPLED;

    private Builder(SpanExporter spanExporter) {
      this.spanExporter = Utils.checkNotNull(spanExporter, "spanExporter");
    }

    /**
     * Sets the configuration values from the given configuration map for only the available keys.
     *
     * @param configMap {@link Map} holding the configuration values.
     * @return this.
     */
    @Override
    protected Builder fromConfigMap(
        Map<String, String> configMap, Builder.NamingConvention namingConvention) {
      configMap = namingConvention.normalize(configMap);
      Long longValue = getLongProperty(KEY_SCHEDULE_DELAY_MILLIS, configMap);
      if (longValue != null) {
        this.setScheduleDelayMillis(longValue);
      }
      Integer intValue = getIntProperty(KEY_MAX_QUEUE_SIZE, configMap);
      if (intValue != null) {
        this.setMaxQueueSize(intValue);
      }
      intValue = getIntProperty(KEY_MAX_EXPORT_BATCH_SIZE, configMap);
      if (intValue != null) {
        this.setMaxExportBatchSize(intValue);
      }
      intValue = getIntProperty(KEY_EXPORT_TIMEOUT_MILLIS, configMap);
      if (intValue != null) {
        this.setExporterTimeoutMillis(intValue);
      }
      Boolean boolValue = getBooleanProperty(KEY_SAMPLED, configMap);
      if (boolValue != null) {
        this.setExportOnlySampled(boolValue);
      }
      return this;
    }

    // TODO: Consider to add support for constant Attributes and/or Resource.

    /**
     * Set whether only sampled spans should be reported.
     *
     * <p>Default value is {@code true}.
     *
     * @param exportOnlySampled if {@code true} report only sampled spans.
     * @return this.
     * @see BatchSpanProcessor.Builder#DEFAULT_EXPORT_ONLY_SAMPLED
     */
    public Builder setExportOnlySampled(boolean exportOnlySampled) {
      this.exportOnlySampled = exportOnlySampled;
      return this;
    }

    @VisibleForTesting
    boolean getExportOnlySampled() {
      return exportOnlySampled;
    }

    /**
     * Sets the delay interval between two consecutive exports. The actual interval may be shorter
     * if the batch size is getting larger than {@code maxQueuedSpans / 2}.
     *
     * <p>Default value is {@code 5000}ms.
     *
     * @param scheduleDelayMillis the delay interval between two consecutive exports.
     * @return this.
     * @see BatchSpanProcessor.Builder#DEFAULT_SCHEDULE_DELAY_MILLIS
     */
    public Builder setScheduleDelayMillis(long scheduleDelayMillis) {
      this.scheduleDelayMillis = scheduleDelayMillis;
      return this;
    }

    @VisibleForTesting
    long getScheduleDelayMillis() {
      return scheduleDelayMillis;
    }

    /**
     * Sets the maximum time an exporter will be allowed to run before being cancelled.
     *
     * <p>Default value is {@code 30000}ms
     *
     * @param exporterTimeoutMillis the timeout for exports in milliseconds.
     * @return this
     * @see BatchSpanProcessor.Builder#DEFAULT_EXPORT_TIMEOUT_MILLIS
     */
    public Builder setExporterTimeoutMillis(int exporterTimeoutMillis) {
      this.exporterTimeoutMillis = exporterTimeoutMillis;
      return this;
    }

    @VisibleForTesting
    int getExporterTimeoutMillis() {
      return exporterTimeoutMillis;
    }

    /**
     * Sets the maximum number of Spans that are kept in the queue before start dropping.
     *
     * <p>See the BatchSampledSpansProcessor class description for a high-level design description
     * of this class.
     *
     * <p>Default value is {@code 2048}.
     *
     * @param maxQueueSize the maximum number of Spans that are kept in the queue before start
     *     dropping.
     * @return this.
     * @see BatchSpanProcessor.Builder#DEFAULT_MAX_QUEUE_SIZE
     */
    public Builder setMaxQueueSize(int maxQueueSize) {
      this.maxQueueSize = maxQueueSize;
      return this;
    }

    @VisibleForTesting
    int getMaxQueueSize() {
      return maxQueueSize;
    }

    /**
     * Sets the maximum batch size for every export. This must be smaller or equal to {@code
     * maxQueuedSpans}.
     *
     * <p>Default value is {@code 512}.
     *
     * @param maxExportBatchSize the maximum batch size for every export.
     * @return this.
     * @see BatchSpanProcessor.Builder#DEFAULT_MAX_EXPORT_BATCH_SIZE
     */
    public Builder setMaxExportBatchSize(int maxExportBatchSize) {
      Utils.checkArgument(maxExportBatchSize > 0, "maxExportBatchSize must be positive.");
      this.maxExportBatchSize = maxExportBatchSize;
      return this;
    }

    @VisibleForTesting
    int getMaxExportBatchSize() {
      return maxExportBatchSize;
    }

    /**
     * Returns a new {@link BatchSpanProcessor} that batches, then converts spans to proto and
     * forwards them to the given {@code spanExporter}.
     *
     * @return a new {@link BatchSpanProcessor}.
     * @throws NullPointerException if the {@code spanExporter} is {@code null}.
     */
    public BatchSpanProcessor build() {
      return new BatchSpanProcessor(
          spanExporter,
          exportOnlySampled,
          scheduleDelayMillis,
          maxQueueSize,
          maxExportBatchSize,
          exporterTimeoutMillis);
    }
  }
}<|MERGE_RESOLUTION|>--- conflicted
+++ resolved
@@ -31,22 +31,11 @@
 import io.opentelemetry.sdk.trace.SpanProcessor;
 import io.opentelemetry.sdk.trace.data.SpanData;
 import java.util.ArrayList;
-<<<<<<< HEAD
-import java.util.List;
-import java.util.Map;
-import java.util.concurrent.ArrayBlockingQueue;
-import java.util.concurrent.BlockingQueue;
-import java.util.concurrent.Executors;
-import java.util.concurrent.ScheduledExecutorService;
-import java.util.concurrent.ScheduledFuture;
-import java.util.concurrent.TimeUnit;
-=======
 import java.util.Map;
 import java.util.concurrent.ArrayBlockingQueue;
 import java.util.concurrent.BlockingQueue;
 import java.util.concurrent.TimeUnit;
 import java.util.concurrent.atomic.AtomicReference;
->>>>>>> a021a59b
 import java.util.logging.Level;
 import java.util.logging.Logger;
 
@@ -88,44 +77,10 @@
  */
 public final class BatchSpanProcessor implements SpanProcessor {
 
-  private static final Logger logger = Logger.getLogger(BatchSpanProcessor.class.getName());
-
   private static final String WORKER_THREAD_NAME =
       BatchSpanProcessor.class.getSimpleName() + "_WorkerThread";
-<<<<<<< HEAD
-
-  private static final BoundLongCounter droppedSpans;
-
-  static {
-    Meter meter = OpenTelemetry.getMeter("io.opentelemetry.sdk.trace");
-    LongCounter droppedSpansCounter =
-        meter
-            .longCounterBuilder("droppedSpans")
-            .setUnit("1")
-            .setDescription(
-                "The number of spans dropped by the BatchSpanProcessor due to high throughput.")
-            .build();
-    droppedSpans =
-        droppedSpansCounter.bind(
-            Labels.of("spanProcessorType", BatchSpanProcessor.class.getSimpleName()));
-  }
-
-  private final int maxExportBatchSize;
-  private final long scheduleDelayMillis;
-  private final int exporterTimeoutMillis;
-=======
   private final Worker worker;
->>>>>>> a021a59b
   private final boolean sampled;
-
-  private final SpanExporter spanExporter;
-  private final BlockingQueue<ReadableSpan> queue;
-  private final ScheduledExecutorService executor;
-
-  private final List<ReadableSpan> spanBuffer;
-
-  private volatile boolean closed;
-  private volatile ScheduledFuture<?> nextExport;
 
   private BatchSpanProcessor(
       SpanExporter spanExporter,
@@ -134,11 +89,6 @@
       int maxQueueSize,
       int maxExportBatchSize,
       int exporterTimeoutMillis) {
-<<<<<<< HEAD
-    this.maxExportBatchSize = maxExportBatchSize;
-    this.scheduleDelayMillis = scheduleDelayMillis;
-    this.exporterTimeoutMillis = exporterTimeoutMillis;
-=======
     this.worker =
         new Worker(
             spanExporter,
@@ -148,17 +98,7 @@
             new ArrayBlockingQueue<ReadableSpan>(maxQueueSize));
     Thread workerThread = new DaemonThreadFactory(WORKER_THREAD_NAME).newThread(worker);
     workerThread.start();
->>>>>>> a021a59b
     this.sampled = sampled;
-
-    this.spanExporter = spanExporter;
-    queue = new ArrayBlockingQueue<>(maxQueueSize);
-    executor =
-        Executors.newSingleThreadScheduledExecutor(new DaemonThreadFactory(WORKER_THREAD_NAME));
-
-    spanBuffer = new ArrayList<>(maxQueueSize);
-
-    scheduleNextExport();
   }
 
   @Override
@@ -174,9 +114,7 @@
     if (sampled && !span.getSpanContext().getTraceFlags().isSampled()) {
       return;
     }
-    if (!queue.offer(span)) {
-      droppedSpans.add(1);
-    }
+    worker.addSpan(span);
   }
 
   @Override
@@ -185,51 +123,12 @@
   }
 
   @Override
-<<<<<<< HEAD
   public CompletableResultCode shutdown() {
-    closed = true;
-    nextExport.cancel(false);
-
-    final CompletableResultCode result = new CompletableResultCode();
-    final CompletableResultCode flushResult = forceFlush();
-    flushResult.whenComplete(
-        new Runnable() {
-          @Override
-          public void run() {
-            executor.shutdown();
-            final CompletableResultCode shutdownResult = spanExporter.shutdown();
-            shutdownResult.whenComplete(
-                new Runnable() {
-                  @Override
-                  public void run() {
-                    if (!flushResult.isSuccess() || !shutdownResult.isSuccess()) {
-                      result.fail();
-                    } else {
-                      result.succeed();
-                    }
-                  }
-                });
-          }
-        });
-=======
-  public void shutdown() {
-    worker.shutdown();
-  }
->>>>>>> a021a59b
-
-    return result;
-  }
-
-<<<<<<< HEAD
-  @SuppressWarnings("FutureReturnValueIgnored")
+    return worker.shutdown();
+  }
+
   @Override
   public CompletableResultCode forceFlush() {
-    if (queue.isEmpty()) {
-      return CompletableResultCode.ofSuccess();
-=======
-  // TODO remove this when this.forceFlush returns CompletableResultCode
-  @VisibleForTesting
-  CompletableResultCode flush() {
     return worker.forceFlush();
   }
 
@@ -282,75 +181,8 @@
       this.exporterTimeoutMillis = exporterTimeoutMillis;
       this.queue = queue;
       this.batch = new ArrayList<>(this.maxExportBatchSize);
->>>>>>> a021a59b
-    }
-    final List<ReadableSpan> spans = new ArrayList<>(queue.size());
-    queue.drainTo(spans);
-    final CompletableResultCode result = new CompletableResultCode();
-    executor.submit(
-        new Runnable() {
-          @Override
-          public void run() {
-            exportNextBatch(spans, 0, result);
-          }
-        });
-    return result;
-  }
-
-<<<<<<< HEAD
-  @SuppressWarnings("FutureReturnValueIgnored")
-  private void exportSpans() {
-    spanBuffer.clear();
-    if (queue.drainTo(spanBuffer) == 0) {
-      scheduleNextExport();
-      return;
-    }
-
-    final CompletableResultCode result = new CompletableResultCode();
-    executor.submit(
-        new Runnable() {
-          @Override
-          public void run() {
-            exportNextBatch(spanBuffer, 0, result);
-          }
-        });
-
-    result.whenComplete(
-        new Runnable() {
-          @Override
-          public void run() {
-            if (queue.size() >= maxExportBatchSize) {
-              executor.submit(
-                  new Runnable() {
-                    @Override
-                    public void run() {
-                      exportSpans();
-                    }
-                  });
-            } else {
-              scheduleNextExport();
-            }
-          }
-        });
-  }
-
-  @SuppressWarnings("FutureReturnValueIgnored")
-  private void exportNextBatch(
-      final List<ReadableSpan> spans, final int offset, final CompletableResultCode result) {
-    int numberToExport = Math.min(maxExportBatchSize, spans.size() - offset);
-    final int limit = offset + numberToExport;
-    List<SpanData> forExport = new ArrayList<>(numberToExport);
-    for (int i = offset; i < limit; i++) {
-      forExport.add(spans.get(i).toSpanData());
-    }
-    final CompletableResultCode exportResult;
-    try {
-      exportResult = spanExporter.export(forExport);
-    } catch (Exception e) {
-      logger.log(Level.FINE, "Exporter failed", e);
-      maybeContinueBatch(spans, limit, result);
-      return;
-=======
+    }
+
     private void addSpan(ReadableSpan span) {
       if (!queue.offer(span)) {
         droppedSpans.add(1);
@@ -403,68 +235,37 @@
       nextExportTime = System.nanoTime() + scheduleDelayNanos;
     }
 
-    private void shutdown() {
-      long pendingBatchesCountInQueue = queue.size() / maxExportBatchSize + 1L;
-      long pendingBatchesCount = pendingBatchesCountInQueue + 1;
-      long shutdownTimeout = pendingBatchesCount * exporterTimeoutMillis;
-
-      forceFlush().join(shutdownTimeout, TimeUnit.MILLISECONDS);
-
-      spanExporter.shutdown();
-      continueWork = false;
->>>>>>> a021a59b
-    }
-    exportResult.whenComplete(
-        new Runnable() {
-          @Override
-          public void run() {
-            if (!exportResult.isSuccess()) {
-              logger.log(Level.FINE, "Exporter failed");
-            }
-            maybeContinueBatch(spans, limit, result);
-          }
-        });
-
-    // Timeout if result doesn't complete soon enough.
-    executor.schedule(
-        new Runnable() {
-          @Override
-          public void run() {
-            exportResult.fail();
-          }
-        },
-        exporterTimeoutMillis,
-        TimeUnit.MILLISECONDS);
-  }
-
-<<<<<<< HEAD
-  @SuppressWarnings("FutureReturnValueIgnored")
-  private void maybeContinueBatch(
-      final List<ReadableSpan> spans, final int exportedSoFar, final CompletableResultCode result) {
-    if (exportedSoFar < spans.size()) {
-      executor.submit(
-          new Runnable() {
+    private CompletableResultCode shutdown() {
+      final CompletableResultCode result = new CompletableResultCode();
+
+      final CompletableResultCode flushResult = forceFlush();
+      flushResult.whenComplete(new Runnable() {
+        @Override
+        public void run() {
+          continueWork = false;
+          final CompletableResultCode shutdownResult = spanExporter.shutdown();
+          shutdownResult.whenComplete(new Runnable() {
             @Override
             public void run() {
-              exportNextBatch(spans, exportedSoFar, result);
+              if (!flushResult.isSuccess() || !shutdownResult.isSuccess()) {
+                result.fail();
+              } else {
+                result.succeed();
+              }
             }
           });
-    } else {
-      result.succeed();
-=======
+        }
+      });
+
+      return result;
+    }
+
     private CompletableResultCode forceFlush() {
       CompletableResultCode flushResult = new CompletableResultCode();
       this.flushRequested.compareAndSet(null, flushResult);
       return this.flushRequested.get();
->>>>>>> a021a59b
-    }
-  }
-
-<<<<<<< HEAD
-  private void scheduleNextExport() {
-    if (closed) {
-      return;
-=======
+    }
+
     private void exportCurrentBatch() {
       if (batch.isEmpty()) {
         return;
@@ -483,18 +284,7 @@
       } finally {
         batch.clear();
       }
->>>>>>> a021a59b
-    }
-    nextExport =
-        executor.schedule(
-            new Runnable() {
-              @Override
-              public void run() {
-                exportSpans();
-              }
-            },
-            scheduleDelayMillis,
-            TimeUnit.MILLISECONDS);
+    }
   }
 
   /**
