# OpenTelemetry for Java
[![Continuous Build][ci-image]][ci-url]
[![Coverage Status][codecov-image]][codecov-url]
[![Maven Central][maven-image]][maven-url]

## Getting Started

If you are looking for an all-in-one, easy-to-install **auto-instrumentation
javaagent**, see [opentelemetry-java-instrumentation][].

If you are looking for **examples** on how to use the OpenTelemetry API to
write your own **manual instrumentation**, or how to set up the OpenTelemetry
Java SDK, see [Manual instrumentation][]. Fully-functional examples
are available in [opentelemetry-java-docs][].

For a general overview of OpenTelemetry, visit [opentelemetry.io][].

Would you like to get involved with the project? Read our [contributing guide](CONTRIBUTING.md). We welcome
contributions!

## Contacting us

We hold regular meetings. See details at [community page](https://github.com/open-telemetry/community#java-sdk).

We use [GitHub Discussions](https://github.com/open-telemetry/opentelemetry-java/discussions)
for support or general questions. Feel free to drop us a line.

We are also present in the `#otel-java` channel in the [CNCF slack](https://slack.cncf.io/).
Please join us for more informal discussions.

## Overview

OpenTelemetry is the merging of OpenCensus and OpenTracing into a single project.

This project contains the following top level components:

* [OpenTelemetry API](api/):
  * [stable apis](api/all/src/main/java/io/opentelemetry/api/) including `Tracer`, `Span`, `SpanContext`, `Meter`, and `Baggage`
  * [semantic conventions](semconv/) Generated code for the OpenTelemetry semantic conventions.
  * [context api](context/src/main/java/io/opentelemetry/context/) The OpenTelemetry Context implementation.
* [extensions](extensions/) define additional API extensions, which are not part of the core API.
* [sdk](sdk/) defines the implementation of the OpenTelemetry API.
* [sdk-extensions](sdk-extensions/) defines additional SDK extensions, which are not part of the core SDK.
* [OpenTracing shim](opentracing-shim/) defines a bridge layer from OpenTracing to the OpenTelemetry API.
* [OpenCensus shim](opencensus-shim/) defines a bridge layer from OpenCensus to the OpenTelemetry API.

This project publishes a lot of artifacts. The easiest way to see the most recent stable artifacts is to use the
[`opentelemetry-bom`](https://mvnrepository.com/artifact/io.opentelemetry/opentelemetry-bom). Unstable artifacts are referenced by
the [`opentelemetry-bom-alpha`](https://mvnrepository.com/artifact/io.opentelemetry/opentelemetry-bom-alpha).

We would love to hear from the larger community: please provide feedback proactively.

## Requirements

Unless otherwise noted, all published artifacts support Java 8 or higher.

**Android Disclaimer:** For compatibility reasons, [library desugaring](https://developer.android.com/studio/write/java8-support#library-desugaring) must be enabled.

See [CONTRIBUTING.md](./CONTRIBUTING.md) for additional instructions for building this project for development.

### Note about extensions

Both API and SDK extensions consist of various additional components which are excluded from the core artifacts
to keep them from growing too large.

We still aim to provide the same level of quality and guarantee for them as for the core components.
Please don't hesitate to use them if you find them useful.

## Project setup and contributing

Please refer to the [contribution guide](CONTRIBUTING.md) on how to set up for development and contribute!

## Published Releases

Published releases are available on maven central. We strongly recommend using our published BOM to keep all
dependency versions in sync.

### Maven

```xml
<project>
  <dependencyManagement>
    <dependencies>
      <dependency>
        <groupId>io.opentelemetry</groupId>
        <artifactId>opentelemetry-bom</artifactId>
<<<<<<< HEAD
        <version>1.16.0-SNAPSHOT</version>
=======
        <version>1.14.0</version>
>>>>>>> 6606020c
        <type>pom</type>
        <scope>import</scope>
      </dependency>
    </dependencies>
  </dependencyManagement>
  <dependencies>
    <dependency>
      <groupId>io.opentelemetry</groupId>
      <artifactId>opentelemetry-api</artifactId>
    </dependency>
  </dependencies>
</project>
```

### Gradle

```groovy
dependencies {
<<<<<<< HEAD
  implementation platform("io.opentelemetry:opentelemetry-bom:1.16.0-SNAPSHOT")
=======
  implementation platform("io.opentelemetry:opentelemetry-bom:1.14.0")
>>>>>>> 6606020c
  implementation('io.opentelemetry:opentelemetry-api')
}
```

Note that if you want to use any artifacts that have not fully stabilized yet (such as metrics), then you will need to add an entry for the Alpha BOM as well, e.g.

```groovy
dependencies {
<<<<<<< HEAD
  implementation platform("io.opentelemetry:opentelemetry-bom:1.16.0-SNAPSHOT")
  implementation platform('io.opentelemetry:opentelemetry-bom-alpha:1.16.0-SNAPSHOT-alpha')
=======
  implementation platform("io.opentelemetry:opentelemetry-bom:1.14.0")
  implementation platform('io.opentelemetry:opentelemetry-bom-alpha:1.14.0-alpha')
>>>>>>> 6606020c

  implementation('io.opentelemetry:opentelemetry-api')
  implementation('io.opentelemetry:opentelemetry-api-metrics')
}
```

## Snapshots

Snapshots based out the `main` branch are available for `opentelemetry-api`, `opentelemetry-sdk` and the rest of the artifacts.
We strongly recommend using our published BOM to keep all dependency versions in sync.

### Maven

```xml
<project>
  <repositories>
    <repository>
      <id>oss.sonatype.org-snapshot</id>
      <url>https://oss.sonatype.org/content/repositories/snapshots</url>
    </repository>
  </repositories>
  <dependencyManagement>
    <dependencies>
      <dependency>
        <groupId>io.opentelemetry</groupId>
        <artifactId>opentelemetry-bom</artifactId>
<<<<<<< HEAD
        <version>1.16.0-SNAPSHOT</version>
=======
        <version>1.15.0-SNAPSHOT</version>
>>>>>>> 6606020c
        <type>pom</type>
        <scope>import</scope>
      </dependency>
    </dependencies>
  </dependencyManagement>
  <dependencies>
    <dependency>
      <groupId>io.opentelemetry</groupId>
      <artifactId>opentelemetry-api</artifactId>
    </dependency>
  </dependencies>
</project>
```

### Gradle

```groovy
repositories {
    maven { url 'https://oss.sonatype.org/content/repositories/snapshots' }
}

dependencies {
<<<<<<< HEAD
  implementation platform("io.opentelemetry:opentelemetry-bom:1.16.0-SNAPSHOT")
=======
  implementation platform("io.opentelemetry:opentelemetry-bom:1.15.0-SNAPSHOT")
>>>>>>> 6606020c
  implementation('io.opentelemetry:opentelemetry-api')
}
```

Libraries will usually only need `opentelemetry-api`, while applications
will want to use the `opentelemetry-sdk` module which contains our standard implementation
of the APIs.

## Gradle composite builds

For opentelemetry-java developers that need to test the latest source code with another
project, composite builds can be used as an alternative to `publishToMavenLocal`. This
requires some setup which is explained [here](CONTRIBUTING.md#composing-builds).

## Releases

See the [VERSIONING.md](VERSIONING.md) document for our policies for releases and compatibility
guarantees.

Check out information about the [latest release](https://github.com/open-telemetry/opentelemetry-java/releases).

This is a **current** feature status list:

| Component                   | Version                                                      |
|-----------------------------|--------------------------------------------------------------|
<<<<<<< HEAD
| Trace API                   | v<!--VERSION_STABLE-->1.15.0-SNAPSHOT<!--/VERSION_STABLE-->           |
| Trace SDK                   | v<!--VERSION_STABLE-->1.15.0-SNAPSHOT<!--/VERSION_STABLE-->           |
| Context                     | v<!--VERSION_STABLE-->1.15.0-SNAPSHOT<!--/VERSION_STABLE-->           |
| Baggage                     | v<!--VERSION_STABLE-->1.15.0-SNAPSHOT<!--/VERSION_STABLE-->           |
| Jaeger Trace Exporter       | v<!--VERSION_STABLE-->1.15.0-SNAPSHOT<!--/VERSION_STABLE-->           |
| Zipkin Trace Exporter       | v<!--VERSION_STABLE-->1.15.0-SNAPSHOT<!--/VERSION_STABLE-->           |
| OTLP Exporter (Spans)       | v<!--VERSION_STABLE-->1.15.0-SNAPSHOT<!--/VERSION_STABLE-->           |
| Metrics API                 | v<!--VERSION_STABLE-->1.15.0-SNAPSHOT<!--/VERSION_STABLE-->           |
| OTLP Exporter (Metrics)     | v<!--VERSION_UNSTABLE-->1.15.0-SNAPSHOT-alpha<!--/VERSION_UNSTABLE--> |
| Metrics SDK                 | v<!--VERSION_UNSTABLE-->1.15.0-SNAPSHOT-alpha<!--/VERSION_UNSTABLE--> |
| OTLP Exporter (Logs)        | v<!--VERSION_UNSTABLE-->1.15.0-SNAPSHOT-alpha<!--/VERSION_UNSTABLE--> |
| Logs SDK                    | v<!--VERSION_UNSTABLE-->1.15.0-SNAPSHOT-alpha<!--/VERSION_UNSTABLE--> |
| Prometheus Metrics Exporter | v<!--VERSION_UNSTABLE-->1.15.0-SNAPSHOT-alpha<!--/VERSION_UNSTABLE--> |
| OpenTracing Bridge          | v<!--VERSION_UNSTABLE-->1.15.0-SNAPSHOT-alpha<!--/VERSION_UNSTABLE--> |
| OpenCensus Bridge           | v<!--VERSION_UNSTABLE-->1.15.0-SNAPSHOT-alpha<!--/VERSION_UNSTABLE--> |
=======
| Trace API                   | v<!--VERSION_STABLE-->1.14.0<!--/VERSION_STABLE-->           |
| Trace SDK                   | v<!--VERSION_STABLE-->1.14.0<!--/VERSION_STABLE-->           |
| Context                     | v<!--VERSION_STABLE-->1.14.0<!--/VERSION_STABLE-->           |
| Baggage                     | v<!--VERSION_STABLE-->1.14.0<!--/VERSION_STABLE-->           |
| Jaeger Trace Exporter       | v<!--VERSION_STABLE-->1.14.0<!--/VERSION_STABLE-->           |
| Zipkin Trace Exporter       | v<!--VERSION_STABLE-->1.14.0<!--/VERSION_STABLE-->           |
| OTLP Exporter (Spans)       | v<!--VERSION_STABLE-->1.14.0<!--/VERSION_STABLE-->           |
| Metrics API                 | v<!--VERSION_STABLE-->1.14.0<!--/VERSION_STABLE-->           |
| OTLP Exporter (Metrics)     | v<!--VERSION_UNSTABLE-->1.14.0-alpha<!--/VERSION_UNSTABLE--> |
| Metrics SDK                 | v<!--VERSION_UNSTABLE-->1.14.0-alpha<!--/VERSION_UNSTABLE--> |
| OTLP Exporter (Logs)        | v<!--VERSION_UNSTABLE-->1.14.0-alpha<!--/VERSION_UNSTABLE--> |
| Logs SDK                    | v<!--VERSION_UNSTABLE-->1.14.0-alpha<!--/VERSION_UNSTABLE--> |
| Prometheus Metrics Exporter | v<!--VERSION_UNSTABLE-->1.14.0-alpha<!--/VERSION_UNSTABLE--> |
| OpenTracing Bridge          | v<!--VERSION_UNSTABLE-->1.14.0-alpha<!--/VERSION_UNSTABLE--> |
| OpenCensus Bridge           | v<!--VERSION_UNSTABLE-->1.14.0-alpha<!--/VERSION_UNSTABLE--> |
>>>>>>> 6606020c

See the project [milestones](https://github.com/open-telemetry/opentelemetry-java/milestones)
for details on upcoming releases. The dates and features described in issues
and milestones are estimates, and subject to change.

## Contributing

See [CONTRIBUTING.md](CONTRIBUTING.md)

Approvers ([@open-telemetry/java-approvers](https://github.com/orgs/open-telemetry/teams/java-approvers)):

- [Christian Neumüller](https://github.com/Oberon00), Dynatrace
- [Jakub Wach](https://github.com/kubawach), Splunk
- [Josh Suereth](https://github.com/jsuereth), Google

*Find more about the approver role in [community repository](https://github.com/open-telemetry/community/blob/master/community-membership.md#approver).*

Maintainers ([@open-telemetry/java-maintainers](https://github.com/orgs/open-telemetry/teams/java-maintainers)):

- [Anuraag Agrawal](https://github.com/anuraaga), AWS
- [Jack Berg](https://github.com/jack-berg), New Relic
- [John Watson](https://github.com/jkwatson), Splunk

Maintainers Emeritus:

- [Bogdan Drutu](https://github.com/BogdanDrutu), Splunk
- [Carlos Alberto](https://github.com/carlosalberto), LightStep

*Find more about the maintainer role in [community repository](https://github.com/open-telemetry/community/blob/master/community-membership.md#maintainer).*

### Thanks to all the people who have contributed

<a href="https://github.com/open-telemetry/opentelemetry-java/graphs/contributors">
  <img src="https://contrib.rocks/image?repo=open-telemetry/opentelemetry-java" />
</a>

Made with [contrib.rocks](https://contrib.rocks).

[ci-image]: https://github.com/open-telemetry/opentelemetry-java/workflows/Continuous%20Build/badge.svg
[ci-url]: https://github.com/open-telemetry/opentelemetry-java/actions?query=workflow%3Aci+branch%3Amain
[codecov-image]: https://codecov.io/gh/open-telemetry/opentelemetry-java/branch/main/graph/badge.svg
[codecov-url]: https://codecov.io/gh/open-telemetry/opentelemetry-java/branch/main/
[Manual instrumentation]: https://opentelemetry.io/docs/java/manual_instrumentation/
[maven-image]: https://maven-badges.herokuapp.com/maven-central/io.opentelemetry/opentelemetry-api/badge.svg
[maven-url]: https://maven-badges.herokuapp.com/maven-central/io.opentelemetry/opentelemetry-api
[opentelemetry-java-instrumentation]: https://github.com/open-telemetry/opentelemetry-java-instrumentation
[opentelemetry-java-docs]: https://github.com/open-telemetry/opentelemetry-java-docs
[opentelemetry.io]: https://opentelemetry.io<|MERGE_RESOLUTION|>--- conflicted
+++ resolved
@@ -84,11 +84,7 @@
       <dependency>
         <groupId>io.opentelemetry</groupId>
         <artifactId>opentelemetry-bom</artifactId>
-<<<<<<< HEAD
-        <version>1.16.0-SNAPSHOT</version>
-=======
         <version>1.14.0</version>
->>>>>>> 6606020c
         <type>pom</type>
         <scope>import</scope>
       </dependency>
@@ -107,11 +103,7 @@
 
 ```groovy
 dependencies {
-<<<<<<< HEAD
-  implementation platform("io.opentelemetry:opentelemetry-bom:1.16.0-SNAPSHOT")
-=======
   implementation platform("io.opentelemetry:opentelemetry-bom:1.14.0")
->>>>>>> 6606020c
   implementation('io.opentelemetry:opentelemetry-api')
 }
 ```
@@ -120,13 +112,8 @@
 
 ```groovy
 dependencies {
-<<<<<<< HEAD
-  implementation platform("io.opentelemetry:opentelemetry-bom:1.16.0-SNAPSHOT")
-  implementation platform('io.opentelemetry:opentelemetry-bom-alpha:1.16.0-SNAPSHOT-alpha')
-=======
   implementation platform("io.opentelemetry:opentelemetry-bom:1.14.0")
   implementation platform('io.opentelemetry:opentelemetry-bom-alpha:1.14.0-alpha')
->>>>>>> 6606020c
 
   implementation('io.opentelemetry:opentelemetry-api')
   implementation('io.opentelemetry:opentelemetry-api-metrics')
@@ -153,11 +140,7 @@
       <dependency>
         <groupId>io.opentelemetry</groupId>
         <artifactId>opentelemetry-bom</artifactId>
-<<<<<<< HEAD
-        <version>1.16.0-SNAPSHOT</version>
-=======
         <version>1.15.0-SNAPSHOT</version>
->>>>>>> 6606020c
         <type>pom</type>
         <scope>import</scope>
       </dependency>
@@ -180,11 +163,7 @@
 }
 
 dependencies {
-<<<<<<< HEAD
-  implementation platform("io.opentelemetry:opentelemetry-bom:1.16.0-SNAPSHOT")
-=======
   implementation platform("io.opentelemetry:opentelemetry-bom:1.15.0-SNAPSHOT")
->>>>>>> 6606020c
   implementation('io.opentelemetry:opentelemetry-api')
 }
 ```
@@ -210,23 +189,6 @@
 
 | Component                   | Version                                                      |
 |-----------------------------|--------------------------------------------------------------|
-<<<<<<< HEAD
-| Trace API                   | v<!--VERSION_STABLE-->1.15.0-SNAPSHOT<!--/VERSION_STABLE-->           |
-| Trace SDK                   | v<!--VERSION_STABLE-->1.15.0-SNAPSHOT<!--/VERSION_STABLE-->           |
-| Context                     | v<!--VERSION_STABLE-->1.15.0-SNAPSHOT<!--/VERSION_STABLE-->           |
-| Baggage                     | v<!--VERSION_STABLE-->1.15.0-SNAPSHOT<!--/VERSION_STABLE-->           |
-| Jaeger Trace Exporter       | v<!--VERSION_STABLE-->1.15.0-SNAPSHOT<!--/VERSION_STABLE-->           |
-| Zipkin Trace Exporter       | v<!--VERSION_STABLE-->1.15.0-SNAPSHOT<!--/VERSION_STABLE-->           |
-| OTLP Exporter (Spans)       | v<!--VERSION_STABLE-->1.15.0-SNAPSHOT<!--/VERSION_STABLE-->           |
-| Metrics API                 | v<!--VERSION_STABLE-->1.15.0-SNAPSHOT<!--/VERSION_STABLE-->           |
-| OTLP Exporter (Metrics)     | v<!--VERSION_UNSTABLE-->1.15.0-SNAPSHOT-alpha<!--/VERSION_UNSTABLE--> |
-| Metrics SDK                 | v<!--VERSION_UNSTABLE-->1.15.0-SNAPSHOT-alpha<!--/VERSION_UNSTABLE--> |
-| OTLP Exporter (Logs)        | v<!--VERSION_UNSTABLE-->1.15.0-SNAPSHOT-alpha<!--/VERSION_UNSTABLE--> |
-| Logs SDK                    | v<!--VERSION_UNSTABLE-->1.15.0-SNAPSHOT-alpha<!--/VERSION_UNSTABLE--> |
-| Prometheus Metrics Exporter | v<!--VERSION_UNSTABLE-->1.15.0-SNAPSHOT-alpha<!--/VERSION_UNSTABLE--> |
-| OpenTracing Bridge          | v<!--VERSION_UNSTABLE-->1.15.0-SNAPSHOT-alpha<!--/VERSION_UNSTABLE--> |
-| OpenCensus Bridge           | v<!--VERSION_UNSTABLE-->1.15.0-SNAPSHOT-alpha<!--/VERSION_UNSTABLE--> |
-=======
 | Trace API                   | v<!--VERSION_STABLE-->1.14.0<!--/VERSION_STABLE-->           |
 | Trace SDK                   | v<!--VERSION_STABLE-->1.14.0<!--/VERSION_STABLE-->           |
 | Context                     | v<!--VERSION_STABLE-->1.14.0<!--/VERSION_STABLE-->           |
@@ -242,7 +204,6 @@
 | Prometheus Metrics Exporter | v<!--VERSION_UNSTABLE-->1.14.0-alpha<!--/VERSION_UNSTABLE--> |
 | OpenTracing Bridge          | v<!--VERSION_UNSTABLE-->1.14.0-alpha<!--/VERSION_UNSTABLE--> |
 | OpenCensus Bridge           | v<!--VERSION_UNSTABLE-->1.14.0-alpha<!--/VERSION_UNSTABLE--> |
->>>>>>> 6606020c
 
 See the project [milestones](https://github.com/open-telemetry/opentelemetry-java/milestones)
 for details on upcoming releases. The dates and features described in issues
